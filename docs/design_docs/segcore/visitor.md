--- conflicted
+++ resolved
@@ -12,11 +12,7 @@
     5. `LogicalUnaryExpr` support not
 
 Currently, under `${core/query/visitors}` directory, there are following visitors:
-<<<<<<< HEAD
 1. `ShowPlanNodeVisitor` prints PlanNode in json
-=======
-1. `ShowPlanNodeVisitor` print PlanNode in json
->>>>>>> 809ffbf1
 2. `ShowExprVisitor` Expr -> json
 3. `Verify...Visitor` validates ...
 4. `ExtractInfo...Visitor` extracts info from... ，including involved_fields and else
