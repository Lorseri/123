--- conflicted
+++ resolved
@@ -64,39 +64,14 @@
 
 // Schedule pick 1 or 0 tasks for 1 node
 func (s *CompactionScheduler) Schedule() []*compactionTask {
-	s.taskGuard.Lock()
-<<<<<<< HEAD
+	s.taskGuard.RLock()
 	if len(s.queuingTasks) == 0 {
-		s.taskGuard.Unlock()
-=======
-	nodeTasks := lo.GroupBy(s.queuingTasks, func(t *compactionTask) int64 {
-		return t.dataNodeID
-	})
-	s.taskGuard.Unlock()
-	if len(nodeTasks) == 0 {
->>>>>>> 32560263
+		s.taskGuard.RUnlock()
 		return nil // To mitigate the need for frequent slot querying
 	}
-	s.taskGuard.Unlock()
+	s.taskGuard.RUnlock()
 
 	nodeSlots := s.cluster.QuerySlots()
-<<<<<<< HEAD
-=======
-
-	executable := make(map[int64]*compactionTask)
-
-	pickPriorPolicy := func(tasks []*compactionTask, exclusiveChannels []string, executing []string) *compactionTask {
-		for _, task := range tasks {
-			// TODO: sheep, replace pickShardNode with pickAnyNode
-			if nodeID := s.pickShardNode(task.dataNodeID, nodeSlots); nodeID == NullNodeID {
-				log.Warn("cannot find datanode for compaction task", zap.Int64("planID", task.plan.PlanID), zap.String("vchannel", task.plan.Channel))
-				continue
-			}
-
-			if lo.Contains(exclusiveChannels, task.plan.GetChannel()) {
-				continue
-			}
->>>>>>> 32560263
 
 	l0ChannelExcludes := typeutil.NewSet[string]()
 	mixChannelExcludes := typeutil.NewSet[string]()
@@ -114,7 +89,6 @@
 
 	s.taskGuard.Lock()
 	defer s.taskGuard.Unlock()
-<<<<<<< HEAD
 
 	picked := make([]*compactionTask, 0)
 	for _, t := range s.queuingTasks {
@@ -142,27 +116,6 @@
 			picked = append(picked, t)
 			mixChannelExcludes.Insert(t.plan.GetChannel())
 			nodeSlots[nodeID]--
-=======
-	// pick 1 or 0 task for 1 node
-	for node, tasks := range nodeTasks {
-		parallel := s.parallelTasks[node]
-
-		var (
-			executing         = typeutil.NewSet[string]()
-			channelsExecPrior = typeutil.NewSet[string]()
-		)
-		for _, t := range parallel {
-			executing.Insert(t.plan.GetChannel())
-			if t.plan.GetType() == datapb.CompactionType_Level0DeleteCompaction {
-				channelsExecPrior.Insert(t.plan.GetChannel())
-			}
-		}
-
-		picked := pickPriorPolicy(tasks, channelsExecPrior.Collect(), executing.Collect())
-		if picked != nil {
-			executable[node] = picked
-			nodeSlots[node]--
->>>>>>> 32560263
 		}
 	}
 
