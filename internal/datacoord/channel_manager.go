// Licensed to the LF AI & Data foundation under one
// or more contributor license agreements. See the NOTICE file
// distributed with this work for additional information
// regarding copyright ownership. The ASF licenses this file
// to you under the Apache License, Version 2.0 (the
// "License"); you may not use this file except in compliance
// with the License. You may obtain a copy of the License at
//
//     http://www.apache.org/licenses/LICENSE-2.0
//
// Unless required by applicable law or agreed to in writing, software
// distributed under the License is distributed on an "AS IS" BASIS,
// WITHOUT WARRANTIES OR CONDITIONS OF ANY KIND, either express or implied.
// See the License for the specific language governing permissions and
// limitations under the License.

package datacoord

import (
	"context"
	"fmt"
	"sync"
	"time"

	"github.com/milvus-io/milvus/internal/kv"
	"github.com/milvus-io/milvus/internal/log"
	"github.com/milvus-io/milvus/internal/mq/msgstream"
	"github.com/milvus-io/milvus/internal/proto/datapb"
	"github.com/milvus-io/milvus/internal/util/logutil"

	v3rpc "go.etcd.io/etcd/api/v3/v3rpc/rpctypes"
	clientv3 "go.etcd.io/etcd/client/v3"
	"go.uber.org/zap"
	"stathat.com/c/consistent"
)

const (
	bgCheckInterval  = 3 * time.Second
	maxWatchDuration = 20 * time.Second
)

// ChannelManager manages the allocation and the balance between channels and data nodes.
type ChannelManager struct {
	mu               sync.RWMutex
	h                Handler
	store            RWChannelStore
	factory          ChannelPolicyFactory
	registerPolicy   RegisterPolicy
	deregisterPolicy DeregisterPolicy
	assignPolicy     ChannelAssignPolicy
	reassignPolicy   ChannelReassignPolicy
	bgChecker        ChannelBGChecker
	msgstreamFactory msgstream.Factory

	stateChecker channelStateChecker
	stopChecker  context.CancelFunc
	stateTimer   *channelStateTimer
}

type channel struct {
	Name         string
	CollectionID UniqueID
}

// ChannelManagerOpt is to set optional parameters in channel manager.
type ChannelManagerOpt func(c *ChannelManager)

func withFactory(f ChannelPolicyFactory) ChannelManagerOpt {
	return func(c *ChannelManager) { c.factory = f }
}

func defaultFactory(hash *consistent.Consistent) ChannelPolicyFactory {
	return NewConsistentHashChannelPolicyFactory(hash)
}

func withMsgstreamFactory(f msgstream.Factory) ChannelManagerOpt {
	return func(c *ChannelManager) { c.msgstreamFactory = f }
}

func withStateChecker() ChannelManagerOpt {
	return func(c *ChannelManager) { c.stateChecker = c.watchChannelStatesLoop }
}

// NewChannelManager creates and returns a new ChannelManager instance.
func NewChannelManager(
	kv kv.MetaKv, // for TxnKv and MetaKv
	h Handler,
	options ...ChannelManagerOpt,
) (*ChannelManager, error) {
	c := &ChannelManager{
		h:          h,
		factory:    NewChannelPolicyFactoryV1(kv),
		store:      NewChannelStore(kv),
		stateTimer: newChannelStateTimer(kv),
	}

	if err := c.store.Reload(); err != nil {
		return nil, err
	}

	for _, opt := range options {
		opt(c)
	}

	c.registerPolicy = c.factory.NewRegisterPolicy()
	c.deregisterPolicy = c.factory.NewDeregisterPolicy()
	c.assignPolicy = c.factory.NewAssignPolicy()
	c.reassignPolicy = c.factory.NewReassignPolicy()
	c.bgChecker = c.factory.NewBgChecker()
	return c, nil
}

// Startup adjusts the channel store according to current cluster states.
func (c *ChannelManager) Startup(ctx context.Context, nodes []int64) error {
	channels := c.store.GetNodesChannels()
	// Retrieve the current old nodes.
	oNodes := make([]int64, 0, len(channels))
	for _, c := range channels {
		oNodes = append(oNodes, c.NodeID)
	}

	// Process watch states for old nodes.
	if err := c.checkOldNodes(oNodes); err != nil {
		return err
	}

	// Add new online nodes to the cluster.
	newOnLines := c.getNewOnLines(nodes, oNodes)
	for _, n := range newOnLines {
		if err := c.AddNode(n); err != nil {
			return err
		}
	}

	// Remove new offline nodes from the cluster.
	offLines := c.getOffLines(nodes, oNodes)
	for _, n := range offLines {
		if err := c.DeleteNode(n); err != nil {
			return err
		}
	}

	// Unwatch and drop channel with drop flag.
	c.unwatchDroppedChannels()

	if c.stateChecker != nil {
		ctx1, cancel := context.WithCancel(ctx)
		c.stopChecker = cancel
		go c.stateChecker(ctx1)
		log.Debug("starting etcd states checker")
	}

	log.Info("cluster start up",
		zap.Any("all nodes", nodes),
		zap.Any("old nodes", oNodes),
		zap.Int64s("new online nodes", newOnLines),
		zap.Int64s("offline nodes", offLines))
	return nil
}

// checkOldNodes processes the existing watch channels when starting up.
// ToWatch         get startTs and timeoutTs, start timer
// WatchSuccess    ignore
// WatchFail       ToRelease
// ToRelase        get startTs and timeoutTs, start timer
// ReleaseSuccess  remove
// ReleaseFail     clean up and remove
func (c *ChannelManager) checkOldNodes(nodes []UniqueID) error {
	for _, nodeID := range nodes {
		watchInfos, err := c.stateTimer.loadAllChannels(nodeID)
		if err != nil {
			return err
		}

		for _, info := range watchInfos {
			channelName := info.GetVchan().GetChannelName()

			switch info.GetState() {
			case datapb.ChannelWatchState_ToWatch, datapb.ChannelWatchState_Uncomplete:
				c.stateTimer.startOne(datapb.ChannelWatchState_ToWatch, channelName, nodeID, info.GetTimeoutTs())

			case datapb.ChannelWatchState_WatchFailure:
				if err := c.Release(nodeID, channelName); err != nil {
					return err
				}

			case datapb.ChannelWatchState_ToRelease:
				c.stateTimer.startOne(datapb.ChannelWatchState_ToRelease, channelName, nodeID, info.GetTimeoutTs())

			case datapb.ChannelWatchState_ReleaseSuccess:
				if err := c.toDelete(nodeID, channelName); err != nil {
					return err
				}

			case datapb.ChannelWatchState_ReleaseFailure:
				if err := c.cleanUpAndDelete(nodeID, channelName); err != nil {
					return err
				}
			}
		}
	}
	return nil
}

// unwatchDroppedChannels removes drops channel that are marked to drop.
func (c *ChannelManager) unwatchDroppedChannels() {
	nodeChannels := c.store.GetNodesChannels()
	for _, nodeChannel := range nodeChannels {
		for _, ch := range nodeChannel.Channels {
			if !c.h.CheckShouldDropChannel(ch.Name) {
				continue
			}
			err := c.remove(nodeChannel.NodeID, ch)
			if err != nil {
				log.Warn("unable to remove channel", zap.String("channel name", ch.Name), zap.Error(err))
				continue
			}
			c.h.FinishDropChannel(ch.Name)
		}
	}
}

// NOT USED.
func (c *ChannelManager) bgCheckChannelsWork(ctx context.Context) {
	timer := time.NewTicker(bgCheckInterval)
	for {
		select {
		case <-ctx.Done():
			return
		case <-timer.C:
			c.mu.Lock()

			channels := c.store.GetNodesChannels()
			reallocates, err := c.bgChecker(channels, time.Now())
			if err != nil {
				log.Warn("channel manager bg check failed", zap.Error(err))

				c.mu.Unlock()
				continue
			}

			updates := c.reassignPolicy(c.store, reallocates)
			log.Info("channel manager bg check reassign", zap.Array("updates", updates))
			for _, update := range updates {
				if update.Type == Add {
					c.fillChannelWatchInfo(update)
				}
			}

			if err := c.store.Update(updates); err != nil {
				log.Warn("channel store update error", zap.Error(err))
			}

			c.mu.Unlock()
		}
	}
}

// getNewOnLines returns a list of new online node ids in `curr` but not in `old`.
func (c *ChannelManager) getNewOnLines(curr []int64, old []int64) []int64 {
	mold := make(map[int64]struct{})
	ret := make([]int64, 0, len(curr))
	for _, n := range old {
		mold[n] = struct{}{}
	}
	for _, n := range curr {
		if _, found := mold[n]; !found {
			ret = append(ret, n)
		}
	}
	return ret
}

// getOffLines returns a list of new offline node ids in `old` but not in `curr`.
func (c *ChannelManager) getOffLines(curr []int64, old []int64) []int64 {
	mcurr := make(map[int64]struct{})
	ret := make([]int64, 0, len(old))
	for _, n := range curr {
		mcurr[n] = struct{}{}
	}
	for _, n := range old {
		if _, found := mcurr[n]; !found {
			ret = append(ret, n)
		}
	}
	return ret
}

// AddNode adds a new node to cluster and reassigns the node - channel mapping.
func (c *ChannelManager) AddNode(nodeID int64) error {
	c.mu.Lock()
	defer c.mu.Unlock()

	c.store.Add(nodeID)

	// the default registerPolicy doesn't reassgin channels already there
	updates := c.registerPolicy(c.store, nodeID)
<<<<<<< HEAD
	log.Info("registering new node",
		zap.Int64("node ID", nodeID),
=======
	if len(updates) <= 0 {
		return nil
	}

	log.Info("register node",
		zap.Int64("registered node", nodeID),
>>>>>>> ba375314
		zap.Array("updates", updates))

	return c.updateWithTimer(updates, datapb.ChannelWatchState_ToWatch)
}

// DeleteNode deletes the node from the cluster.
// DeleteNode deletes the nodeID's watchInfos in Etcd and reassign the channels to other Nodes
func (c *ChannelManager) DeleteNode(nodeID int64) error {
	c.mu.Lock()
	defer c.mu.Unlock()

	nodeChannelInfo := c.store.GetNode(nodeID)
	if nodeChannelInfo == nil {
		return nil
	}

	c.unsubAttempt(nodeChannelInfo)

	updates := c.deregisterPolicy(c.store, nodeID)
	log.Warn("unregistering node",
		zap.Int64("unregistered node", nodeID),
		zap.Array("updates", updates))

	if err := c.updateWithTimer(updates, datapb.ChannelWatchState_ToWatch); err != nil {
		return err
	}
	_, err := c.store.Delete(nodeID)
	return err
}

// unsubAttempt attempts to unsubscribe node-channel info from the channel.
func (c *ChannelManager) unsubAttempt(ncInfo *NodeChannelInfo) {
	if ncInfo == nil {
		return
	}

	if c.msgstreamFactory == nil {
		log.Warn("msgstream factory is not set")
		return
	}

	nodeID := ncInfo.NodeID
	for _, ch := range ncInfo.Channels {
		subName := buildSubName(ch.CollectionID, nodeID)
		err := c.unsubscribe(subName, ch.Name)
		if err != nil {
			log.Warn("failed to unsubscribe topic", zap.String("subscription name", subName), zap.String("channel name", ch.Name))
		}
	}
}

// buildSubName generates a subscription name by concatenating DataNodeSubName, node ID and collection ID.
func buildSubName(collectionID int64, nodeID int64) string {
	return fmt.Sprintf("%s-%d-%d", Params.CommonCfg.DataNodeSubName, nodeID, collectionID)
}

func (c *ChannelManager) unsubscribe(subName string, channel string) error {
	msgStream, err := c.msgstreamFactory.NewMsgStream(context.TODO())
	if err != nil {
		return err
	}

	msgStream.AsConsumer([]string{channel}, subName)
	msgStream.Close()
	return nil
}

// Watch tries to add the channel to cluster. Watch is a no op if the channel already exists.
func (c *ChannelManager) Watch(ch *channel) error {
	c.mu.Lock()
	defer c.mu.Unlock()

	updates := c.assignPolicy(c.store, []*channel{ch})
	if len(updates) == 0 {
		return nil
	}
	log.Info("try to update channel watch info with ToWatch state",
		zap.Any("channel", ch),
		zap.Array("updates", updates))

	err := c.updateWithTimer(updates, datapb.ChannelWatchState_ToWatch)
	if err != nil {
<<<<<<< HEAD
		log.Error("ChannelManager RWChannelStore update failed", zap.Int64("collection ID", ch.CollectionID),
			zap.String("channel name", ch.Name), zap.Error(err))
		return err
	}
	log.Info("ChannelManager RWChannelStore update success", zap.Int64("collection ID", ch.CollectionID),
		zap.String("channel name", ch.Name))
	return nil
=======
		log.Warn("fail to update channel watch info with ToWatch state",
			zap.Any("channel", ch), zap.Array("updates", updates), zap.Error(err))
	}
	return err
>>>>>>> ba375314
}

// fillChannelWatchInfo updates the channel op by filling in channel watch info.
func (c *ChannelManager) fillChannelWatchInfo(op *ChannelOp) {
	for _, ch := range op.Channels {
		vcInfo := c.h.GetVChanPositions(ch.Name, ch.CollectionID, allPartitionID)
		info := &datapb.ChannelWatchInfo{
			Vchan:     vcInfo,
			StartTs:   time.Now().Unix(),
			State:     datapb.ChannelWatchState_Uncomplete,
			TimeoutTs: time.Now().Add(maxWatchDuration).UnixNano(),
		}
		op.ChannelWatchInfos = append(op.ChannelWatchInfos, info)
	}
}

// fillChannelWatchInfoWithState updates the channel op by filling in channel watch info.
func (c *ChannelManager) fillChannelWatchInfoWithState(op *ChannelOp, state datapb.ChannelWatchState) []string {
	var channelsWithTimer = []string{}
	startTs := time.Now().Unix()
	timeoutTs := time.Now().Add(maxWatchDuration).UnixNano()
	for _, ch := range op.Channels {
		vcInfo := c.h.GetVChanPositions(ch.Name, ch.CollectionID, allPartitionID)
		info := &datapb.ChannelWatchInfo{
			Vchan:     vcInfo,
			StartTs:   startTs,
			State:     state,
			TimeoutTs: timeoutTs,
		}

		// Only set timer for watchInfo not from bufferID
		if op.NodeID != bufferID {
			c.stateTimer.startOne(state, ch.Name, op.NodeID, timeoutTs)
			channelsWithTimer = append(channelsWithTimer, ch.Name)
		}

		op.ChannelWatchInfos = append(op.ChannelWatchInfos, info)
	}
	return channelsWithTimer
}

// GetChannels gets channels info of registered nodes.
func (c *ChannelManager) GetChannels() []*NodeChannelInfo {
	c.mu.RLock()
	defer c.mu.RUnlock()

	return c.store.GetNodesChannels()
}

// GetBufferChannels gets buffer channels.
func (c *ChannelManager) GetBufferChannels() *NodeChannelInfo {
	c.mu.RLock()
	defer c.mu.RUnlock()

	return c.store.GetBufferChannelInfo()
}

// Match checks and returns whether the node ID and channel match.
func (c *ChannelManager) Match(nodeID int64, channel string) bool {
	c.mu.RLock()
	defer c.mu.RUnlock()

	info := c.store.GetNode(nodeID)
	if info == nil {
		return false
	}

	for _, ch := range info.Channels {
		if ch.Name == channel {
			return true
		}
	}
	return false
}

// FindWatcher finds the datanode watching the provided channel.
func (c *ChannelManager) FindWatcher(channel string) (int64, error) {
	c.mu.RLock()
	defer c.mu.RUnlock()

	infos := c.store.GetNodesChannels()
	for _, info := range infos {
		for _, channelInfo := range info.Channels {
			if channelInfo.Name == channel {
				return info.NodeID, nil
			}
		}
	}

	// channel in buffer
	bufferInfo := c.store.GetBufferChannelInfo()
	for _, channelInfo := range bufferInfo.Channels {
		if channelInfo.Name == channel {
			return bufferID, errChannelInBuffer
		}
	}
	return 0, errChannelNotWatched
}

// RemoveChannel removes the channel from channel manager.
func (c *ChannelManager) RemoveChannel(channelName string) error {
	c.mu.Lock()
	defer c.mu.Unlock()

	nodeID, ch := c.findChannel(channelName)
	if ch == nil {
		return nil
	}

	return c.remove(nodeID, ch)
}

// remove deletes the nodeID-channel pair from data store.
func (c *ChannelManager) remove(nodeID int64, ch *channel) error {
	var op ChannelOpSet
	op.Delete(nodeID, []*channel{ch})
	if err := c.store.Update(op); err != nil {
		return err
	}
	return nil
}

func (c *ChannelManager) findChannel(channelName string) (int64, *channel) {
	infos := c.store.GetNodesChannels()
	for _, info := range infos {
		for _, channelInfo := range info.Channels {
			if channelInfo.Name == channelName {
				return info.NodeID, channelInfo
			}
		}
	}
	return 0, nil
}

type ackType = int

const (
	invalidAck = iota
	watchSuccessAck
	watchFailAck
	watchTimeoutAck
	releaseSuccessAck
	releaseFailAck
	releaseTimeoutAck
)

type ackEvent struct {
	ackType     ackType
	channelName string
	nodeID      UniqueID
}

func (c *ChannelManager) updateWithTimer(updates ChannelOpSet, state datapb.ChannelWatchState) error {
	var channelsWithTimer = []string{}
	for _, op := range updates {
		if op.Type == Add {
			channelsWithTimer = append(channelsWithTimer, c.fillChannelWatchInfoWithState(op, state)...)
		}
	}

	err := c.store.Update(updates)
	if err != nil {
		log.Warn("fail to update", zap.Array("updates", updates))
		c.stateTimer.removeTimers(channelsWithTimer)
	}
	return err
}

func (c *ChannelManager) processAck(e *ackEvent) {
	c.stateTimer.stopIfExsit(e)

	switch e.ackType {
	case invalidAck:
		log.Warn("detected invalid Ack", zap.String("channel name", e.channelName))

	case watchSuccessAck:
		log.Info("datanode successfully watched channel", zap.Int64("nodeID", e.nodeID), zap.String("channel name", e.channelName))
	case watchFailAck, watchTimeoutAck: // failure acks from toWatch
		err := c.Release(e.nodeID, e.channelName)
		if err != nil {
			log.Warn("fail to set channels to release for watch failure ACKs",
				zap.Int64("nodeID", e.nodeID), zap.String("channel name", e.channelName))
		}

	case releaseFailAck, releaseTimeoutAck: // failure acks from toRelease
		err := c.cleanUpAndDelete(e.nodeID, e.channelName)
		if err != nil {
			log.Warn("fail to clean and delete channels for release failure ACKs",
				zap.Int64("nodeID", e.nodeID), zap.String("channel name", e.channelName))
		}

	case releaseSuccessAck:
		err := c.toDelete(e.nodeID, e.channelName)
		if err != nil {
			log.Warn("fail to response to release success ACK",
				zap.Int64("nodeID", e.nodeID), zap.String("channel name", e.channelName))
		}
	}
}

// cleanUpAndDelete tries to clean up datanode's subscription, and then delete channel watch info.
func (c *ChannelManager) cleanUpAndDelete(nodeID UniqueID, channelName string) error {
	c.mu.Lock()
	defer c.mu.Unlock()

	chToCleanUp := c.getChannelByNodeAndName(nodeID, channelName)
	if chToCleanUp == nil {
		return fmt.Errorf("failed to find matching channel: %s and node: %d", channelName, nodeID)
	}

	if c.msgstreamFactory == nil {
		log.Warn("msgstream factory is not set, unable to clean up topics")
	} else {
		subName := buildSubName(chToCleanUp.CollectionID, nodeID)
		err := c.unsubscribe(subName, channelName)
		if err != nil {
			log.Warn("failed to unsubscribe topic", zap.String("subcription", subName), zap.String("channel name", channelName), zap.Error(err))
		}
	}

	if !c.isMarkedDrop(channelName) {
		reallocates := &NodeChannelInfo{nodeID, []*channel{chToCleanUp}}

		// reassign policy won't choose the same Node for a ressignment of a channel
		updates := c.reassignPolicy(c.store, []*NodeChannelInfo{reallocates})
		if len(updates) <= 0 {
			log.Warn("fail to reassign channel to other nodes, add channel to buffer", zap.String("channel name", channelName))
			updates.Add(bufferID, []*channel{chToCleanUp})
		}

		err := c.remove(nodeID, chToCleanUp)
		if err != nil {
			return fmt.Errorf("failed to remove watch info: %v,%s", chToCleanUp, err.Error())
		}

		log.Info("channel manager reassign channels", zap.Int64("old node ID", nodeID), zap.Array("updates", updates))

		return c.updateWithTimer(updates, datapb.ChannelWatchState_ToWatch)
	}

	err := c.remove(nodeID, chToCleanUp)
	if err != nil {
		return fmt.Errorf("failed to remove watch info: %v,%s", chToCleanUp, err.Error())
	}

	log.Debug("try to cleanup removal flag ", zap.String("channel name", channelName))
	c.h.FinishDropChannel(channelName)

	return nil
}

type channelStateChecker func(context.Context)

func (c *ChannelManager) watchChannelStatesLoop(ctx context.Context) {
	defer logutil.LogPanic()

	// REF MEP#7 watchInfo paths are orgnized as: [prefix]/channel/{node_id}/{channel_name}
	watchPrefix := Params.DataCoordCfg.ChannelWatchSubPath
	etcdWatcher, timeoutWatcher := c.stateTimer.getWatchers(watchPrefix)

	for {
		select {
		case <-ctx.Done():
			log.Info("watch etcd loop quit")
			return
		case ackEvent := <-timeoutWatcher:
			log.Debug("receive timeout acks from state watcher",
				zap.Int64("nodeID", ackEvent.nodeID), zap.String("channel name", ackEvent.channelName))
			c.processAck(ackEvent)
		case event := <-etcdWatcher:
			if event.Canceled {
				log.Warn("watch channel canceled", zap.Error(event.Err()))
				// https://github.com/etcd-io/etcd/issues/8980
				if event.Err() == v3rpc.ErrCompacted {
					go c.watchChannelStatesLoop(ctx)
					return
				}
				// if watch loop return due to event canceled, the datacoord is not functional anymore
				log.Panic("datacoord is not functional for event canceled")
			}

			for _, evt := range event.Events {
				if evt.Type == clientv3.EventTypeDelete {
					continue
				}
				key := string(evt.Kv.Key)
				watchInfo, err := parseWatchInfo(key, evt.Kv.Value)
				if err != nil {
					log.Warn("fail to parse watch info", zap.Error(err))
					continue
				}

				// ignore these states
				state := watchInfo.GetState()
				if state == datapb.ChannelWatchState_ToWatch ||
					state == datapb.ChannelWatchState_ToRelease ||
					state == datapb.ChannelWatchState_Uncomplete {
					continue
				}

				nodeID, err := parseNodeKey(key)
				if err != nil {
					log.Warn("fail to parse node from key", zap.String("key", key), zap.Error(err))
					continue
				}

				ackEvent := parseAckEvent(nodeID, watchInfo)
				c.processAck(ackEvent)
			}
		}
	}
}

// Release writes ToRlease channel watch states for a channel
func (c *ChannelManager) Release(nodeID UniqueID, channelName string) error {
	c.mu.Lock()
	defer c.mu.Unlock()

	toReleaseChannel := c.getChannelByNodeAndName(nodeID, channelName)
	if toReleaseChannel == nil {
		return fmt.Errorf("fail to find matching nodID: %d with channelName: %s", nodeID, channelName)
	}

	toReleaseUpdates := getReleaseOp(nodeID, toReleaseChannel)
	err := c.updateWithTimer(toReleaseUpdates, datapb.ChannelWatchState_ToRelease)
	if err != nil {
		log.Debug("fail to update to release with timer", zap.Array("to release updates", toReleaseUpdates))
	}

	return err
}

// toDelete removes channel assignment from a datanode
func (c *ChannelManager) toDelete(nodeID UniqueID, channelName string) error {
	c.mu.Lock()
	defer c.mu.Unlock()

	ch := c.getChannelByNodeAndName(nodeID, channelName)
	if ch == nil {
		return fmt.Errorf("fail to find matching nodID: %d with channelName: %s", nodeID, channelName)
	}

	if !c.isMarkedDrop(channelName) {
		reallocates := &NodeChannelInfo{nodeID, []*channel{ch}}

		// reassign policy won't choose the same Node for a ressignment of a channel
		updates := c.reassignPolicy(c.store, []*NodeChannelInfo{reallocates})
		if len(updates) <= 0 {
			log.Warn("fail to reassign channel to other nodes, add to the buffer", zap.String("channel name", channelName))
			updates.Add(bufferID, []*channel{ch})
		}

		err := c.remove(nodeID, ch)
		if err != nil {
			return fmt.Errorf("failed to remove watch info: %v,%s", ch, err.Error())
		}

		log.Info("channel manager reassign channels", zap.Int64("old node ID", nodeID), zap.Array("updates", updates))

		return c.updateWithTimer(updates, datapb.ChannelWatchState_ToWatch)
	}

	err := c.remove(nodeID, ch)
	if err != nil {
		return err
	}

	log.Debug("try to cleanup removal flag ", zap.String("channel name", channelName))
	c.h.FinishDropChannel(channelName)

	log.Info("removed channel assignment", zap.Any("channel", ch))
	return nil
}

func (c *ChannelManager) getChannelByNodeAndName(nodeID UniqueID, channelName string) *channel {
	var ret *channel

	nodeChannelInfo := c.store.GetNode(nodeID)
	if nodeChannelInfo == nil {
		return nil
	}

	for _, channel := range nodeChannelInfo.Channels {
		if channel.Name == channelName {
			ret = channel
			break
		}
	}
	return ret
}

func (c *ChannelManager) isMarkedDrop(channelName string) bool {
	return c.h.CheckShouldDropChannel(channelName)
}

func getReleaseOp(nodeID UniqueID, ch *channel) ChannelOpSet {
	var op ChannelOpSet
	op.Add(nodeID, []*channel{ch})
	return op
}<|MERGE_RESOLUTION|>--- conflicted
+++ resolved
@@ -295,17 +295,12 @@
 
 	// the default registerPolicy doesn't reassgin channels already there
 	updates := c.registerPolicy(c.store, nodeID)
-<<<<<<< HEAD
+	if len(updates) <= 0 {
+		return nil
+	}
+
 	log.Info("registering new node",
 		zap.Int64("node ID", nodeID),
-=======
-	if len(updates) <= 0 {
-		return nil
-	}
-
-	log.Info("register node",
-		zap.Int64("registered node", nodeID),
->>>>>>> ba375314
 		zap.Array("updates", updates))
 
 	return c.updateWithTimer(updates, datapb.ChannelWatchState_ToWatch)
@@ -388,20 +383,10 @@
 
 	err := c.updateWithTimer(updates, datapb.ChannelWatchState_ToWatch)
 	if err != nil {
-<<<<<<< HEAD
-		log.Error("ChannelManager RWChannelStore update failed", zap.Int64("collection ID", ch.CollectionID),
-			zap.String("channel name", ch.Name), zap.Error(err))
-		return err
-	}
-	log.Info("ChannelManager RWChannelStore update success", zap.Int64("collection ID", ch.CollectionID),
-		zap.String("channel name", ch.Name))
-	return nil
-=======
-		log.Warn("fail to update channel watch info with ToWatch state",
+		  log.Warn("fail to update channel watch info with ToWatch state",
 			zap.Any("channel", ch), zap.Array("updates", updates), zap.Error(err))
 	}
 	return err
->>>>>>> ba375314
 }
 
 // fillChannelWatchInfo updates the channel op by filling in channel watch info.
