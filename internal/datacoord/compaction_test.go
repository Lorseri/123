// Licensed to the LF AI & Data foundation under one
// or more contributor license agreements. See the NOTICE file
// distributed with this work for additional information
// regarding copyright ownership. The ASF licenses this file
// to you under the Apache License, Version 2.0 (the
// "License"); you may not use this file except in compliance
// with the License. You may obtain a copy of the License at
//
//     http://www.apache.org/licenses/LICENSE-2.0
//
// Unless required by applicable law or agreed to in writing, software
// distributed under the License is distributed on an "AS IS" BASIS,
// WITHOUT WARRANTIES OR CONDITIONS OF ANY KIND, either express or implied.
// See the License for the specific language governing permissions and
// limitations under the License.

package datacoord

import (
	"testing"
	"time"

	"github.com/cockroachdb/errors"
	"github.com/samber/lo"
	"github.com/stretchr/testify/mock"
	"github.com/stretchr/testify/suite"

	"github.com/milvus-io/milvus-proto/go-api/v2/commonpb"
	"github.com/milvus-io/milvus/internal/proto/datapb"
	"github.com/milvus-io/milvus/pkg/util/merr"
	"github.com/milvus-io/milvus/pkg/util/metautil"
	"github.com/milvus-io/milvus/pkg/util/paramtable"
	"github.com/milvus-io/milvus/pkg/util/tsoutil"
	"github.com/milvus-io/milvus/pkg/util/typeutil"
)

func TestCompactionPlanHandlerSuite(t *testing.T) {
	suite.Run(t, new(CompactionPlanHandlerSuite))
}

type CompactionPlanHandlerSuite struct {
	suite.Suite

	mockMeta    *MockCompactionMeta
	mockAlloc   *NMockAllocator
	mockSch     *MockScheduler
	mockCm      *MockChannelManager
	mockSessMgr *MockSessionManager
}

func (s *CompactionPlanHandlerSuite) SetupTest() {
	s.mockMeta = NewMockCompactionMeta(s.T())
	s.mockAlloc = NewNMockAllocator(s.T())
	s.mockSch = NewMockScheduler(s.T())
	s.mockCm = NewMockChannelManager(s.T())
	s.mockSessMgr = NewMockSessionManager(s.T())
}

func (s *CompactionPlanHandlerSuite) TestRemoveTasksByChannel() {
	s.mockSch.EXPECT().Finish(mock.Anything, mock.Anything).Return().Once()
	handler := newCompactionPlanHandler(nil, nil, nil, nil, nil)
	handler.scheduler = s.mockSch

	var ch string = "ch1"
	handler.mu.Lock()
	handler.plans[1] = &compactionTask{
		plan:        &datapb.CompactionPlan{PlanID: 19530},
		dataNodeID:  1,
		triggerInfo: &compactionSignal{channel: ch},
	}
	handler.mu.Unlock()

	handler.removeTasksByChannel(ch)

	handler.mu.Lock()
	s.Equal(0, len(handler.plans))
	handler.mu.Unlock()

	s.Run("disable compaction", func() {
		paramtable.Get().Save(paramtable.Get().DataCoordCfg.EnableCompaction.Key, "false")
		defer paramtable.Get().Reset(paramtable.Get().DataCoordCfg.EnableCompaction.Key)

		handler.removeTasksByChannel(ch)
	})
}

func (s *CompactionPlanHandlerSuite) TestCheckResult() {
	s.mockSessMgr.EXPECT().GetCompactionPlansResults().Return(map[int64]*typeutil.Pair[int64, *datapb.CompactionPlanResult]{
		1: {A: 100, B: &datapb.CompactionPlanResult{PlanID: 1, State: commonpb.CompactionState_Executing}},
		2: {A: 100, B: &datapb.CompactionPlanResult{PlanID: 2, State: commonpb.CompactionState_Completed, Segments: []*datapb.CompactionSegment{{PlanID: 2}}}},
		3: {A: 100, B: &datapb.CompactionPlanResult{PlanID: 3, State: commonpb.CompactionState_Executing}},
		4: {A: 100, B: &datapb.CompactionPlanResult{PlanID: 4, State: commonpb.CompactionState_Executing}},
	}, nil)

	s.mockSessMgr.EXPECT().SyncSegments(int64(100), mock.Anything).Return(nil).Once()
	{
		s.mockAlloc.EXPECT().allocTimestamp(mock.Anything).Return(0, errors.New("mock")).Once()
<<<<<<< HEAD
		handler := newCompactionPlanHandler(s.mockSessMgr, nil, nil, s.mockAlloc)
		handler.CheckResult()
=======
		handler := newCompactionPlanHandler(nil, s.mockSessMgr, nil, nil, s.mockAlloc)
		handler.checkResult()
>>>>>>> 970bf18a
	}

	{
		s.mockAlloc.EXPECT().allocTimestamp(mock.Anything).Return(19530, nil).Once()
<<<<<<< HEAD
		handler := newCompactionPlanHandler(s.mockSessMgr, nil, nil, s.mockAlloc)
		handler.CheckResult()
=======
		handler := newCompactionPlanHandler(nil, s.mockSessMgr, nil, nil, s.mockAlloc)
		handler.checkResult()
>>>>>>> 970bf18a
	}
}

func (s *CompactionPlanHandlerSuite) TestClean() {
	startTime := tsoutil.ComposeTSByTime(time.Now(), 0)
	cleanTime := tsoutil.ComposeTSByTime(time.Now().Add(-2*time.Hour), 0)
	c := &compactionPlanHandler{
		allocator: s.mockAlloc,
		plans: map[int64]*compactionTask{
			1: {
				state: executing,
			},
			2: {
				state: pipelining,
			},
			3: {
				state: completed,
				plan: &datapb.CompactionPlan{
					StartTime: startTime,
				},
			},
			4: {
				state: completed,
				plan: &datapb.CompactionPlan{
					StartTime: cleanTime,
				},
			},
		},
	}

	c.Clean()
	s.Len(c.plans, 3)
}

func (s *CompactionPlanHandlerSuite) TestHandleL0CompactionResults() {
	channel := "Ch-1"
	s.mockMeta.EXPECT().UpdateSegmentsInfo(mock.Anything, mock.Anything, mock.Anything, mock.Anything, mock.Anything, mock.Anything, mock.Anything).
		Run(func(operators ...UpdateOperator) {
			s.Equal(7, len(operators))
		}).Return(nil).Once()

	deltalogs := []*datapb.FieldBinlog{getFieldBinlogIDs(101, 3)}
	// 2 l0 segments, 3 sealed segments
	plan := &datapb.CompactionPlan{
		PlanID: 1,
		SegmentBinlogs: []*datapb.CompactionSegmentBinlogs{
			{
				SegmentID:     100,
				Deltalogs:     deltalogs,
				Level:         datapb.SegmentLevel_L0,
				InsertChannel: channel,
			},
			{
				SegmentID:     101,
				Deltalogs:     deltalogs,
				Level:         datapb.SegmentLevel_L0,
				InsertChannel: channel,
			},
			{
				SegmentID:     200,
				Level:         datapb.SegmentLevel_L1,
				InsertChannel: channel,
			},
			{
				SegmentID:     201,
				Level:         datapb.SegmentLevel_L1,
				InsertChannel: channel,
			},
			{
				SegmentID:     202,
				Level:         datapb.SegmentLevel_L1,
				InsertChannel: channel,
			},
		},
		Type: datapb.CompactionType_Level0DeleteCompaction,
	}

	result := &datapb.CompactionPlanResult{
		PlanID:  plan.GetPlanID(),
		State:   commonpb.CompactionState_Completed,
		Channel: channel,
		Segments: []*datapb.CompactionSegment{
			{
				SegmentID: 200,
				Deltalogs: deltalogs,
				Channel:   channel,
			},
			{
				SegmentID: 201,
				Deltalogs: deltalogs,
				Channel:   channel,
			},
			{
				SegmentID: 202,
				Deltalogs: deltalogs,
				Channel:   channel,
			},
		},
	}

	handler := newCompactionPlanHandler(nil, nil, nil, s.mockMeta, s.mockAlloc)
	err := handler.handleL0CompactionResult(plan, result)
	s.NoError(err)
}

func (s *CompactionPlanHandlerSuite) TestRefreshL0Plan() {
	channel := "Ch-1"
	deltalogs := []*datapb.FieldBinlog{getFieldBinlogIDs(101, 3)}
	s.mockMeta.EXPECT().SelectSegments(mock.Anything, mock.Anything).Return(
		[]*SegmentInfo{
			{SegmentInfo: &datapb.SegmentInfo{
				ID:            200,
				Level:         datapb.SegmentLevel_L1,
				InsertChannel: channel,
			}},
			{SegmentInfo: &datapb.SegmentInfo{
				ID:            201,
				Level:         datapb.SegmentLevel_L1,
				InsertChannel: channel,
			}},
			{SegmentInfo: &datapb.SegmentInfo{
				ID:            202,
				Level:         datapb.SegmentLevel_L1,
				InsertChannel: channel,
			}},
		},
	)

	s.Run("normal_refresh", func() {
		s.mockMeta.EXPECT().GetHealthySegment(mock.Anything).RunAndReturn(func(segID int64) *SegmentInfo {
			return &SegmentInfo{SegmentInfo: &datapb.SegmentInfo{
				ID:            segID,
				Level:         datapb.SegmentLevel_L0,
				InsertChannel: channel,
				State:         commonpb.SegmentState_Flushed,
				Deltalogs:     deltalogs,
			}}
		}).Times(2)
		// 2 l0 segments
		plan := &datapb.CompactionPlan{
			PlanID: 1,
			SegmentBinlogs: []*datapb.CompactionSegmentBinlogs{
				{
					SegmentID:     100,
					Level:         datapb.SegmentLevel_L0,
					InsertChannel: channel,
				},
				{
					SegmentID:     101,
					Level:         datapb.SegmentLevel_L0,
					InsertChannel: channel,
				},
			},
			Type: datapb.CompactionType_Level0DeleteCompaction,
		}

		task := &compactionTask{
			triggerInfo: &compactionSignal{id: 19530, collectionID: 1, partitionID: 10},
			state:       executing,
			plan:        plan,
			dataNodeID:  1,
		}

		handler := newCompactionPlanHandler(nil, nil, nil, s.mockMeta, s.mockAlloc)
		err := handler.RefreshPlan(task)
		s.Require().NoError(err)

		s.Equal(5, len(task.plan.GetSegmentBinlogs()))
		segIDs := lo.Map(task.plan.GetSegmentBinlogs(), func(b *datapb.CompactionSegmentBinlogs, _ int) int64 {
			return b.GetSegmentID()
		})

		s.ElementsMatch([]int64{200, 201, 202, 100, 101}, segIDs)
	})

	s.Run("segment_not_found", func() {
		s.mockMeta.EXPECT().GetHealthySegment(mock.Anything).RunAndReturn(func(segID int64) *SegmentInfo {
			return nil
		}).Once()
		plan := &datapb.CompactionPlan{
			PlanID: 1,
			SegmentBinlogs: []*datapb.CompactionSegmentBinlogs{
				{
					SegmentID:     102,
					Level:         datapb.SegmentLevel_L0,
					InsertChannel: channel,
				},
			},
			Type: datapb.CompactionType_Level0DeleteCompaction,
		}

		task := &compactionTask{
			triggerInfo: &compactionSignal{id: 19531, collectionID: 1, partitionID: 10},
			state:       executing,
			plan:        plan,
			dataNodeID:  1,
		}

		handler := newCompactionPlanHandler(nil, nil, nil, s.mockMeta, s.mockAlloc)
		err := handler.RefreshPlan(task)
		s.Error(err)
		s.ErrorIs(err, merr.ErrSegmentNotFound)
	})

	s.Run("select zero segments", func() {
		s.SetupTest()
		s.mockMeta.EXPECT().GetHealthySegment(mock.Anything).RunAndReturn(func(segID int64) *SegmentInfo {
			return &SegmentInfo{SegmentInfo: &datapb.SegmentInfo{
				ID:            segID,
				Level:         datapb.SegmentLevel_L0,
				InsertChannel: channel,
				State:         commonpb.SegmentState_Flushed,
				Deltalogs:     deltalogs,
			}}
		}).Times(2)
		s.mockMeta.EXPECT().SelectSegments(mock.Anything, mock.Anything).Return(nil).Once()

		// 2 l0 segments
		plan := &datapb.CompactionPlan{
			PlanID: 1,
			SegmentBinlogs: []*datapb.CompactionSegmentBinlogs{
				{
					SegmentID:     100,
					Level:         datapb.SegmentLevel_L0,
					InsertChannel: channel,
				},
				{
					SegmentID:     101,
					Level:         datapb.SegmentLevel_L0,
					InsertChannel: channel,
				},
			},
			Type: datapb.CompactionType_Level0DeleteCompaction,
		}

		task := &compactionTask{
			triggerInfo: &compactionSignal{id: 19530, collectionID: 1, partitionID: 10},
			state:       executing,
			plan:        plan,
			dataNodeID:  1,
		}

		handler := newCompactionPlanHandler(nil, nil, nil, s.mockMeta, s.mockAlloc)
		err := handler.RefreshPlan(task)
		s.Error(err)
	})
}

func (s *CompactionPlanHandlerSuite) TestRefreshPlanMixCompaction() {
	channel := "Ch-1"
	binlogs := []*datapb.FieldBinlog{getFieldBinlogIDs(101, 3)}

	s.Run("normal_refresh", func() {
		s.mockMeta.EXPECT().GetHealthySegment(mock.Anything).RunAndReturn(func(segID int64) *SegmentInfo {
			return &SegmentInfo{SegmentInfo: &datapb.SegmentInfo{
				ID:            segID,
				Level:         datapb.SegmentLevel_L1,
				InsertChannel: channel,
				State:         commonpb.SegmentState_Flushed,
				Binlogs:       binlogs,
			}}
		}).Times(2)
		// 2 l0 segments
		plan := &datapb.CompactionPlan{
			PlanID: 1,
			SegmentBinlogs: []*datapb.CompactionSegmentBinlogs{
				{
					SegmentID:     200,
					Level:         datapb.SegmentLevel_L1,
					InsertChannel: channel,
				},
				{
					SegmentID:     201,
					Level:         datapb.SegmentLevel_L1,
					InsertChannel: channel,
				},
			},
			Type: datapb.CompactionType_MixCompaction,
		}

		task := &compactionTask{
			triggerInfo: &compactionSignal{id: 19530, collectionID: 1, partitionID: 10},
			state:       executing,
			plan:        plan,
			dataNodeID:  1,
		}

		handler := newCompactionPlanHandler(nil, nil, nil, s.mockMeta, s.mockAlloc)
		err := handler.RefreshPlan(task)
		s.Require().NoError(err)

		s.Equal(2, len(task.plan.GetSegmentBinlogs()))
		segIDs := lo.Map(task.plan.GetSegmentBinlogs(), func(b *datapb.CompactionSegmentBinlogs, _ int) int64 {
			return b.GetSegmentID()
		})

		s.ElementsMatch([]int64{200, 201}, segIDs)
	})

	s.Run("segment_not_found", func() {
		s.mockMeta.EXPECT().GetHealthySegment(mock.Anything).RunAndReturn(func(segID int64) *SegmentInfo {
			return nil
		}).Once()
		// 2 l0 segments
		plan := &datapb.CompactionPlan{
			PlanID: 1,
			SegmentBinlogs: []*datapb.CompactionSegmentBinlogs{
				{
					SegmentID:     200,
					Level:         datapb.SegmentLevel_L1,
					InsertChannel: channel,
				},
				{
					SegmentID:     201,
					Level:         datapb.SegmentLevel_L1,
					InsertChannel: channel,
				},
			},
			Type: datapb.CompactionType_MixCompaction,
		}

		task := &compactionTask{
			triggerInfo: &compactionSignal{id: 19530, collectionID: 1, partitionID: 10},
			state:       executing,
			plan:        plan,
			dataNodeID:  1,
		}

		handler := newCompactionPlanHandler(nil, nil, nil, s.mockMeta, s.mockAlloc)
		err := handler.RefreshPlan(task)
		s.Error(err)
		s.ErrorIs(err, merr.ErrSegmentNotFound)
	})
}

func (s *CompactionPlanHandlerSuite) TestExecCompactionPlan() {
	s.mockSch.EXPECT().Submit(mock.Anything).Return().Once()

	handler := newCompactionPlanHandler(nil, s.mockSessMgr, s.mockCm, s.mockMeta, s.mockAlloc)
	handler.scheduler = s.mockSch

	sig := &compactionSignal{id: int64(1)}
	plan := &datapb.CompactionPlan{
		PlanID: int64(1),
	}
<<<<<<< HEAD

	s.Run("disable compaction", func() {
		paramtable.Get().Save(paramtable.Get().DataCoordCfg.EnableCompaction.Key, "false")
		defer paramtable.Get().Reset(paramtable.Get().DataCoordCfg.EnableCompaction.Key)

		err := handler.execCompactionPlan(&compactionSignal{id: 333}, &datapb.CompactionPlan{PlanID: 333, Channel: "ch-2"})
		s.NoError(err)
	})
=======
	plan.Channel = "ch-1"

	handler.execCompactionPlan(sig, plan)
	handler.mu.RLock()
	defer handler.mu.RUnlock()
	_, ok := handler.plans[int64(1)]
	s.True(ok)
>>>>>>> 970bf18a
}

func (s *CompactionPlanHandlerSuite) TestHandleMergeCompactionResult() {
	plan := &datapb.CompactionPlan{
		PlanID: 1,
		SegmentBinlogs: []*datapb.CompactionSegmentBinlogs{
			{SegmentID: 1},
			{SegmentID: 2},
		},
		Type: datapb.CompactionType_MixCompaction,
	}

	s.Run("illegal nil result", func() {
		s.SetupTest()
		handler := newCompactionPlanHandler(nil, s.mockSessMgr, s.mockCm, s.mockMeta, s.mockAlloc)
		err := handler.handleMergeCompactionResult(nil, nil)
		s.Error(err)
	})

	s.Run("not empty compacted to segment info", func() {
		s.SetupTest()
		s.mockMeta.EXPECT().GetHealthySegment(mock.Anything).RunAndReturn(
			func(segID int64) *SegmentInfo {
				if segID == 3 {
					return NewSegmentInfo(&datapb.SegmentInfo{ID: 3})
				}
				return nil
			}).Once()
		s.mockSessMgr.EXPECT().SyncSegments(mock.Anything, mock.Anything).Return(nil).Once()

		handler := newCompactionPlanHandler(nil, s.mockSessMgr, s.mockCm, s.mockMeta, s.mockAlloc)
		handler.plans[plan.PlanID] = &compactionTask{dataNodeID: 111, plan: plan}

		compactionResult := &datapb.CompactionPlanResult{
			PlanID: plan.PlanID,
			Segments: []*datapb.CompactionSegment{
				{SegmentID: 3, NumOfRows: 15},
			},
		}

		err := handler.handleMergeCompactionResult(plan, compactionResult)
		s.NoError(err)
	})

	s.Run("complete compaction mutation error", func() {
		s.SetupTest()
		s.mockMeta.EXPECT().GetHealthySegment(mock.Anything).Return(nil).Once()
		s.mockMeta.EXPECT().CompleteCompactionMutation(mock.Anything, mock.Anything).Return(
			nil, nil, errors.New("mock error")).Once()

		handler := newCompactionPlanHandler(nil, s.mockSessMgr, s.mockCm, s.mockMeta, s.mockAlloc)
		handler.plans[plan.PlanID] = &compactionTask{dataNodeID: 111, plan: plan}
		compactionResult := &datapb.CompactionPlanResult{
			PlanID: plan.PlanID,
			Segments: []*datapb.CompactionSegment{
				{SegmentID: 4, NumOfRows: 15},
			},
		}

		err := handler.handleMergeCompactionResult(plan, compactionResult)
		s.Error(err)
	})

	s.Run("sync segment error", func() {
		s.SetupTest()
		s.mockMeta.EXPECT().GetHealthySegment(mock.Anything).Return(nil).Once()
		segment := NewSegmentInfo(&datapb.SegmentInfo{ID: 100})
		s.mockMeta.EXPECT().CompleteCompactionMutation(mock.Anything, mock.Anything).Return(
			[]*SegmentInfo{segment},
			&segMetricMutation{}, nil).Once()
		s.mockSessMgr.EXPECT().SyncSegments(mock.Anything, mock.Anything).Return(errors.New("mock error")).Once()

		handler := newCompactionPlanHandler(nil, s.mockSessMgr, s.mockCm, s.mockMeta, s.mockAlloc)
		handler.plans[plan.PlanID] = &compactionTask{dataNodeID: 111, plan: plan}
		compactionResult := &datapb.CompactionPlanResult{
			PlanID: plan.PlanID,
			Segments: []*datapb.CompactionSegment{
				{SegmentID: 4, NumOfRows: 15},
			},
		}

		err := handler.handleMergeCompactionResult(plan, compactionResult)
		s.Error(err)
	})
}

func (s *CompactionPlanHandlerSuite) TestCompleteCompaction() {
	s.Run("test not exists compaction task", func() {
		handler := newCompactionPlanHandler(nil, nil, nil, nil, nil)
		err := handler.completeCompaction(&datapb.CompactionPlanResult{PlanID: 2})
		s.Error(err)
	})

	s.Run("test completed compaction task", func() {
		c := &compactionPlanHandler{
			plans: map[int64]*compactionTask{1: {state: completed}},
		}
		err := c.completeCompaction(&datapb.CompactionPlanResult{PlanID: 1})
		s.Error(err)
	})

	s.Run("test complete merge compaction task", func() {
		s.mockSessMgr.EXPECT().SyncSegments(mock.Anything, mock.Anything).Return(nil).Once()
		// mock for handleMergeCompactionResult
		s.mockMeta.EXPECT().GetHealthySegment(mock.Anything).Return(nil).Once()
		segment := NewSegmentInfo(&datapb.SegmentInfo{ID: 100})
		s.mockMeta.EXPECT().CompleteCompactionMutation(mock.Anything, mock.Anything).Return(
			[]*SegmentInfo{segment},
			&segMetricMutation{}, nil).Once()
		s.mockSch.EXPECT().Finish(mock.Anything, mock.Anything).Return()

		dataNodeID := UniqueID(111)

		seg1 := &datapb.SegmentInfo{
			ID:        1,
			Binlogs:   []*datapb.FieldBinlog{getFieldBinlogIDs(101, 1)},
			Statslogs: []*datapb.FieldBinlog{getFieldBinlogIDs(101, 2)},
			Deltalogs: []*datapb.FieldBinlog{getFieldBinlogIDs(101, 3)},
		}

		seg2 := &datapb.SegmentInfo{
			ID:        2,
			Binlogs:   []*datapb.FieldBinlog{getFieldBinlogIDs(101, 4)},
			Statslogs: []*datapb.FieldBinlog{getFieldBinlogIDs(101, 5)},
			Deltalogs: []*datapb.FieldBinlog{getFieldBinlogIDs(101, 6)},
		}

		plan := &datapb.CompactionPlan{
			PlanID: 1,
			SegmentBinlogs: []*datapb.CompactionSegmentBinlogs{
				{
					SegmentID:           seg1.ID,
					FieldBinlogs:        seg1.GetBinlogs(),
					Field2StatslogPaths: seg1.GetStatslogs(),
					Deltalogs:           seg1.GetDeltalogs(),
				},
				{
					SegmentID:           seg2.ID,
					FieldBinlogs:        seg2.GetBinlogs(),
					Field2StatslogPaths: seg2.GetStatslogs(),
					Deltalogs:           seg2.GetDeltalogs(),
				},
			},
			Type: datapb.CompactionType_MixCompaction,
		}

		task := &compactionTask{
			triggerInfo: &compactionSignal{id: 1},
			state:       executing,
			plan:        plan,
			dataNodeID:  dataNodeID,
		}

		plans := map[int64]*compactionTask{1: task}

		compactionResult := datapb.CompactionPlanResult{
			PlanID: 1,
			Segments: []*datapb.CompactionSegment{
				{
					SegmentID:           3,
					NumOfRows:           15,
					InsertLogs:          []*datapb.FieldBinlog{getFieldBinlogIDs(101, 301)},
					Field2StatslogPaths: []*datapb.FieldBinlog{getFieldBinlogIDs(101, 302)},
					Deltalogs:           []*datapb.FieldBinlog{getFieldBinlogIDs(101, 303)},
				},
			},
		}

		c := newCompactionPlanHandler(nil, s.mockSessMgr, s.mockCm, s.mockMeta, s.mockAlloc)
		c.scheduler = s.mockSch
		c.plans = plans

		err := c.completeCompaction(&compactionResult)
		s.NoError(err)
		s.Nil(compactionResult.GetSegments()[0].GetInsertLogs())
		s.Nil(compactionResult.GetSegments()[0].GetField2StatslogPaths())
		s.Nil(compactionResult.GetSegments()[0].GetDeltalogs())
	})
}

func (s *CompactionPlanHandlerSuite) TestGetCompactionTask() {
	inPlans := map[int64]*compactionTask{
		1: {
			triggerInfo: &compactionSignal{id: 1},
			plan:        &datapb.CompactionPlan{PlanID: 1},
			state:       executing,
		},
		2: {
			triggerInfo: &compactionSignal{id: 1},
			plan:        &datapb.CompactionPlan{PlanID: 2},
			state:       completed,
		},
		3: {
			triggerInfo: &compactionSignal{id: 1},
			plan:        &datapb.CompactionPlan{PlanID: 3},
			state:       failed,
		},
	}

	expected := lo.Values(inPlans)

	handler := &compactionPlanHandler{plans: inPlans}
	got := handler.getCompactionTasksBySignalID(1)
	s.ElementsMatch(expected, got)

	task := handler.getCompaction(1)
	s.NotNil(task)
	s.EqualValues(1, task.plan.PlanID)

	task = handler.getCompaction(19530)
	s.Nil(task)

	s.Run("disable compaction", func() {
		paramtable.Get().Save(paramtable.Get().DataCoordCfg.EnableCompaction.Key, "false")
		defer paramtable.Get().Reset(paramtable.Get().DataCoordCfg.EnableCompaction.Key)

		got := handler.getCompactionTasksBySignalID(1)
		s.Nil(got)

		task := handler.getCompaction(1)
		s.Nil(task)
	})
}

func (s *CompactionPlanHandlerSuite) TestUpdateCompaction() {
	s.mockSessMgr.EXPECT().GetCompactionPlansResults().Return(map[int64]*typeutil.Pair[int64, *datapb.CompactionPlanResult]{
		1: {A: 111, B: &datapb.CompactionPlanResult{PlanID: 1, State: commonpb.CompactionState_Executing}},
		2: {A: 111, B: &datapb.CompactionPlanResult{PlanID: 2, State: commonpb.CompactionState_Completed, Segments: []*datapb.CompactionSegment{{PlanID: 2}}}},
		3: {A: 111, B: &datapb.CompactionPlanResult{PlanID: 3, State: commonpb.CompactionState_Executing}},
		5: {A: 222, B: &datapb.CompactionPlanResult{PlanID: 5, State: commonpb.CompactionState_Completed, Segments: []*datapb.CompactionSegment{{PlanID: 5}}}},
		6: {A: 111, B: &datapb.CompactionPlanResult{Channel: "ch-2", PlanID: 5, State: commonpb.CompactionState_Completed, Segments: []*datapb.CompactionSegment{{PlanID: 6}}}},
	}, nil)

	inPlans := map[int64]*compactionTask{
		1: {
			triggerInfo: &compactionSignal{},
			plan:        &datapb.CompactionPlan{PlanID: 1, Channel: "ch-1"},
			state:       executing,
			dataNodeID:  111,
		},
		2: {
			triggerInfo: &compactionSignal{},
			plan:        &datapb.CompactionPlan{PlanID: 2, Channel: "ch-1"},
			state:       executing,
			dataNodeID:  111,
		},
		3: {
			triggerInfo: &compactionSignal{},
			plan:        &datapb.CompactionPlan{PlanID: 3, Channel: "ch-1"},
			state:       timeout,
			dataNodeID:  111,
		},
		4: {
			triggerInfo: &compactionSignal{},
			plan:        &datapb.CompactionPlan{PlanID: 4, Channel: "ch-1"},
			state:       timeout,
			dataNodeID:  111,
		},
		6: {
			triggerInfo: &compactionSignal{},
			plan:        &datapb.CompactionPlan{PlanID: 6, Channel: "ch-2"},
			state:       executing,
			dataNodeID:  111,
		},
	}

	s.mockSessMgr.EXPECT().SyncSegments(int64(222), mock.Anything).RunAndReturn(func(nodeID int64, req *datapb.SyncSegmentsRequest) error {
		s.EqualValues(nodeID, 222)
		s.NotNil(req)
		s.Empty(req.GetCompactedFrom())
		s.EqualValues(5, req.GetPlanID())
		return nil
	}).Once()
	s.mockSessMgr.EXPECT().SyncSegments(int64(111), mock.Anything).Return(nil)
	s.mockCm.EXPECT().Match(int64(111), "ch-1").Return(true)
	s.mockCm.EXPECT().Match(int64(111), "ch-2").Return(false).Once()

	handler := newCompactionPlanHandler(nil, s.mockSessMgr, s.mockCm, s.mockMeta, s.mockAlloc)
	handler.plans = inPlans

	_, ok := handler.plans[5]
	s.Require().False(ok)

	err := handler.updateCompaction(0)
	s.NoError(err)

	task := handler.plans[1]
	s.Equal(timeout, task.state)

	task = handler.plans[2]
	s.Equal(executing, task.state)

	task = handler.plans[3]
	s.Equal(timeout, task.state)

	task = handler.plans[4]
	s.Equal(failed, task.state)

	task = handler.plans[6]
	s.Equal(failed, task.state)
}

func getFieldBinlogIDs(fieldID int64, logIDs ...int64) *datapb.FieldBinlog {
	l := &datapb.FieldBinlog{
		FieldID: fieldID,
		Binlogs: make([]*datapb.Binlog, 0, len(logIDs)),
	}
	for _, id := range logIDs {
		l.Binlogs = append(l.Binlogs, &datapb.Binlog{LogID: id})
	}
	return l
}

func getFieldBinlogPaths(fieldID int64, paths ...string) *datapb.FieldBinlog {
	l := &datapb.FieldBinlog{
		FieldID: fieldID,
		Binlogs: make([]*datapb.Binlog, 0, len(paths)),
	}
	for _, path := range paths {
		l.Binlogs = append(l.Binlogs, &datapb.Binlog{LogPath: path})
	}
	return l
}

func getFieldBinlogIDsWithEntry(fieldID int64, entry int64, logIDs ...int64) *datapb.FieldBinlog {
	l := &datapb.FieldBinlog{
		FieldID: fieldID,
		Binlogs: make([]*datapb.Binlog, 0, len(logIDs)),
	}
	for _, id := range logIDs {
		l.Binlogs = append(l.Binlogs, &datapb.Binlog{LogID: id, EntriesNum: entry})
	}
	return l
}

func getInsertLogPath(rootPath string, segmentID typeutil.UniqueID) string {
	return metautil.BuildInsertLogPath(rootPath, 10, 100, segmentID, 1000, 10000)
}

func getStatsLogPath(rootPath string, segmentID typeutil.UniqueID) string {
	return metautil.BuildStatsLogPath(rootPath, 10, 100, segmentID, 1000, 10000)
}

func getDeltaLogPath(rootPath string, segmentID typeutil.UniqueID) string {
	return metautil.BuildDeltaLogPath(rootPath, 10, 100, segmentID, 10000)
}<|MERGE_RESOLUTION|>--- conflicted
+++ resolved
@@ -95,24 +95,14 @@
 	s.mockSessMgr.EXPECT().SyncSegments(int64(100), mock.Anything).Return(nil).Once()
 	{
 		s.mockAlloc.EXPECT().allocTimestamp(mock.Anything).Return(0, errors.New("mock")).Once()
-<<<<<<< HEAD
-		handler := newCompactionPlanHandler(s.mockSessMgr, nil, nil, s.mockAlloc)
+		handler := newCompactionPlanHandler(nil, s.mockSessMgr, nil, nil, s.mockAlloc)
 		handler.CheckResult()
-=======
-		handler := newCompactionPlanHandler(nil, s.mockSessMgr, nil, nil, s.mockAlloc)
-		handler.checkResult()
->>>>>>> 970bf18a
 	}
 
 	{
 		s.mockAlloc.EXPECT().allocTimestamp(mock.Anything).Return(19530, nil).Once()
-<<<<<<< HEAD
-		handler := newCompactionPlanHandler(s.mockSessMgr, nil, nil, s.mockAlloc)
+		handler := newCompactionPlanHandler(nil, s.mockSessMgr, nil, nil, s.mockAlloc)
 		handler.CheckResult()
-=======
-		handler := newCompactionPlanHandler(nil, s.mockSessMgr, nil, nil, s.mockAlloc)
-		handler.checkResult()
->>>>>>> 970bf18a
 	}
 }
 
@@ -458,16 +448,16 @@
 	plan := &datapb.CompactionPlan{
 		PlanID: int64(1),
 	}
-<<<<<<< HEAD
 
 	s.Run("disable compaction", func() {
 		paramtable.Get().Save(paramtable.Get().DataCoordCfg.EnableCompaction.Key, "false")
 		defer paramtable.Get().Reset(paramtable.Get().DataCoordCfg.EnableCompaction.Key)
 
-		err := handler.execCompactionPlan(&compactionSignal{id: 333}, &datapb.CompactionPlan{PlanID: 333, Channel: "ch-2"})
-		s.NoError(err)
-	})
-=======
+		s.NotPanics(func() {
+			handler.execCompactionPlan(&compactionSignal{id: 333}, &datapb.CompactionPlan{PlanID: 333, Channel: "ch-2"})
+		})
+	})
+
 	plan.Channel = "ch-1"
 
 	handler.execCompactionPlan(sig, plan)
@@ -475,7 +465,6 @@
 	defer handler.mu.RUnlock()
 	_, ok := handler.plans[int64(1)]
 	s.True(ok)
->>>>>>> 970bf18a
 }
 
 func (s *CompactionPlanHandlerSuite) TestHandleMergeCompactionResult() {
