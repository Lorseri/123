--- conflicted
+++ resolved
@@ -246,7 +246,6 @@
 	return fileGroups
 }
 
-<<<<<<< HEAD
 func CheckDiskQuota(job ImportJob, meta *meta, imeta ImportMeta) (int64, error) {
 	if !Params.QuotaConfig.DiskProtectionEnabled.GetAsBool() {
 		return 0, nil
@@ -286,27 +285,6 @@
 	return requestSize, nil
 }
 
-func AddImportSegment(cluster Cluster, meta *meta, segmentID int64) error {
-	segment := meta.GetSegment(segmentID)
-	req := &datapb.AddImportSegmentRequest{
-		Base: commonpbutil.NewMsgBase(
-			commonpbutil.WithSourceID(paramtable.GetNodeID()),
-		),
-		SegmentId:    segment.GetID(),
-		ChannelName:  segment.GetInsertChannel(),
-		CollectionId: segment.GetCollectionID(),
-		PartitionId:  segment.GetPartitionID(),
-		RowNum:       segment.GetNumOfRows(),
-		StatsLog:     segment.GetStatslogs(),
-	}
-	ctx, cancel := context.WithTimeout(context.Background(), 15*time.Second)
-	defer cancel()
-	_, err := cluster.AddImportSegment(ctx, req)
-	return err
-}
-
-=======
->>>>>>> 147a3b8b
 func getPendingProgress(jobID int64, imeta ImportMeta) float32 {
 	tasks := imeta.GetTaskBy(WithJob(jobID), WithType(PreImportTaskType))
 	preImportingFiles := lo.SumBy(tasks, func(task ImportTask) int {
