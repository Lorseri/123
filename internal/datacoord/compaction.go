// Licensed to the LF AI & Data foundation under one
// or more contributor license agreements. See the NOTICE file
// distributed with this work for additional information
// regarding copyright ownership. The ASF licenses this file
// to you under the Apache License, Version 2.0 (the
// "License"); you may not use this file except in compliance
// with the License. You may obtain a copy of the License at
//
//     http://www.apache.org/licenses/LICENSE-2.0
//
// Unless required by applicable law or agreed to in writing, software
// distributed under the License is distributed on an "AS IS" BASIS,
// WITHOUT WARRANTIES OR CONDITIONS OF ANY KIND, either express or implied.
// See the License for the specific language governing permissions and
// limitations under the License.

package datacoord

import (
	"context"
	"fmt"
	"sync"
	"time"

	"github.com/cockroachdb/errors"
	"github.com/samber/lo"
	"go.opentelemetry.io/otel"
	"go.opentelemetry.io/otel/trace"
	"go.uber.org/zap"

	"github.com/milvus-io/milvus-proto/go-api/v2/commonpb"
	"github.com/milvus-io/milvus/internal/proto/datapb"
	"github.com/milvus-io/milvus/pkg/log"
	"github.com/milvus-io/milvus/pkg/tracer"
	"github.com/milvus-io/milvus/pkg/util/conc"
	"github.com/milvus-io/milvus/pkg/util/lock"
	"github.com/milvus-io/milvus/pkg/util/merr"
	"github.com/milvus-io/milvus/pkg/util/tsoutil"
	"github.com/milvus-io/milvus/pkg/util/typeutil"
)

// TODO this num should be determined by resources of datanode, for now, we set to a fixed value for simple
// TODO we should split compaction into different priorities, small compaction helps to merge segment, large compaction helps to handle delta and expiration of large segments
const (
	tsTimeout = uint64(1)
)

//go:generate mockery --name=compactionPlanContext --structname=MockCompactionPlanContext --output=./  --filename=mock_compaction_plan_context.go --with-expecter --inpackage
type compactionPlanContext interface {
	start()
	stop()
	// execCompactionPlan start to execute plan and return immediately
	execCompactionPlan(signal *compactionSignal, plan *datapb.CompactionPlan)
	// getCompaction return compaction task. If planId does not exist, return nil.
	getCompaction(planID int64) *compactionTask
	// updateCompaction set the compaction state to timeout or completed
	updateCompaction(ts Timestamp) error
	// isFull return true if the task pool is full
	isFull() bool
	// get compaction tasks by signal id
	getCompactionTasksBySignalID(signalID int64) []*compactionTask
	removeTasksByChannel(channel string)
}

type compactionTaskState int8

const (
	executing compactionTaskState = iota + 1
	pipelining
	completed
	failed
	timeout
)

var (
	errChannelNotWatched = errors.New("channel is not watched")
	errChannelInBuffer   = errors.New("channel is in buffer")
)

type CompactionMeta interface {
	SelectSegments(filters ...SegmentFilter) []*SegmentInfo
	GetHealthySegment(segID UniqueID) *SegmentInfo
	UpdateSegmentsInfo(operators ...UpdateOperator) error
	SetSegmentCompacting(segmentID int64, compacting bool)

	CompleteCompactionMutation(plan *datapb.CompactionPlan, result *datapb.CompactionPlanResult) ([]*SegmentInfo, *segMetricMutation, error)
}

var _ CompactionMeta = (*meta)(nil)

type compactionTask struct {
	triggerInfo *compactionSignal
	plan        *datapb.CompactionPlan
	state       compactionTaskState
	dataNodeID  int64
	result      *datapb.CompactionPlanResult
	span        trace.Span
}

func (t *compactionTask) shadowClone(opts ...compactionTaskOpt) *compactionTask {
	task := &compactionTask{
		triggerInfo: t.triggerInfo,
		plan:        t.plan,
		state:       t.state,
		dataNodeID:  t.dataNodeID,
		span:        t.span,
	}
	for _, opt := range opts {
		opt(task)
	}
	return task
}

var _ compactionPlanContext = (*compactionPlanHandler)(nil)

type compactionPlanHandler struct {
	mu    lock.RWMutex
	plans map[int64]*compactionTask // planID -> task

	meta      CompactionMeta
	allocator allocator
	chManager ChannelManager
	scheduler Scheduler
	sessions  SessionManager

	stopCh   chan struct{}
	stopOnce sync.Once
	stopWg   sync.WaitGroup
}

func newCompactionPlanHandler(cluster Cluster, sessions SessionManager, cm ChannelManager, meta CompactionMeta, allocator allocator,
) *compactionPlanHandler {
	return &compactionPlanHandler{
		plans:     make(map[int64]*compactionTask),
		chManager: cm,
		meta:      meta,
		sessions:  sessions,
		allocator: allocator,
		scheduler: NewCompactionScheduler(cluster),
	}
}

func (c *compactionPlanHandler) checkResult() {
	// deal results
	ts, err := c.GetCurrentTS()
	if err != nil {
		log.Warn("fail to check result", zap.Error(err))
		return
	}
	err = c.updateCompaction(ts)
	if err != nil {
		log.Warn("fail to update compaction", zap.Error(err))
		return
	}
}

func (c *compactionPlanHandler) GetCurrentTS() (Timestamp, error) {
	interval := Params.DataCoordCfg.CompactionRPCTimeout.GetAsDuration(time.Second)
	ctx, cancel := context.WithTimeout(context.Background(), interval)
	defer cancel()
	ts, err := c.allocator.allocTimestamp(ctx)
	if err != nil {
		log.Warn("unable to alloc timestamp", zap.Error(err))
		return 0, err
	}
	return ts, nil
}

func (c *compactionPlanHandler) schedule() {
	// schedule queuing tasks
	tasks := c.scheduler.Schedule()
	if len(tasks) > 0 {
		c.notifyTasks(tasks)
		c.scheduler.LogStatus()
	}
}

func (c *compactionPlanHandler) start() {
	interval := Params.DataCoordCfg.CompactionCheckIntervalInSeconds.GetAsDuration(time.Second)
	c.stopCh = make(chan struct{})
	c.stopWg.Add(3)

	go func() {
		defer c.stopWg.Done()
		checkResultTicker := time.NewTicker(interval)
		log.Info("Compaction handler check result loop start", zap.Any("check result interval", interval))
		defer checkResultTicker.Stop()
		for {
			select {
			case <-c.stopCh:
				log.Info("compaction handler check result loop quit")
				return
			case <-checkResultTicker.C:
				c.checkResult()
			}
		}
	}()

	// saperate check results and schedule goroutine so that check results doesn't
	// influence the schedule
	go func() {
		defer c.stopWg.Done()
		scheduleTicker := time.NewTicker(2 * time.Second)
		defer scheduleTicker.Stop()
		log.Info("compaction handler start schedule")
		for {
			select {
			case <-c.stopCh:
				log.Info("Compaction handler quit schedule")
				return

			case <-scheduleTicker.C:
				c.schedule()
			}
		}
	}()

	go func() {
		defer c.stopWg.Done()
		cleanTicker := time.NewTicker(30 * time.Minute)
		defer cleanTicker.Stop()
		for {
			select {
			case <-c.stopCh:
				log.Info("Compaction handler quit clean")
				return
			case <-cleanTicker.C:
				c.Clean()
			}
		}
	}()
}

func (c *compactionPlanHandler) Clean() {
	current := tsoutil.GetCurrentTime()
	c.mu.Lock()
	defer c.mu.Unlock()

	for id, task := range c.plans {
		if task.state == executing || task.state == pipelining {
			continue
		}
		// after timeout + 1h, the plan will be cleaned
		if c.isTimeout(current, task.plan.GetStartTime(), task.plan.GetTimeoutInSeconds()+60*60) {
			delete(c.plans, id)
		}
	}
}

func (c *compactionPlanHandler) stop() {
	c.stopOnce.Do(func() {
		close(c.stopCh)
	})
	c.stopWg.Wait()
}

func (c *compactionPlanHandler) removeTasksByChannel(channel string) {
	c.mu.Lock()
	defer c.mu.Unlock()
	for id, task := range c.plans {
		if task.triggerInfo.channel == channel {
			log.Info("Compaction handler removing tasks by channel",
				zap.String("channel", channel),
				zap.Int64("planID", task.plan.GetPlanID()),
				zap.Int64("node", task.dataNodeID),
			)
			c.scheduler.Finish(task.dataNodeID, task.plan)
			delete(c.plans, id)
		}
	}
}

func (c *compactionPlanHandler) updateTask(planID int64, opts ...compactionTaskOpt) {
	c.mu.Lock()
	defer c.mu.Unlock()
	if plan, ok := c.plans[planID]; ok {
		c.plans[planID] = plan.shadowClone(opts...)
	}
}

func (c *compactionPlanHandler) enqueuePlan(signal *compactionSignal, plan *datapb.CompactionPlan) {
	log := log.With(zap.Int64("planID", plan.GetPlanID()))
	c.setSegmentsCompacting(plan, true)

	_, span := otel.Tracer(typeutil.DataCoordRole).Start(context.Background(), fmt.Sprintf("Compaction-%s", plan.GetType()))

	task := &compactionTask{
		triggerInfo: signal,
		plan:        plan,
		state:       pipelining,
		span:        span,
	}
	c.mu.Lock()
	c.plans[plan.PlanID] = task
	c.mu.Unlock()

	c.scheduler.Submit(task)
	log.Info("Compaction plan submitted")
}

func (c *compactionPlanHandler) RefreshPlan(task *compactionTask) error {
	plan := task.plan
	log := log.With(zap.Int64("taskID", task.triggerInfo.id), zap.Int64("planID", plan.GetPlanID()))
	if plan.GetType() == datapb.CompactionType_Level0DeleteCompaction {
		// Fill in deltalogs for L0 segments
		for _, seg := range plan.GetSegmentBinlogs() {
			if seg.GetLevel() == datapb.SegmentLevel_L0 {
				segInfo := c.meta.GetHealthySegment(seg.GetSegmentID())
				if segInfo == nil {
					return merr.WrapErrSegmentNotFound(seg.GetSegmentID())
				}
				seg.Deltalogs = segInfo.GetDeltalogs()
			}
		}

		// Select sealed L1 segments for LevelZero compaction that meets the condition:
		// dmlPos < triggerInfo.pos
		sealedSegments := c.meta.SelectSegments(WithCollection(task.triggerInfo.collectionID), SegmentFilterFunc(func(info *SegmentInfo) bool {
			return (task.triggerInfo.partitionID == -1 || info.GetPartitionID() == task.triggerInfo.partitionID) &&
				info.GetInsertChannel() == plan.GetChannel() &&
				isFlushState(info.GetState()) &&
				!info.isCompacting &&
				!info.GetIsImporting() &&
				info.GetLevel() != datapb.SegmentLevel_L0 &&
				info.GetDmlPosition().GetTimestamp() < task.triggerInfo.pos.GetTimestamp()
		}))
		if len(sealedSegments) == 0 {
			return errors.Errorf("Selected zero L1/L2 segments for the position=%v", task.triggerInfo.pos)
		}

		sealedSegBinlogs := lo.Map(sealedSegments, func(info *SegmentInfo, _ int) *datapb.CompactionSegmentBinlogs {
			return &datapb.CompactionSegmentBinlogs{
<<<<<<< HEAD
				SegmentID:           info.GetID(),
				FieldBinlogs:        nil,
				Field2StatslogPaths: info.GetStatslogs(),
				Deltalogs:           nil,
				InsertChannel:       info.GetInsertChannel(),
				Level:               info.GetLevel(),
				CollectionID:        info.GetCollectionID(),
				PartitionID:         info.GetPartitionID(),
=======
				SegmentID:    info.GetID(),
				Level:        info.GetLevel(),
				CollectionID: info.GetCollectionID(),
				PartitionID:  info.GetPartitionID(),
>>>>>>> 303470fc
			}
		})

		plan.SegmentBinlogs = append(plan.SegmentBinlogs, sealedSegBinlogs...)
		log.Info("Compaction handler refreshed level zero compaction plan",
			zap.Any("target position", task.triggerInfo.pos),
			zap.Any("target segments count", len(sealedSegBinlogs)))
		return nil
	}

	if plan.GetType() == datapb.CompactionType_MixCompaction {
		segIDMap := make(map[int64][]*datapb.FieldBinlog, len(plan.SegmentBinlogs))
		for _, seg := range plan.GetSegmentBinlogs() {
			info := c.meta.GetHealthySegment(seg.GetSegmentID())
			if info == nil {
				return merr.WrapErrSegmentNotFound(seg.GetSegmentID())
			}
			seg.Deltalogs = info.GetDeltalogs()
			segIDMap[seg.SegmentID] = info.GetDeltalogs()
		}
		log.Info("Compaction handler refreshed mix compaction plan", zap.Any("segID2DeltaLogs", segIDMap))
	}
	return nil
}

func (c *compactionPlanHandler) notifyTasks(tasks []*compactionTask) {
	for _, task := range tasks {
		// avoid closure capture iteration variable
		innerTask := task
		err := c.RefreshPlan(innerTask)
		if err != nil {
			c.updateTask(innerTask.plan.GetPlanID(), setState(failed), endSpan())
			c.scheduler.Finish(innerTask.dataNodeID, innerTask.plan)
			log.Warn("failed to refresh task",
				zap.Int64("plan", task.plan.PlanID),
				zap.Error(err))
			continue
		}
		getOrCreateIOPool().Submit(func() (any, error) {
			ctx := tracer.SetupSpan(context.Background(), innerTask.span)
			plan := innerTask.plan
			log := log.Ctx(ctx).With(zap.Int64("planID", plan.GetPlanID()), zap.Int64("nodeID", innerTask.dataNodeID))
			log.Info("Notify compaction task to DataNode")
			ts, err := c.allocator.allocTimestamp(ctx)
			if err != nil {
				log.Warn("Alloc start time for CompactionPlan failed", zap.Error(err))
				// update plan ts to TIMEOUT ts
				c.updateTask(plan.PlanID, setState(executing), setStartTime(tsTimeout))
				return nil, err
			}
			c.updateTask(plan.PlanID, setStartTime(ts))

			err = c.sessions.Compaction(ctx, innerTask.dataNodeID, plan)

			c.updateTask(plan.PlanID, setState(executing))
			if err != nil {
				log.Warn("Failed to notify compaction tasks to DataNode", zap.Error(err))
				return nil, err
			}
			log.Info("Compaction start")
			return nil, nil
		})
	}
}

// execCompactionPlan start to execute plan and return immediately
func (c *compactionPlanHandler) execCompactionPlan(signal *compactionSignal, plan *datapb.CompactionPlan) {
	c.enqueuePlan(signal, plan)
}

func (c *compactionPlanHandler) setSegmentsCompacting(plan *datapb.CompactionPlan, compacting bool) {
	for _, segmentBinlogs := range plan.GetSegmentBinlogs() {
		c.meta.SetSegmentCompacting(segmentBinlogs.GetSegmentID(), compacting)
	}
}

// complete a compaction task
// not threadsafe, only can be used internally
func (c *compactionPlanHandler) completeCompaction(result *datapb.CompactionPlanResult) error {
	planID := result.PlanID
	if _, ok := c.plans[planID]; !ok {
		return fmt.Errorf("plan %d is not found", planID)
	}

	if c.plans[planID].state != executing {
		return fmt.Errorf("plan %d's state is %v", planID, c.plans[planID].state)
	}

	plan := c.plans[planID].plan
	nodeID := c.plans[planID].dataNodeID
	defer c.scheduler.Finish(nodeID, plan)
	switch plan.GetType() {
	case datapb.CompactionType_MergeCompaction, datapb.CompactionType_MixCompaction:
		if err := c.handleMergeCompactionResult(plan, result); err != nil {
			return err
		}
	case datapb.CompactionType_Level0DeleteCompaction:
		if err := c.handleL0CompactionResult(plan, result); err != nil {
			return err
		}
	default:
		return errors.New("unknown compaction type")
	}
	UpdateCompactionSegmentSizeMetrics(result.GetSegments())
	c.plans[planID] = c.plans[planID].shadowClone(setState(completed), setResult(result), cleanLogPath(), endSpan())
	return nil
}

func (c *compactionPlanHandler) handleL0CompactionResult(plan *datapb.CompactionPlan, result *datapb.CompactionPlanResult) error {
	var operators []UpdateOperator
	for _, seg := range result.GetSegments() {
		operators = append(operators, AddBinlogsOperator(seg.GetSegmentID(), nil, nil, seg.GetDeltalogs()))
	}

	levelZeroSegments := lo.Filter(plan.GetSegmentBinlogs(), func(b *datapb.CompactionSegmentBinlogs, _ int) bool {
		return b.GetLevel() == datapb.SegmentLevel_L0
	})

	for _, seg := range levelZeroSegments {
		operators = append(operators, UpdateStatusOperator(seg.GetSegmentID(), commonpb.SegmentState_Dropped), UpdateCompactedOperator(seg.GetSegmentID()))
	}

	log.Info("meta update: update segments info for level zero compaction",
		zap.Int64("planID", plan.GetPlanID()),
	)
	return c.meta.UpdateSegmentsInfo(operators...)
}

func (c *compactionPlanHandler) handleMergeCompactionResult(plan *datapb.CompactionPlan, result *datapb.CompactionPlanResult) error {
	log := log.With(zap.Int64("planID", plan.GetPlanID()))
	if len(result.GetSegments()) == 0 || len(result.GetSegments()) > 1 {
		// should never happen
		log.Warn("illegal compaction results")
		return fmt.Errorf("Illegal compaction results: %v", result)
	}

	// Merge compaction has one and only one segment
	newSegmentInfo := c.meta.GetHealthySegment(result.GetSegments()[0].SegmentID)
	if newSegmentInfo != nil {
		log.Info("meta has already been changed, skip meta change and retry sync segments")
	} else {
		// Also prepare metric updates.
		_, metricMutation, err := c.meta.CompleteCompactionMutation(plan, result)
		if err != nil {
			return err
		}
		// Apply metrics after successful meta update.
		metricMutation.commit()
	}

	nodeID := c.plans[plan.GetPlanID()].dataNodeID
	req := &datapb.SyncSegmentsRequest{
		PlanID: plan.PlanID,
	}

	log.Info("handleCompactionResult: syncing segments with node", zap.Int64("nodeID", nodeID))
	if err := c.sessions.SyncSegments(nodeID, req); err != nil {
		log.Warn("handleCompactionResult: fail to sync segments with node",
			zap.Int64("nodeID", nodeID), zap.Error(err))
		return err
	}

	log.Info("handleCompactionResult: success to handle merge compaction result")
	return nil
}

// getCompaction return compaction task. If planId does not exist, return nil.
func (c *compactionPlanHandler) getCompaction(planID int64) *compactionTask {
	c.mu.RLock()
	defer c.mu.RUnlock()

	return c.plans[planID]
}

func (c *compactionPlanHandler) updateCompaction(ts Timestamp) error {
	// Get executing executingTasks before GetCompactionState from DataNode to prevent false failure,
	//  for DC might add new task while GetCompactionState.
	executingTasks := c.getTasksByState(executing)
	timeoutTasks := c.getTasksByState(timeout)
	planStates, err := c.sessions.GetCompactionPlansResults()
	if err != nil {
		// if there is a data node alive but we failed to get info,
		log.Warn("failed to get compaction plans from all nodes", zap.Error(err))
		return err
	}
	cachedPlans := []int64{}

	// TODO reduce the lock range
	c.mu.Lock()
	for _, task := range executingTasks {
		log := log.With(
			zap.Int64("planID", task.plan.PlanID),
			zap.Int64("nodeID", task.dataNodeID),
			zap.String("channel", task.plan.GetChannel()))
		planID := task.plan.PlanID
		cachedPlans = append(cachedPlans, planID)

		if nodePlan, ok := planStates[planID]; ok {
			planResult := nodePlan.B
			switch planResult.GetState() {
			case commonpb.CompactionState_Completed:
				log.Info("start to complete compaction")

				// channels are balanced to other nodes, yet the old datanode still have the compaction results
				// task.dataNodeID == planState.A, but
				// task.dataNodeID not match with channel
				// Mark this compaction as failure and skip processing the meta
				if !c.chManager.Match(task.dataNodeID, task.plan.GetChannel()) {
					// Sync segments without CompactionFrom segmentsIDs to make sure DN clear the task
					// without changing the meta
					log.Warn("compaction failed for channel nodeID not match")
					if err := c.sessions.SyncSegments(task.dataNodeID, &datapb.SyncSegmentsRequest{PlanID: planID}); err != nil {
						log.Warn("compaction failed to sync segments with node", zap.Error(err))
						continue
					}
					c.plans[planID] = c.plans[planID].shadowClone(setState(failed), endSpan())
					c.setSegmentsCompacting(task.plan, false)
					c.scheduler.Finish(task.dataNodeID, task.plan)
				}

				if err := c.completeCompaction(planResult); err != nil {
					log.Warn("fail to complete compaction", zap.Error(err))
				}

			case commonpb.CompactionState_Executing:
				if c.isTimeout(ts, task.plan.GetStartTime(), task.plan.GetTimeoutInSeconds()) {
					log.Warn("compaction timeout",
						zap.Int32("timeout in seconds", task.plan.GetTimeoutInSeconds()),
						zap.Uint64("startTime", task.plan.GetStartTime()),
						zap.Uint64("now", ts),
					)
					c.plans[planID] = c.plans[planID].shadowClone(setState(timeout), endSpan())
				}
			}
		} else {
			// compaction task in DC but not found in DN means the compaction plan has failed
			log.Info("compaction failed")
			c.plans[planID] = c.plans[planID].shadowClone(setState(failed), endSpan())
			c.setSegmentsCompacting(task.plan, false)
			c.scheduler.Finish(task.dataNodeID, task.plan)
		}
	}

	// Timeout tasks will be timeout and failed in DataNode
	// need to wait for DataNode reporting failure and clean the status.
	for _, task := range timeoutTasks {
		log := log.With(
			zap.Int64("planID", task.plan.PlanID),
			zap.Int64("nodeID", task.dataNodeID),
			zap.String("channel", task.plan.GetChannel()),
		)

		planID := task.plan.PlanID
		cachedPlans = append(cachedPlans, planID)
		if nodePlan, ok := planStates[planID]; ok {
			if nodePlan.B.GetState() == commonpb.CompactionState_Executing {
				log.RatedInfo(1, "compaction timeout in DataCoord yet DataNode is still running")
			}
		} else {
			// compaction task in DC but not found in DN means the compaction plan has failed
			log.Info("compaction failed for timeout")
			c.plans[planID] = c.plans[planID].shadowClone(setState(failed), endSpan())
			c.setSegmentsCompacting(task.plan, false)
			c.scheduler.Finish(task.dataNodeID, task.plan)
		}
	}
	c.mu.Unlock()

	// Compaction plans in DN but not in DC are unknown plans, need to notify DN to clear it.
	// No locks needed, because no changes in DC memeory
	completedPlans := lo.PickBy(planStates, func(planID int64, planState *typeutil.Pair[int64, *datapb.CompactionPlanResult]) bool {
		return planState.B.GetState() == commonpb.CompactionState_Completed
	})

	unkonwnPlansInWorker, _ := lo.Difference(lo.Keys(completedPlans), cachedPlans)
	for _, planID := range unkonwnPlansInWorker {
		if nodeUnkonwnPlan, ok := completedPlans[planID]; ok {
			nodeID, plan := nodeUnkonwnPlan.A, nodeUnkonwnPlan.B
			log := log.With(zap.Int64("planID", planID), zap.Int64("nodeID", nodeID), zap.String("channel", plan.GetChannel()))

			// Sync segments without CompactionFrom segmentsIDs to make sure DN clear the task
			// without changing the meta
			log.Info("compaction syncing unknown plan with node")
			if err := c.sessions.SyncSegments(nodeID, &datapb.SyncSegmentsRequest{
				PlanID: planID,
			}); err != nil {
				log.Warn("compaction failed to sync segments with node", zap.Error(err))
				return err
			}
		}
	}

	return nil
}

func (c *compactionPlanHandler) isTimeout(now Timestamp, start Timestamp, timeout int32) bool {
	startTime, _ := tsoutil.ParseTS(start)
	ts, _ := tsoutil.ParseTS(now)
	return int32(ts.Sub(startTime).Seconds()) >= timeout
}

// isFull return true if the task pool is full
func (c *compactionPlanHandler) isFull() bool {
	return c.scheduler.GetTaskCount() >= Params.DataCoordCfg.CompactionMaxParallelTasks.GetAsInt()
}

func (c *compactionPlanHandler) getTasksByState(state compactionTaskState) []*compactionTask {
	c.mu.RLock()
	defer c.mu.RUnlock()
	tasks := make([]*compactionTask, 0, len(c.plans))
	for _, plan := range c.plans {
		if plan.state == state {
			tasks = append(tasks, plan)
		}
	}
	return tasks
}

// get compaction tasks by signal id; if signalID == 0 return all tasks
func (c *compactionPlanHandler) getCompactionTasksBySignalID(signalID int64) []*compactionTask {
	c.mu.RLock()
	defer c.mu.RUnlock()

	var tasks []*compactionTask
	for _, t := range c.plans {
		if signalID == 0 {
			tasks = append(tasks, t)
			continue
		}
		if t.triggerInfo.id != signalID {
			continue
		}
		tasks = append(tasks, t)
	}
	return tasks
}

type compactionTaskOpt func(task *compactionTask)

func setState(state compactionTaskState) compactionTaskOpt {
	return func(task *compactionTask) {
		task.state = state
	}
}

func endSpan() compactionTaskOpt {
	return func(task *compactionTask) {
		if task.span != nil {
			task.span.End()
		}
	}
}

func setStartTime(startTime uint64) compactionTaskOpt {
	return func(task *compactionTask) {
		task.plan.StartTime = startTime
	}
}

func setResult(result *datapb.CompactionPlanResult) compactionTaskOpt {
	return func(task *compactionTask) {
		task.result = result
	}
}

// cleanLogPath clean the log info in the compactionTask object for avoiding the memory leak
func cleanLogPath() compactionTaskOpt {
	return func(task *compactionTask) {
		if task.plan.GetSegmentBinlogs() != nil {
			for _, binlogs := range task.plan.GetSegmentBinlogs() {
				binlogs.FieldBinlogs = nil
				binlogs.Field2StatslogPaths = nil
				binlogs.Deltalogs = nil
			}
		}
		if task.result.GetSegments() != nil {
			for _, segment := range task.result.GetSegments() {
				segment.InsertLogs = nil
				segment.Deltalogs = nil
				segment.Field2StatslogPaths = nil
			}
		}
	}
}

// 0.5*min(8, NumCPU/2)
func calculateParallel() int {
	// TODO after node memory management enabled, use this config as hard limit
	return Params.DataCoordCfg.CompactionWorkerParalleTasks.GetAsInt()
	//cores := hardware.GetCPUNum()
	//if cores < 16 {
	//return 4
	//}
	//return cores / 2
}

var (
	ioPool         *conc.Pool[any]
	ioPoolInitOnce sync.Once
)

func initIOPool() {
	capacity := Params.DataNodeCfg.IOConcurrency.GetAsInt()
	if capacity > 32 {
		capacity = 32
	}
	// error only happens with negative expiry duration or with negative pre-alloc size.
	ioPool = conc.NewPool[any](capacity)
}

func getOrCreateIOPool() *conc.Pool[any] {
	ioPoolInitOnce.Do(initIOPool)
	return ioPool
}<|MERGE_RESOLUTION|>--- conflicted
+++ resolved
@@ -330,7 +330,6 @@
 
 		sealedSegBinlogs := lo.Map(sealedSegments, func(info *SegmentInfo, _ int) *datapb.CompactionSegmentBinlogs {
 			return &datapb.CompactionSegmentBinlogs{
-<<<<<<< HEAD
 				SegmentID:           info.GetID(),
 				FieldBinlogs:        nil,
 				Field2StatslogPaths: info.GetStatslogs(),
@@ -339,12 +338,6 @@
 				Level:               info.GetLevel(),
 				CollectionID:        info.GetCollectionID(),
 				PartitionID:         info.GetPartitionID(),
-=======
-				SegmentID:    info.GetID(),
-				Level:        info.GetLevel(),
-				CollectionID: info.GetCollectionID(),
-				PartitionID:  info.GetPartitionID(),
->>>>>>> 303470fc
 			}
 		})
 
