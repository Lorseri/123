--- conflicted
+++ resolved
@@ -487,7 +487,6 @@
 	})
 }
 
-<<<<<<< HEAD
 func TestSaveBinlogPaths(t *testing.T) {
 	svr := newTestServer(t)
 	defer closeTestServer(t, svr)
@@ -597,7 +596,8 @@
 		assert.NotNil(t, err)
 		assert.EqualValues(t, resp.ErrorCode, commonpb.ErrorCode_UnexpectedError)
 	})
-=======
+}
+
 func TestResumeChannel(t *testing.T) {
 	Params.Init()
 
@@ -766,8 +766,6 @@
 			assert.Nil(t, err)
 		}
 	})
-
->>>>>>> d5ab8ac3
 }
 
 func newTestServer(t *testing.T) *Server {
