--- conflicted
+++ resolved
@@ -809,11 +809,7 @@
 	for _, fieldBinlog := range buffer.flushedBinlogs {
 		insertLogs = append(insertLogs, fieldBinlog)
 	}
-<<<<<<< HEAD
-	statPaths, err := statSerializeWrite(ctx, t.binlogIO, t.logIDAlloc, buffer.writer, buffer.flushedRowNum.Load())
-=======
-	statPaths, err := statSerializeWrite(ctx, t.binlogIO, t.allocator, writer, buffer.flushedRowNum.Load())
->>>>>>> 94fb5805
+	statPaths, err := statSerializeWrite(ctx, t.binlogIO, t.logIDAlloc, writer, buffer.flushedRowNum.Load())
 	if err != nil {
 		return err
 	}
@@ -832,17 +828,8 @@
 		FieldStats: []storage.FieldStats{buffer.clusteringKeyFieldStats.Clone()},
 		NumRows:    int(buffer.flushedRowNum.Load()),
 	}
-<<<<<<< HEAD
-	buffer.uploadedSegmentStats[buffer.writer.GetSegmentID()] = segmentStats
-	// refresh
-	if err = t.refreshBufferWriter(buffer); err != nil {
-		return err
-	}
-	buffer.flushedRowNum.Store(0)
-=======
 	buffer.uploadedSegmentStats[writer.GetSegmentID()] = segmentStats
 
->>>>>>> 94fb5805
 	buffer.flushedBinlogs = make(map[typeutil.UniqueID]*datapb.FieldBinlog, 0)
 	for _, binlog := range seg.InsertLogs {
 		log.Debug("pack binlog in segment", zap.Int64("partitionID", t.partitionID), zap.Int64("segID", writer.GetSegmentID()), zap.String("binlog", binlog.String()))
@@ -875,19 +862,11 @@
 		zap.Int64("bufferMemorySize", buffer.bufferMemorySize.Load()),
 	)
 
-<<<<<<< HEAD
-	future := t.flushPool.Submit(func() (any, error) {
-		kvs, partialBinlogs, err := serializeWrite(ctx, t.logIDAlloc, buffer.writer)
-		if err != nil {
-			log.Warn("compact wrong, failed to serialize writer", zap.Error(err))
-			return typeutil.NewPair(kvs, partialBinlogs), err
-=======
 	log.Info("start flush binlog")
 	if writtenRowNum <= 0 {
 		log.Debug("writerRowNum is zero, skip flush")
 		if pack {
 			return t.packBufferToSegment(ctx, buffer, writer)
->>>>>>> 94fb5805
 		}
 		return nil
 	}
@@ -1149,12 +1128,6 @@
 	return buckets
 }
 
-<<<<<<< HEAD
-func (t *clusteringCompactionTask) refreshBufferWriter(buffer *ClusterBuffer) error {
-	segmentID, err := t.segIDAlloc.AllocOne()
-	if err != nil {
-		return err
-=======
 func (t *clusteringCompactionTask) refreshBufferWriter(buffer *ClusterBuffer) (bool, error) {
 	var segmentID int64
 	var err error
@@ -1165,11 +1138,10 @@
 	}
 	if buffer.writer == nil || buffer.flushedRowNum.Load()+buffer.writer.GetRowNum() > t.plan.GetMaxSegmentRows() {
 		pack = true
-		segmentID, err = t.allocator.AllocOne()
+		segmentID, err = t.segIDAlloc.AllocOne()
 		if err != nil {
 			return pack, err
 		}
->>>>>>> 94fb5805
 	}
 
 	writer, err := NewSegmentWriter(t.plan.GetSchema(), t.plan.MaxSegmentRows, segmentID, t.partitionID, t.collectionID)
