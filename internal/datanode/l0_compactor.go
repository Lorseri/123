// Licensed to the LF AI & Data foundation under one
// or more contributor license agreements. See the NOTICE file
// distributed with this work for additional information
// regarding copyright ownership. The ASF licenses this file
// to you under the Apache License, Version 2.0 (the
// "License"); you may not use this file except in compliance
// with the License. You may obtain a copy of the License at
//
//     http://www.apache.org/licenses/LICENSE-2.0
//
// Unless required by applicable law or agreed to in writing, software
// distributed under the License is distributed on an "AS IS" BASIS,
// WITHOUT WARRANTIES OR CONDITIONS OF ANY KIND, either express or implied.
// See the License for the specific language governing permissions and
// limitations under the License.

package datanode

import (
	"context"
	"fmt"
	"math"
	"sync"
	"time"

	"github.com/samber/lo"
	"go.opentelemetry.io/otel"
	"go.uber.org/zap"

	"github.com/milvus-io/milvus-proto/go-api/v2/commonpb"
	"github.com/milvus-io/milvus/internal/datanode/allocator"
	"github.com/milvus-io/milvus/internal/datanode/io"
	iter "github.com/milvus-io/milvus/internal/datanode/iterators"
	"github.com/milvus-io/milvus/internal/datanode/metacache"
	"github.com/milvus-io/milvus/internal/metastore/kv/binlog"
	"github.com/milvus-io/milvus/internal/proto/datapb"
	"github.com/milvus-io/milvus/internal/storage"
	"github.com/milvus-io/milvus/pkg/common"
	"github.com/milvus-io/milvus/pkg/log"
	"github.com/milvus-io/milvus/pkg/metrics"
	"github.com/milvus-io/milvus/pkg/util/conc"
	"github.com/milvus-io/milvus/pkg/util/funcutil"
	"github.com/milvus-io/milvus/pkg/util/hardware"
	"github.com/milvus-io/milvus/pkg/util/merr"
	"github.com/milvus-io/milvus/pkg/util/metautil"
	"github.com/milvus-io/milvus/pkg/util/paramtable"
	"github.com/milvus-io/milvus/pkg/util/timerecord"
	"github.com/milvus-io/milvus/pkg/util/typeutil"
)

type levelZeroCompactionTask struct {
	io.BinlogIO
	allocator allocator.Allocator
<<<<<<< HEAD
=======
	metacache metacache.MetaCache
	syncmgr   syncmgr.SyncManager
>>>>>>> 5c6de473
	cm        storage.ChunkManager

	plan *datapb.CompactionPlan

	ctx    context.Context
	cancel context.CancelFunc

	done chan struct{}
	tr   *timerecord.TimeRecorder
}

func newLevelZeroCompactionTask(
	ctx context.Context,
	binlogIO io.BinlogIO,
	alloc allocator.Allocator,
<<<<<<< HEAD
=======
	metaCache metacache.MetaCache,
	syncmgr syncmgr.SyncManager,
>>>>>>> 5c6de473
	cm storage.ChunkManager,
	plan *datapb.CompactionPlan,
) *levelZeroCompactionTask {
	ctx, cancel := context.WithCancel(ctx)
	return &levelZeroCompactionTask{
		ctx:    ctx,
		cancel: cancel,

		BinlogIO:  binlogIO,
		allocator: alloc,
<<<<<<< HEAD
=======
		metacache: metaCache,
		syncmgr:   syncmgr,
>>>>>>> 5c6de473
		cm:        cm,
		plan:      plan,
		tr:        timerecord.NewTimeRecorder("levelzero compaction"),
		done:      make(chan struct{}, 1),
	}
}

func (t *levelZeroCompactionTask) complete() {
	t.done <- struct{}{}
}

func (t *levelZeroCompactionTask) stop() {
	t.cancel()
	<-t.done
}

func (t *levelZeroCompactionTask) getPlanID() UniqueID {
	return t.plan.GetPlanID()
}

func (t *levelZeroCompactionTask) getChannelName() string {
	return t.plan.GetChannel()
}

func (t *levelZeroCompactionTask) getCollection() int64 {
	// The length of SegmentBinlogs is checked before task enqueueing.
	return t.plan.GetSegmentBinlogs()[0].GetCollectionID()
}

func (t *levelZeroCompactionTask) compact() (*datapb.CompactionPlanResult, error) {
	ctx, span := otel.Tracer(typeutil.DataNodeRole).Start(t.ctx, "L0Compact")
	defer span.End()
	log := log.Ctx(t.ctx).With(zap.Int64("planID", t.plan.GetPlanID()), zap.String("type", t.plan.GetType().String()))
	log.Info("L0 compaction", zap.Duration("wait in queue elapse", t.tr.RecordSpan()))

	if !funcutil.CheckCtxValid(ctx) {
		log.Warn("compact wrong, task context done or timeout")
		return nil, errContext
	}

	ctxTimeout, cancelAll := context.WithTimeout(ctx, time.Duration(t.plan.GetTimeoutInSeconds())*time.Second)
	defer cancelAll()

	l0Segments := lo.Filter(t.plan.GetSegmentBinlogs(), func(s *datapb.CompactionSegmentBinlogs, _ int) bool {
		return s.Level == datapb.SegmentLevel_L0
	})

<<<<<<< HEAD
	l1Segments := lo.Filter(t.plan.GetSegmentBinlogs(), func(s *datapb.CompactionSegmentBinlogs, _ int) bool {
		return s.Level == datapb.SegmentLevel_L1
	})
	if len(l1Segments) == 0 {
=======
	targetSegments := lo.Filter(t.plan.GetSegmentBinlogs(), func(s *datapb.CompactionSegmentBinlogs, _ int) bool {
		return s.Level != datapb.SegmentLevel_L0
	})
	if len(targetSegments) == 0 {
>>>>>>> 5c6de473
		log.Warn("compact wrong, not target sealed segments")
		return nil, errIllegalCompactionPlan
	}
	err := binlog.DecompressCompactionBinlogs(l0Segments)
	if err != nil {
		log.Warn("DecompressCompactionBinlogs failed", zap.Error(err))
		return nil, err
	}

	var (
		totalSize      int64
		totalDeltalogs = make(map[UniqueID][]string)
	)
	for _, s := range l0Segments {
		paths := []string{}
		for _, d := range s.GetDeltalogs() {
			for _, l := range d.GetBinlogs() {
				paths = append(paths, l.GetLogPath())
				totalSize += l.GetMemorySize()
			}
		}
		if len(paths) > 0 {
			totalDeltalogs[s.GetSegmentID()] = paths
		}
	}

	var resultSegments []*datapb.CompactionSegment

	if float64(hardware.GetFreeMemoryCount())*paramtable.Get().DataNodeCfg.L0BatchMemoryRatio.GetAsFloat() < float64(totalSize) {
<<<<<<< HEAD
		resultSegments, err = t.linearProcess(ctxTimeout, l1Segments, totalDeltalogs)
	} else {
		resultSegments, err = t.batchProcess(ctxTimeout, l1Segments, lo.Values(totalDeltalogs)...)
=======
		resultSegments, err = t.linearProcess(ctxTimeout, targetSegments, totalDeltalogs)
	} else {
		resultSegments, err = t.batchProcess(ctxTimeout, targetSegments, lo.Values(totalDeltalogs)...)
>>>>>>> 5c6de473
	}
	if err != nil {
		return nil, err
	}

	result := &datapb.CompactionPlanResult{
		PlanID:   t.plan.GetPlanID(),
		State:    commonpb.CompactionState_Completed,
		Segments: resultSegments,
		Channel:  t.plan.GetChannel(),
		Type:     t.plan.GetType(),
	}

	metrics.DataNodeCompactionLatency.WithLabelValues(fmt.Sprint(paramtable.GetNodeID()), t.plan.GetType().String()).
		Observe(float64(t.tr.ElapseSpan().Milliseconds()))
	log.Info("L0 compaction finished", zap.Duration("elapse", t.tr.ElapseSpan()))

	return result, nil
}

<<<<<<< HEAD
func (t *levelZeroCompactionTask) linearProcess(ctx context.Context, l1Segments []*datapb.CompactionSegmentBinlogs, totalDeltalogs map[int64][]string) ([]*datapb.CompactionSegment, error) {
=======
func (t *levelZeroCompactionTask) linearProcess(ctx context.Context, targetSegments []*datapb.CompactionSegmentBinlogs, totalDeltalogs map[int64][]string) ([]*datapb.CompactionSegment, error) {
>>>>>>> 5c6de473
	log := log.Ctx(t.ctx).With(
		zap.Int64("planID", t.plan.GetPlanID()),
		zap.String("type", t.plan.GetType().String()),
		zap.Int("target segment counts", len(l1Segments)),
	)

	// just for logging
<<<<<<< HEAD
	l1SegmentIDs := lo.Map(l1Segments, func(segment *datapb.CompactionSegmentBinlogs, _ int) int64 {
=======
	targetSegmentIDs := lo.Map(targetSegments, func(segment *datapb.CompactionSegmentBinlogs, _ int) int64 {
>>>>>>> 5c6de473
		return segment.GetSegmentID()
	})

	var (
		resultSegments  = make(map[int64]*datapb.CompactionSegment)
		alteredSegments = make(map[int64]*storage.DeleteData)
	)

<<<<<<< HEAD
	segmentBFs, err := t.loadBF(l1Segments)
=======
	segmentBFs, err := t.loadBF(targetSegments)
>>>>>>> 5c6de473
	if err != nil {
		return nil, err
	}
	for segID, deltaLogs := range totalDeltalogs {
		log := log.With(zap.Int64("levelzero segment", segID))

		log.Info("Linear L0 compaction start processing segment")
		allIters, err := t.loadDelta(ctx, deltaLogs)
		if err != nil {
<<<<<<< HEAD
			log.Warn("Linear L0 compaction loadDelta fail", zap.Int64s("target segments", l1SegmentIDs), zap.Error(err))
=======
			log.Warn("Linear L0 compaction loadDelta fail", zap.Int64s("target segments", targetSegmentIDs), zap.Error(err))
>>>>>>> 5c6de473
			return nil, err
		}

		t.splitDelta(ctx, allIters, alteredSegments, segmentBFs)

		err = t.uploadByCheck(ctx, true, alteredSegments, resultSegments)
		if err != nil {
<<<<<<< HEAD
			log.Warn("Linear L0 compaction upload buffer fail", zap.Int64s("target segments", l1SegmentIDs), zap.Error(err))
=======
			log.Warn("Linear L0 compaction upload buffer fail", zap.Int64s("target segments", targetSegmentIDs), zap.Error(err))
>>>>>>> 5c6de473
			return nil, err
		}
	}

	err = t.uploadByCheck(ctx, false, alteredSegments, resultSegments)
	if err != nil {
<<<<<<< HEAD
		log.Warn("Linear L0 compaction upload all buffer fail", zap.Int64s("target segment", l1SegmentIDs), zap.Error(err))
=======
		log.Warn("Linear L0 compaction upload all buffer fail", zap.Int64s("target segment", targetSegmentIDs), zap.Error(err))
>>>>>>> 5c6de473
		return nil, err
	}
	log.Info("Linear L0 compaction finished", zap.Duration("elapse", t.tr.RecordSpan()))
	return lo.Values(resultSegments), nil
}

<<<<<<< HEAD
func (t *levelZeroCompactionTask) batchProcess(ctx context.Context, l1Segments []*datapb.CompactionSegmentBinlogs, deltaLogs ...[]string) ([]*datapb.CompactionSegment, error) {
=======
func (t *levelZeroCompactionTask) batchProcess(ctx context.Context, targetSegments []*datapb.CompactionSegmentBinlogs, deltaLogs ...[]string) ([]*datapb.CompactionSegment, error) {
>>>>>>> 5c6de473
	log := log.Ctx(t.ctx).With(
		zap.Int64("planID", t.plan.GetPlanID()),
		zap.String("type", t.plan.GetType().String()),
		zap.Int("target segment counts", len(l1Segments)),
	)

	// just for logging
<<<<<<< HEAD
	l1SegmentIDs := lo.Map(l1Segments, func(segment *datapb.CompactionSegmentBinlogs, _ int) int64 {
=======
	targetSegmentIDs := lo.Map(targetSegments, func(segment *datapb.CompactionSegmentBinlogs, _ int) int64 {
>>>>>>> 5c6de473
		return segment.GetSegmentID()
	})

	log.Info("Batch L0 compaction start processing")
	resultSegments := make(map[int64]*datapb.CompactionSegment)

	iters, err := t.loadDelta(ctx, lo.Flatten(deltaLogs))
	if err != nil {
<<<<<<< HEAD
		log.Warn("Batch L0 compaction loadDelta fail", zap.Int64s("target segments", l1SegmentIDs), zap.Error(err))
		return nil, err
	}

	segmentBFs, err := t.loadBF(l1Segments)
=======
		log.Warn("Batch L0 compaction loadDelta fail", zap.Int64s("target segments", targetSegmentIDs), zap.Error(err))
		return nil, err
	}

	segmentBFs, err := t.loadBF(targetSegments)
>>>>>>> 5c6de473
	if err != nil {
		return nil, err
	}

	alteredSegments := make(map[int64]*storage.DeleteData)
	t.splitDelta(ctx, iters, alteredSegments, segmentBFs)

	err = t.uploadByCheck(ctx, false, alteredSegments, resultSegments)
	if err != nil {
<<<<<<< HEAD
		log.Warn("Batch L0 compaction upload fail", zap.Int64s("target segments", l1SegmentIDs), zap.Error(err))
=======
		log.Warn("Batch L0 compaction upload fail", zap.Int64s("target segments", targetSegmentIDs), zap.Error(err))
>>>>>>> 5c6de473
		return nil, err
	}
	log.Info("Batch L0 compaction finished", zap.Duration("elapse", t.tr.RecordSpan()))
	return lo.Values(resultSegments), nil
}

func (t *levelZeroCompactionTask) loadDelta(ctx context.Context, deltaLogs ...[]string) ([]*iter.DeltalogIterator, error) {
	allIters := make([]*iter.DeltalogIterator, 0)

	for _, paths := range deltaLogs {
		blobs, err := t.Download(ctx, paths)
		if err != nil {
			return nil, err
		}

		allIters = append(allIters, iter.NewDeltalogIterator(blobs, nil))
	}
	return allIters, nil
}

func (t *levelZeroCompactionTask) splitDelta(
	ctx context.Context,
	allIters []*iter.DeltalogIterator,
	targetSegBuffer map[int64]*storage.DeleteData,
	segmentBfs map[int64]*metacache.BloomFilterSet,
) {
	_, span := otel.Tracer(typeutil.DataNodeRole).Start(ctx, "L0Compact splitDelta")
	defer span.End()

	split := func(pk storage.PrimaryKey) []int64 {
		lc := storage.NewLocationsCache(pk)
		predicts := make([]int64, 0, len(segmentBfs))
		for segmentID, bf := range segmentBfs {
			if bf.PkExists(lc) {
				predicts = append(predicts, segmentID)
			}
		}
		return predicts
	}

	// spilt all delete data to segments
	for _, deltaIter := range allIters {
		for deltaIter.HasNext() {
			// checked by HasNext, no error here
			labeled, _ := deltaIter.Next()

			predicted := split(labeled.GetPk())

			for _, gotSeg := range predicted {
				delBuffer, ok := targetSegBuffer[gotSeg]
				if !ok {
					delBuffer = &storage.DeleteData{}
					targetSegBuffer[gotSeg] = delBuffer
				}

				delBuffer.Append(labeled.GetPk(), labeled.GetTimestamp())
			}
		}
	}
}

func (t *levelZeroCompactionTask) composeDeltalog(segmentID int64, dData *storage.DeleteData) (map[string][]byte, *datapb.Binlog, error) {
	segment, ok := lo.Find(t.plan.GetSegmentBinlogs(), func(segment *datapb.CompactionSegmentBinlogs) bool {
		return segment.GetSegmentID() == segmentID
	})
	if !ok {
		return nil, nil, merr.WrapErrSegmentNotFound(segmentID, "cannot find segment in compaction plan")
	}

	var (
		collectionID = segment.GetCollectionID()
		partitionID  = segment.GetPartitionID()
		uploadKv     = make(map[string][]byte)
	)

	blob, err := storage.NewDeleteCodec().Serialize(collectionID, partitionID, segmentID, dData)
	if err != nil {
		return nil, nil, err
	}

	logID, err := t.allocator.AllocOne()
	if err != nil {
		return nil, nil, err
	}

	blobKey := metautil.JoinIDPath(collectionID, partitionID, segmentID, logID)
	blobPath := t.BinlogIO.JoinFullPath(common.SegmentDeltaLogPath, blobKey)

	uploadKv[blobPath] = blob.GetValue()

	minTs := uint64(math.MaxUint64)
	maxTs := uint64(0)
	for _, ts := range dData.Tss {
		if ts > maxTs {
			maxTs = ts
		}
		if ts < minTs {
			minTs = ts
		}
	}

	deltalog := &datapb.Binlog{
		EntriesNum:    dData.RowCount,
		LogSize:       int64(len(blob.GetValue())),
		LogPath:       blobPath,
		LogID:         logID,
		TimestampFrom: minTs,
		TimestampTo:   maxTs,
		MemorySize:    dData.Size(),
	}

	return uploadKv, deltalog, nil
}

func (t *levelZeroCompactionTask) uploadByCheck(ctx context.Context, requireCheck bool, alteredSegments map[int64]*storage.DeleteData, resultSegments map[int64]*datapb.CompactionSegment) error {
	allBlobs := make(map[string][]byte)
	tmpResults := make(map[int64]*datapb.CompactionSegment)
	for segID, dData := range alteredSegments {
		if !requireCheck || (dData.Size() >= paramtable.Get().DataNodeCfg.FlushDeleteBufferBytes.GetAsInt64()) {
			blobs, binlog, err := t.composeDeltalog(segID, dData)
			if err != nil {
				log.Warn("L0 compaction composeDelta fail", zap.Int64("segmentID", segID), zap.Error(err))
				return err
			}
			allBlobs = lo.Assign(blobs, allBlobs)
			tmpResults[segID] = &datapb.CompactionSegment{
				SegmentID: segID,
				Deltalogs: []*datapb.FieldBinlog{{Binlogs: []*datapb.Binlog{binlog}}},
				Channel:   t.plan.GetChannel(),
			}
			delete(alteredSegments, segID)
		}
	}

	if len(allBlobs) == 0 {
		return nil
	}

	if err := t.Upload(ctx, allBlobs); err != nil {
		log.Warn("L0 compaction upload blobs fail", zap.Error(err))
		return err
	}

	for segID, compSeg := range tmpResults {
		if _, ok := resultSegments[segID]; !ok {
			resultSegments[segID] = compSeg
		} else {
			binlog := compSeg.Deltalogs[0].Binlogs[0]
			resultSegments[segID].Deltalogs[0].Binlogs = append(resultSegments[segID].Deltalogs[0].Binlogs, binlog)
		}
	}

	return nil
}

<<<<<<< HEAD
func (t *levelZeroCompactionTask) loadBF(l1Segments []*datapb.CompactionSegmentBinlogs) (map[int64]*metacache.BloomFilterSet, error) {
=======
func (t *levelZeroCompactionTask) loadBF(targetSegments []*datapb.CompactionSegmentBinlogs) (map[int64]*metacache.BloomFilterSet, error) {
>>>>>>> 5c6de473
	log := log.Ctx(t.ctx).With(
		zap.Int64("planID", t.plan.GetPlanID()),
		zap.String("type", t.plan.GetType().String()),
	)

	var (
<<<<<<< HEAD
		futures = make([]*conc.Future[any], 0, len(l1Segments))
=======
		futures = make([]*conc.Future[any], 0, len(targetSegments))
>>>>>>> 5c6de473
		pool    = getOrCreateStatsPool()

		mu  = &sync.Mutex{}
		bfs = make(map[int64]*metacache.BloomFilterSet)
	)

<<<<<<< HEAD
	for _, segment := range l1Segments {
=======
	for _, segment := range targetSegments {
>>>>>>> 5c6de473
		segment := segment
		future := pool.Submit(func() (any, error) {
			_ = binlog.DecompressBinLog(storage.StatsBinlog, segment.GetCollectionID(),
				segment.GetPartitionID(), segment.GetSegmentID(), segment.GetField2StatslogPaths())
			pks, err := loadStats(t.ctx, t.cm,
<<<<<<< HEAD
				t.plan.GetSchema(), segment.GetSegmentID(), segment.GetField2StatslogPaths())
=======
				t.metacache.Schema(), segment.GetSegmentID(), segment.GetField2StatslogPaths())
>>>>>>> 5c6de473
			if err != nil {
				log.Warn("failed to load segment stats log", zap.Error(err))
				return err, err
			}
			bf := metacache.NewBloomFilterSet(pks...)
			mu.Lock()
			defer mu.Unlock()
			bfs[segment.GetSegmentID()] = bf
			return nil, nil
		})
		futures = append(futures, future)
	}

	err := conc.AwaitAll(futures...)
	return bfs, err
}<|MERGE_RESOLUTION|>--- conflicted
+++ resolved
@@ -51,11 +51,6 @@
 type levelZeroCompactionTask struct {
 	io.BinlogIO
 	allocator allocator.Allocator
-<<<<<<< HEAD
-=======
-	metacache metacache.MetaCache
-	syncmgr   syncmgr.SyncManager
->>>>>>> 5c6de473
 	cm        storage.ChunkManager
 
 	plan *datapb.CompactionPlan
@@ -71,11 +66,6 @@
 	ctx context.Context,
 	binlogIO io.BinlogIO,
 	alloc allocator.Allocator,
-<<<<<<< HEAD
-=======
-	metaCache metacache.MetaCache,
-	syncmgr syncmgr.SyncManager,
->>>>>>> 5c6de473
 	cm storage.ChunkManager,
 	plan *datapb.CompactionPlan,
 ) *levelZeroCompactionTask {
@@ -86,11 +76,6 @@
 
 		BinlogIO:  binlogIO,
 		allocator: alloc,
-<<<<<<< HEAD
-=======
-		metacache: metaCache,
-		syncmgr:   syncmgr,
->>>>>>> 5c6de473
 		cm:        cm,
 		plan:      plan,
 		tr:        timerecord.NewTimeRecorder("levelzero compaction"),
@@ -138,17 +123,10 @@
 		return s.Level == datapb.SegmentLevel_L0
 	})
 
-<<<<<<< HEAD
-	l1Segments := lo.Filter(t.plan.GetSegmentBinlogs(), func(s *datapb.CompactionSegmentBinlogs, _ int) bool {
-		return s.Level == datapb.SegmentLevel_L1
-	})
-	if len(l1Segments) == 0 {
-=======
 	targetSegments := lo.Filter(t.plan.GetSegmentBinlogs(), func(s *datapb.CompactionSegmentBinlogs, _ int) bool {
 		return s.Level != datapb.SegmentLevel_L0
 	})
 	if len(targetSegments) == 0 {
->>>>>>> 5c6de473
 		log.Warn("compact wrong, not target sealed segments")
 		return nil, errIllegalCompactionPlan
 	}
@@ -178,15 +156,9 @@
 	var resultSegments []*datapb.CompactionSegment
 
 	if float64(hardware.GetFreeMemoryCount())*paramtable.Get().DataNodeCfg.L0BatchMemoryRatio.GetAsFloat() < float64(totalSize) {
-<<<<<<< HEAD
-		resultSegments, err = t.linearProcess(ctxTimeout, l1Segments, totalDeltalogs)
-	} else {
-		resultSegments, err = t.batchProcess(ctxTimeout, l1Segments, lo.Values(totalDeltalogs)...)
-=======
 		resultSegments, err = t.linearProcess(ctxTimeout, targetSegments, totalDeltalogs)
 	} else {
 		resultSegments, err = t.batchProcess(ctxTimeout, targetSegments, lo.Values(totalDeltalogs)...)
->>>>>>> 5c6de473
 	}
 	if err != nil {
 		return nil, err
@@ -207,11 +179,7 @@
 	return result, nil
 }
 
-<<<<<<< HEAD
-func (t *levelZeroCompactionTask) linearProcess(ctx context.Context, l1Segments []*datapb.CompactionSegmentBinlogs, totalDeltalogs map[int64][]string) ([]*datapb.CompactionSegment, error) {
-=======
 func (t *levelZeroCompactionTask) linearProcess(ctx context.Context, targetSegments []*datapb.CompactionSegmentBinlogs, totalDeltalogs map[int64][]string) ([]*datapb.CompactionSegment, error) {
->>>>>>> 5c6de473
 	log := log.Ctx(t.ctx).With(
 		zap.Int64("planID", t.plan.GetPlanID()),
 		zap.String("type", t.plan.GetType().String()),
@@ -219,11 +187,7 @@
 	)
 
 	// just for logging
-<<<<<<< HEAD
-	l1SegmentIDs := lo.Map(l1Segments, func(segment *datapb.CompactionSegmentBinlogs, _ int) int64 {
-=======
 	targetSegmentIDs := lo.Map(targetSegments, func(segment *datapb.CompactionSegmentBinlogs, _ int) int64 {
->>>>>>> 5c6de473
 		return segment.GetSegmentID()
 	})
 
@@ -232,11 +196,7 @@
 		alteredSegments = make(map[int64]*storage.DeleteData)
 	)
 
-<<<<<<< HEAD
-	segmentBFs, err := t.loadBF(l1Segments)
-=======
 	segmentBFs, err := t.loadBF(targetSegments)
->>>>>>> 5c6de473
 	if err != nil {
 		return nil, err
 	}
@@ -246,11 +206,7 @@
 		log.Info("Linear L0 compaction start processing segment")
 		allIters, err := t.loadDelta(ctx, deltaLogs)
 		if err != nil {
-<<<<<<< HEAD
-			log.Warn("Linear L0 compaction loadDelta fail", zap.Int64s("target segments", l1SegmentIDs), zap.Error(err))
-=======
 			log.Warn("Linear L0 compaction loadDelta fail", zap.Int64s("target segments", targetSegmentIDs), zap.Error(err))
->>>>>>> 5c6de473
 			return nil, err
 		}
 
@@ -258,33 +214,21 @@
 
 		err = t.uploadByCheck(ctx, true, alteredSegments, resultSegments)
 		if err != nil {
-<<<<<<< HEAD
-			log.Warn("Linear L0 compaction upload buffer fail", zap.Int64s("target segments", l1SegmentIDs), zap.Error(err))
-=======
 			log.Warn("Linear L0 compaction upload buffer fail", zap.Int64s("target segments", targetSegmentIDs), zap.Error(err))
->>>>>>> 5c6de473
 			return nil, err
 		}
 	}
 
 	err = t.uploadByCheck(ctx, false, alteredSegments, resultSegments)
 	if err != nil {
-<<<<<<< HEAD
-		log.Warn("Linear L0 compaction upload all buffer fail", zap.Int64s("target segment", l1SegmentIDs), zap.Error(err))
-=======
 		log.Warn("Linear L0 compaction upload all buffer fail", zap.Int64s("target segment", targetSegmentIDs), zap.Error(err))
->>>>>>> 5c6de473
 		return nil, err
 	}
 	log.Info("Linear L0 compaction finished", zap.Duration("elapse", t.tr.RecordSpan()))
 	return lo.Values(resultSegments), nil
 }
 
-<<<<<<< HEAD
-func (t *levelZeroCompactionTask) batchProcess(ctx context.Context, l1Segments []*datapb.CompactionSegmentBinlogs, deltaLogs ...[]string) ([]*datapb.CompactionSegment, error) {
-=======
 func (t *levelZeroCompactionTask) batchProcess(ctx context.Context, targetSegments []*datapb.CompactionSegmentBinlogs, deltaLogs ...[]string) ([]*datapb.CompactionSegment, error) {
->>>>>>> 5c6de473
 	log := log.Ctx(t.ctx).With(
 		zap.Int64("planID", t.plan.GetPlanID()),
 		zap.String("type", t.plan.GetType().String()),
@@ -292,11 +236,7 @@
 	)
 
 	// just for logging
-<<<<<<< HEAD
-	l1SegmentIDs := lo.Map(l1Segments, func(segment *datapb.CompactionSegmentBinlogs, _ int) int64 {
-=======
 	targetSegmentIDs := lo.Map(targetSegments, func(segment *datapb.CompactionSegmentBinlogs, _ int) int64 {
->>>>>>> 5c6de473
 		return segment.GetSegmentID()
 	})
 
@@ -305,19 +245,11 @@
 
 	iters, err := t.loadDelta(ctx, lo.Flatten(deltaLogs))
 	if err != nil {
-<<<<<<< HEAD
-		log.Warn("Batch L0 compaction loadDelta fail", zap.Int64s("target segments", l1SegmentIDs), zap.Error(err))
-		return nil, err
-	}
-
-	segmentBFs, err := t.loadBF(l1Segments)
-=======
 		log.Warn("Batch L0 compaction loadDelta fail", zap.Int64s("target segments", targetSegmentIDs), zap.Error(err))
 		return nil, err
 	}
 
 	segmentBFs, err := t.loadBF(targetSegments)
->>>>>>> 5c6de473
 	if err != nil {
 		return nil, err
 	}
@@ -327,11 +259,7 @@
 
 	err = t.uploadByCheck(ctx, false, alteredSegments, resultSegments)
 	if err != nil {
-<<<<<<< HEAD
-		log.Warn("Batch L0 compaction upload fail", zap.Int64s("target segments", l1SegmentIDs), zap.Error(err))
-=======
 		log.Warn("Batch L0 compaction upload fail", zap.Int64s("target segments", targetSegmentIDs), zap.Error(err))
->>>>>>> 5c6de473
 		return nil, err
 	}
 	log.Info("Batch L0 compaction finished", zap.Duration("elapse", t.tr.RecordSpan()))
@@ -487,43 +415,27 @@
 	return nil
 }
 
-<<<<<<< HEAD
-func (t *levelZeroCompactionTask) loadBF(l1Segments []*datapb.CompactionSegmentBinlogs) (map[int64]*metacache.BloomFilterSet, error) {
-=======
 func (t *levelZeroCompactionTask) loadBF(targetSegments []*datapb.CompactionSegmentBinlogs) (map[int64]*metacache.BloomFilterSet, error) {
->>>>>>> 5c6de473
 	log := log.Ctx(t.ctx).With(
 		zap.Int64("planID", t.plan.GetPlanID()),
 		zap.String("type", t.plan.GetType().String()),
 	)
 
 	var (
-<<<<<<< HEAD
-		futures = make([]*conc.Future[any], 0, len(l1Segments))
-=======
 		futures = make([]*conc.Future[any], 0, len(targetSegments))
->>>>>>> 5c6de473
 		pool    = getOrCreateStatsPool()
 
 		mu  = &sync.Mutex{}
 		bfs = make(map[int64]*metacache.BloomFilterSet)
 	)
 
-<<<<<<< HEAD
-	for _, segment := range l1Segments {
-=======
 	for _, segment := range targetSegments {
->>>>>>> 5c6de473
 		segment := segment
 		future := pool.Submit(func() (any, error) {
 			_ = binlog.DecompressBinLog(storage.StatsBinlog, segment.GetCollectionID(),
 				segment.GetPartitionID(), segment.GetSegmentID(), segment.GetField2StatslogPaths())
 			pks, err := loadStats(t.ctx, t.cm,
-<<<<<<< HEAD
 				t.plan.GetSchema(), segment.GetSegmentID(), segment.GetField2StatslogPaths())
-=======
-				t.metacache.Schema(), segment.GetSegmentID(), segment.GetField2StatslogPaths())
->>>>>>> 5c6de473
 			if err != nil {
 				log.Warn("failed to load segment stats log", zap.Error(err))
 				return err, err
