--- conflicted
+++ resolved
@@ -51,10 +51,6 @@
 )
 
 type levelZeroCompactionTask struct {
-<<<<<<< HEAD
-=======
-	compaction.Compactor
->>>>>>> 22bddde5
 	io.BinlogIO
 	allocator allocator.Allocator
 	cm        storage.ChunkManager
@@ -109,23 +105,12 @@
 	return t.plan.GetChannel()
 }
 
-<<<<<<< HEAD
-func (t *levelZeroCompactionTask) getCollection() int64 {
+func (t *levelZeroCompactionTask) GetCollection() int64 {
 	// The length of SegmentBinlogs is checked before task enqueueing.
 	return t.plan.GetSegmentBinlogs()[0].GetCollectionID()
 }
 
-func (t *levelZeroCompactionTask) compact() (*datapb.CompactionPlanResult, error) {
-=======
-func (t *levelZeroCompactionTask) GetCollection() int64 {
-	return t.metacache.Collection()
-}
-
-// Do nothing for levelzero compaction
-func (t *levelZeroCompactionTask) InjectDone() {}
-
 func (t *levelZeroCompactionTask) Compact() (*datapb.CompactionPlanResult, error) {
->>>>>>> 22bddde5
 	ctx, span := otel.Tracer(typeutil.DataNodeRole).Start(t.ctx, "L0Compact")
 	defer span.End()
 	log := log.Ctx(t.ctx).With(zap.Int64("planID", t.plan.GetPlanID()), zap.String("type", t.plan.GetType().String()))
