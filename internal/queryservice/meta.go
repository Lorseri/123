// Copyright (C) 2019-2020 Zilliz. All rights reserved.
//
// Licensed under the Apache License, Version 2.0 (the "License"); you may not use this file except in compliance
// with the License. You may obtain a copy of the License at
//
// http://www.apache.org/licenses/LICENSE-2.0
//
// Unless required by applicable law or agreed to in writing, software distributed under the License
// is distributed on an "AS IS" BASIS, WITHOUT WARRANTIES OR CONDITIONS OF ANY KIND, either express
// or implied. See the License for the specific language governing permissions and limitations under the License.

package queryservice

import (
	"errors"
	"fmt"
	"path/filepath"
	"strconv"
	"sync"

	"github.com/golang/protobuf/proto"
	"go.uber.org/zap"

	etcdkv "github.com/milvus-io/milvus/internal/kv/etcd"
	"github.com/milvus-io/milvus/internal/log"
	"github.com/milvus-io/milvus/internal/proto/querypb"
	"github.com/milvus-io/milvus/internal/proto/schemapb"
)

const (
	collectionMetaPrefix       = "queryService-collectionMeta"
	segmentMetaPrefix          = "queryService-segmentMeta"
	queryChannelMetaPrefix     = "queryService-queryChannel"
	queryNodeSegmentMetaPrefix = "queryNode-segmentMeta"
)

type meta struct {
	client *etcdkv.EtcdKV // client of a reliable kv service, i.e. etcd client

	sync.RWMutex
	collectionInfos   map[UniqueID]*querypb.CollectionInfo
	segmentInfos      map[UniqueID]*querypb.SegmentInfo
	queryChannelInfos map[UniqueID]*querypb.QueryChannelInfo

	partitionStates map[UniqueID]querypb.PartitionState
}

func newMeta(kv *etcdkv.EtcdKV) (*meta, error) {
	collectionInfos := make(map[UniqueID]*querypb.CollectionInfo)
	segmentInfos := make(map[UniqueID]*querypb.SegmentInfo)
	queryChannelInfos := make(map[UniqueID]*querypb.QueryChannelInfo)
	partitionStates := make(map[UniqueID]querypb.PartitionState)

	m := &meta{
		client:            kv,
		collectionInfos:   collectionInfos,
		segmentInfos:      segmentInfos,
		queryChannelInfos: queryChannelInfos,
		partitionStates:   partitionStates,
	}

	err := m.reloadFromKV()
	if err != nil {
		return nil, err
	}

	return m, nil
}

func (m *meta) reloadFromKV() error {
	collectionKeys, collectionValues, err := m.client.LoadWithPrefix(collectionMetaPrefix)
	if err != nil {
		return err
	}
	for index := range collectionKeys {
		collectionID, err := strconv.ParseInt(filepath.Base(collectionKeys[index]), 10, 64)
		if err != nil {
			return err
		}
		collectionInfo := &querypb.CollectionInfo{}
		err = proto.UnmarshalText(collectionValues[index], collectionInfo)
		if err != nil {
			return err
		}
		m.collectionInfos[collectionID] = collectionInfo
	}

	segmentKeys, segmentValues, err := m.client.LoadWithPrefix(segmentMetaPrefix)
	if err != nil {
		return err
	}
	for index := range segmentKeys {
		segmentID, err := strconv.ParseInt(filepath.Base(segmentKeys[index]), 10, 64)
		if err != nil {
			return err
		}
		segmentInfo := &querypb.SegmentInfo{}
		err = proto.UnmarshalText(segmentValues[index], segmentInfo)
		if err != nil {
			return err
		}
		m.segmentInfos[segmentID] = segmentInfo
	}

	queryChannelKeys, queryChannelValues, err := m.client.LoadWithPrefix(queryChannelMetaPrefix)
	if err != nil {
		return nil
	}
	for index := range queryChannelKeys {
		collectionID, err := strconv.ParseInt(filepath.Base(queryChannelKeys[index]), 10, 64)
		if err != nil {
			return err
		}
		queryChannelInfo := &querypb.QueryChannelInfo{}
		err = proto.UnmarshalText(queryChannelValues[index], queryChannelInfo)
		if err != nil {
			return err
		}
		m.queryChannelInfos[collectionID] = queryChannelInfo
	}
	//TODO::update partition states

	return nil
}

func (m *meta) showCollections() []UniqueID {
	m.RLock()
	defer m.RUnlock()

	collections := make([]UniqueID, 0)
	for id := range m.collectionInfos {
		collections = append(collections, id)
	}
	return collections
}

func (m *meta) showPartitions(collectionID UniqueID) ([]UniqueID, error) {
	m.RLock()
	defer m.RUnlock()

	if info, ok := m.collectionInfos[collectionID]; ok {
		return info.PartitionIDs, nil
	}

	return nil, errors.New("showPartitions: can't find collection in collectionInfos")
}

func (m *meta) hasCollection(collectionID UniqueID) bool {
	m.RLock()
	defer m.RUnlock()

	if _, ok := m.collectionInfos[collectionID]; ok {
		return true
	}

	return false
}

func (m *meta) hasPartition(collectionID UniqueID, partitionID UniqueID) bool {
	m.RLock()
	defer m.RUnlock()

	if info, ok := m.collectionInfos[collectionID]; ok {
		for _, id := range info.PartitionIDs {
			if partitionID == id {
				return true
			}
		}
	}

	return false
}

func (m *meta) addCollection(collectionID UniqueID, schema *schemapb.CollectionSchema) error {
	m.Lock()
	defer m.Unlock()

	if _, ok := m.collectionInfos[collectionID]; !ok {
		partitions := make([]UniqueID, 0)
		channels := make([]*querypb.DmChannelInfo, 0)
		newCollection := &querypb.CollectionInfo{
			CollectionID: collectionID,
			PartitionIDs: partitions,
			ChannelInfos: channels,
			Schema:       schema,
		}
		m.collectionInfos[collectionID] = newCollection
		err := m.saveCollectionInfo(collectionID, newCollection)
		if err != nil {
			log.Error("save collectionInfo error", zap.Any("error", err.Error()), zap.Int64("collectionID", collectionID))
		}
		return nil
	}

	return errors.New("addCollection: collection already exists")
}

func (m *meta) addPartition(collectionID UniqueID, partitionID UniqueID) error {
	m.Lock()
	defer m.Unlock()
	if col, ok := m.collectionInfos[collectionID]; ok {
		log.Debug("add a  partition to meta...", zap.Int64s("partitionIDs", col.PartitionIDs))
		for _, id := range col.PartitionIDs {
			if id == partitionID {
				return errors.New("addPartition: partition already exists in collectionInfos")
			}
		}
		col.PartitionIDs = append(col.PartitionIDs, partitionID)
		m.partitionStates[partitionID] = querypb.PartitionState_NotPresent
		log.Debug("add a  partition to meta", zap.Int64s("partitionIDs", col.PartitionIDs))
		err := m.saveCollectionInfo(collectionID, col)
		if err != nil {
			log.Error("save collectionInfo error", zap.Any("error", err.Error()), zap.Int64("collectionID", collectionID))
		}
		return nil
	}
	return errors.New("addPartition: can't find collection when add partition")
}

func (m *meta) deleteSegmentInfoByID(segmentID UniqueID) {
	m.Lock()
<<<<<<< HEAD
	m.Unlock()

	if _, ok := m.segmentInfos[segmentID]; ok {
		err := m.removeSegmentInfo(segmentID)
		if err != nil {
			log.Error("remove segmentInfo error", zap.Any("error", err.Error()), zap.Int64("segmentID", segmentID))
		}
		delete(m.segmentInfos, segmentID)
	}
}

func (m *meta) deleteSegmentInfoByNodeID(nodeID UniqueID) {
	m.Lock()
	defer m.Unlock()

	for segmentID, info := range m.segmentInfos {
		if info.NodeID == nodeID {
			err := m.removeSegmentInfo(segmentID)
			if err != nil {
				log.Error("remove segmentInfo error", zap.Any("error", err.Error()), zap.Int64("segmentID", segmentID))
			}
			delete(m.segmentInfos, segmentID)
		}
	}
=======
	defer m.Unlock()
	delete(m.segmentInfos, segmentID)
>>>>>>> 2f8bccda
}

func (m *meta) setSegmentInfo(segmentID UniqueID, info *querypb.SegmentInfo) {
	m.Lock()
	defer m.Unlock()

	err := m.saveSegmentInfo(segmentID, info)
	if err != nil {
		log.Error("save segmentInfo error", zap.Any("error", err.Error()), zap.Int64("segmentID", segmentID))
	}
	m.segmentInfos[segmentID] = info
}

func (m *meta) getSegmentInfos(segmentIDs []UniqueID) ([]*querypb.SegmentInfo, error) {
	m.Lock()
	defer m.Unlock()

	segmentInfos := make([]*querypb.SegmentInfo, 0)
	for _, segmentID := range segmentIDs {
		if info, ok := m.segmentInfos[segmentID]; ok {
			segmentInfos = append(segmentInfos, proto.Clone(info).(*querypb.SegmentInfo))
			continue
		}
		return nil, errors.New("segment not exist")
	}
	return segmentInfos, nil
}

func (m *meta) hasSegmentInfo(segmentID UniqueID) bool {
	m.RLock()
	defer m.RUnlock()

	if _, ok := m.segmentInfos[segmentID]; ok {
		return true
	}

	return false
}

func (m *meta) getSegmentInfoByID(segmentID UniqueID) (*querypb.SegmentInfo, error) {
	m.Lock()
	defer m.Unlock()

	if info, ok := m.segmentInfos[segmentID]; ok {

		return proto.Clone(info).(*querypb.SegmentInfo), nil
	}

	return nil, errors.New("getSegmentInfoByID: can't find segmentID in segmentInfos")
}

func (m *meta) getCollectionInfoByID(collectionID UniqueID) (*querypb.CollectionInfo, error) {
	m.Lock()
	defer m.Unlock()

	if info, ok := m.collectionInfos[collectionID]; ok {
		return proto.Clone(info).(*querypb.CollectionInfo), nil
	}

	return nil, errors.New("getCollectionInfoByID: can't find collectionID in collectionInfo")
}

func (m *meta) getQueryChannelInfoByID(collectionID UniqueID) (*querypb.QueryChannelInfo, error) {
	m.Lock()
	defer m.Unlock()

	if info, ok := m.queryChannelInfos[collectionID]; ok {
		return proto.Clone(info).(*querypb.QueryChannelInfo), nil
	}

	return nil, errors.New("getQueryChannelInfoByID: can't find collectionID in queryChannelInfo")
}

func (m *meta) updatePartitionState(partitionID UniqueID, state querypb.PartitionState) error {
	m.Lock()
	defer m.Unlock()

	if _, ok := m.partitionStates[partitionID]; ok {
		m.partitionStates[partitionID] = state
	}

	return errors.New("updatePartitionState: can't find partition in partitionStates")
}

func (m *meta) getPartitionStateByID(partitionID UniqueID) (querypb.PartitionState, error) {
	m.RLock()
	defer m.RUnlock()

	if state, ok := m.partitionStates[partitionID]; ok {
		return state, nil
	}

	return 0, errors.New("getPartitionStateByID: can't find partition in partitionStates")
}

func (m *meta) releaseCollection(collectionID UniqueID) {
	m.Lock()
	defer m.Unlock()

	if info, ok := m.collectionInfos[collectionID]; ok {
		for _, partitionID := range info.PartitionIDs {
			delete(m.partitionStates, partitionID)
		}
		delete(m.collectionInfos, collectionID)
	}
	for id, info := range m.segmentInfos {
		if info.CollectionID == collectionID {
			delete(m.segmentInfos, id)
		}
	}

	delete(m.queryChannelInfos, collectionID)
	err := m.removeCollectionInfo(collectionID)
	if err != nil {
		log.Error("remove collectionInfo error", zap.Any("error", err.Error()), zap.Int64("collectionID", collectionID))
	}
}

func (m *meta) releasePartition(collectionID UniqueID, partitionID UniqueID) {
	m.Lock()
	defer m.Unlock()

	if info, ok := m.collectionInfos[collectionID]; ok {
		newPartitionIDs := make([]UniqueID, 0)
		for _, id := range info.PartitionIDs {
			if id == partitionID {
				delete(m.partitionStates, partitionID)
			} else {
				newPartitionIDs = append(newPartitionIDs, id)
			}
		}
		info.PartitionIDs = newPartitionIDs
	}
	for id, info := range m.segmentInfos {
		if info.PartitionID == partitionID {
			delete(m.segmentInfos, id)
		}
	}
}

func (m *meta) hasWatchedDmChannel(collectionID UniqueID, channelID string) (bool, error) {
	m.RLock()
	defer m.RUnlock()

	if info, ok := m.collectionInfos[collectionID]; ok {
		channelInfos := info.ChannelInfos
		for _, channelInfo := range channelInfos {
			for _, channel := range channelInfo.ChannelIDs {
				if channel == channelID {
					return true, nil
				}
			}
		}
		return false, nil
	}

	return false, errors.New("hasWatchedDmChannel: can't find collection in collectionInfos")
}

func (m *meta) getDmChannelsByCollectionID(collectionID UniqueID) ([]string, error) {
	m.RLock()
	defer m.RUnlock()

	if info, ok := m.collectionInfos[collectionID]; ok {
		channels := make([]string, 0)
		for _, channelsInfo := range info.ChannelInfos {
			channels = append(channels, channelsInfo.ChannelIDs...)
		}
		return channels, nil
	}

	return nil, errors.New("getDmChannelsByCollectionID: can't find collection in collectionInfos")
}

func (m *meta) getDmChannelsByNodeID(collectionID UniqueID, nodeID int64) ([]string, error) {
	m.RLock()
	defer m.RUnlock()

	if info, ok := m.collectionInfos[collectionID]; ok {
		channels := make([]string, 0)
		for _, channelInfo := range info.ChannelInfos {
			if channelInfo.NodeIDLoaded == nodeID {
				channels = append(channels, channelInfo.ChannelIDs...)
			}
		}
		return channels, nil
	}

	return nil, errors.New("getDmChannelsByNodeID: can't find collection in collectionInfos")
}

func (m *meta) addDmChannel(collectionID UniqueID, nodeID int64, channels []string) error {
	m.Lock()
	defer m.Unlock()

	//before add channel, should ensure toAddedChannels not in meta
	if info, ok := m.collectionInfos[collectionID]; ok {
		findNodeID := false
		for _, channelInfo := range info.ChannelInfos {
			if channelInfo.NodeIDLoaded == nodeID {
				findNodeID = true
				channelInfo.ChannelIDs = append(channelInfo.ChannelIDs, channels...)
			}
		}
		if !findNodeID {
			newChannelInfo := &querypb.DmChannelInfo{
				NodeIDLoaded: nodeID,
				ChannelIDs:   channels,
			}
			info.ChannelInfos = append(info.ChannelInfos, newChannelInfo)
		}

		err := m.saveCollectionInfo(collectionID, info)
		if err != nil {
			log.Error("save collectionInfo error", zap.Any("error", err.Error()), zap.Int64("collectionID", collectionID))
		}
	}

	return errors.New("addDmChannels: can't find collection in collectionInfos")
}

func (m *meta) removeDmChannel(collectionID UniqueID, nodeID int64, channels []string) error {
	m.Lock()
	defer m.Unlock()

	if info, ok := m.collectionInfos[collectionID]; ok {
		for _, channelInfo := range info.ChannelInfos {
			if channelInfo.NodeIDLoaded == nodeID {
				newChannelIDs := make([]string, 0)
				for _, channelID := range channelInfo.ChannelIDs {
					findChannel := false
					for _, channel := range channels {
						if channelID == channel {
							findChannel = true
						}
					}
					if !findChannel {
						newChannelIDs = append(newChannelIDs, channelID)
					}
				}
				channelInfo.ChannelIDs = newChannelIDs
			}
		}

		err := m.saveCollectionInfo(collectionID, info)
		if err != nil {
			log.Error("save collectionInfo error", zap.Any("error", err.Error()), zap.Int64("collectionID", collectionID))
		}
	}

	return errors.New("addDmChannels: can't find collection in collectionInfos")
}

func (m *meta) GetQueryChannel(collectionID UniqueID) (string, string) {
	m.Lock()
	defer m.Unlock()

	//TODO::to remove
	collectionID = 0
	if info, ok := m.queryChannelInfos[collectionID]; ok {
		return info.QueryChannelID, info.QueryResultChannelID
	}

	searchPrefix := Params.SearchChannelPrefix
	searchResultPrefix := Params.SearchResultChannelPrefix
	allocatedQueryChannel := searchPrefix + "-" + strconv.FormatInt(collectionID, 10)
	allocatedQueryResultChannel := searchResultPrefix + "-" + strconv.FormatInt(collectionID, 10)
	log.Debug("query service create query channel", zap.String("queryChannelName", allocatedQueryChannel), zap.String("queryResultChannelName", allocatedQueryResultChannel))

	queryChannelInfo := &querypb.QueryChannelInfo{
		CollectionID:         collectionID,
		QueryChannelID:       allocatedQueryChannel,
		QueryResultChannelID: allocatedQueryResultChannel,
	}
	m.queryChannelInfos[collectionID] = queryChannelInfo
	//TODO::return channel according collectionID
	return allocatedQueryChannel, allocatedQueryResultChannel
}

func (m *meta) saveCollectionInfo(collectionID UniqueID, info *querypb.CollectionInfo) error {
	infoBytes := proto.MarshalTextString(info)

	key := fmt.Sprintf("%s/%d", collectionMetaPrefix, collectionID)
	return m.client.Save(key, infoBytes)
}

func (m *meta) removeCollectionInfo(collectionID UniqueID) error {
	key := fmt.Sprintf("%s/%d", collectionMetaPrefix, collectionID)
	return m.client.Remove(key)
}

func (m *meta) saveSegmentInfo(segmentID UniqueID, info *querypb.SegmentInfo) error {
	infoBytes := proto.MarshalTextString(info)

	key := fmt.Sprintf("%s/%d", segmentMetaPrefix, segmentID)
	return m.client.Save(key, infoBytes)
}

func (m *meta) removeSegmentInfo(segmentID UniqueID) error {
	key := fmt.Sprintf("%s/%d", segmentMetaPrefix, segmentID)
	return m.client.Remove(key)
}

func (m *meta) saveQueryChannelInfo(collectionID UniqueID, info *querypb.QueryChannelInfo) error {
	infoBytes := proto.MarshalTextString(info)

	key := fmt.Sprintf("%s/%d", queryChannelMetaPrefix, collectionID)
	return m.client.Save(key, infoBytes)
}

func (m *meta) removeQueryChannelInfo(collectionID UniqueID) error {
	key := fmt.Sprintf("%s/%d", queryChannelMetaPrefix, collectionID)
	return m.client.Remove(key)
}

func (m *meta) setLoadCollection(collectionID UniqueID, state bool) error {
	m.Lock()
	defer m.Unlock()

	if info, ok := m.collectionInfos[collectionID]; ok {
		info.LoadCollection = state
		err := m.saveCollectionInfo(collectionID, info)
		if err != nil {
			log.Error("save collectionInfo error", zap.Any("error", err.Error()), zap.Int64("collectionID", collectionID))
		}
	}

	return errors.New("setLoadCollection: can't find collection in collectionInfos")
}<|MERGE_RESOLUTION|>--- conflicted
+++ resolved
@@ -219,8 +219,7 @@
 
 func (m *meta) deleteSegmentInfoByID(segmentID UniqueID) {
 	m.Lock()
-<<<<<<< HEAD
-	m.Unlock()
+	defer m.Unlock()
 
 	if _, ok := m.segmentInfos[segmentID]; ok {
 		err := m.removeSegmentInfo(segmentID)
@@ -244,10 +243,6 @@
 			delete(m.segmentInfos, segmentID)
 		}
 	}
-=======
-	defer m.Unlock()
-	delete(m.segmentInfos, segmentID)
->>>>>>> 2f8bccda
 }
 
 func (m *meta) setSegmentInfo(segmentID UniqueID, info *querypb.SegmentInfo) {
