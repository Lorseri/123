# Licensed to the LF AI & Data foundation under one
# or more contributor license agreements. See the NOTICE file
# distributed with this work for additional information
# regarding copyright ownership. The ASF licenses this file
# to you under the Apache License, Version 2.0 (the
# "License"); you may not use this file except in compliance
# with the License. You may obtain a copy of the License at
#
#     http://www.apache.org/licenses/LICENSE-2.0
#
# Unless required by applicable law or agreed to in writing, software
# distributed under the License is distributed on an "AS IS" BASIS,
# WITHOUT WARRANTIES OR CONDITIONS OF ANY KIND, either express or implied.
# See the License for the specific language governing permissions and
# limitations under the License.

cmake_minimum_required( VERSION 3.18 )

add_definitions(-DELPP_THREAD_SAFE)
set(CMAKE_POSITION_INDEPENDENT_CODE ON)
message( STATUS "Building using CMake version: ${CMAKE_VERSION}" )

project(core LANGUAGES C CXX)
include(CheckCXXCompilerFlag)
if (${CMAKE_SYSTEM_NAME} MATCHES "Darwin")
    message(STATUS "==============Darwin Environment==============")
    set(MACOS TRUE)
<<<<<<< HEAD
    set(CMAKE_CXX_COMPILER "/usr/local/opt/llvm/bin/clang++")
    set(CMAKE_CXX_FLAGS "-I/usr/local/opt/llvm/include -I/usr/local/include -I/usr/local/opt/openblas/include -I/usr/local/opt/libomp/include  -DBOOST_STACKTRACE_GNU_SOURCE_NOT_REQUIRED=1")
=======
>>>>>>> b4727d60
    check_cxx_compiler_flag(-std=c++11 HAS_STD_CPP11_FLAG)
    if(HAS_STD_CPP11_FLAG)
        add_compile_options(-std=c++11)
    endif()
<<<<<<< HEAD
=======
    if(CMAKE_C_COMPILER_ID MATCHES "Clang")
        set(OpenMP_C "${CMAKE_C_COMPILER}" CACHE STRING "" FORCE)
        set(OpenMP_C_FLAGS "-fopenmp=libomp -Wno-unused-command-line-argument" CACHE STRING "" FORCE)
        set(OpenMP_C_LIB_NAMES "libomp" "libgomp" "libiomp5" CACHE STRING "" FORCE)
        set(OpenMP_libomp_LIBRARY ${OpenMP_C_LIB_NAMES} CACHE STRING "" FORCE)
        set(OpenMP_libgomp_LIBRARY ${OpenMP_C_LIB_NAMES} CACHE STRING "" FORCE)
        set(OpenMP_libiomp5_LIBRARY ${OpenMP_C_LIB_NAMES} CACHE STRING "" FORCE)
    endif()
    if(CMAKE_CXX_COMPILER_ID MATCHES "Clang")
        set(OpenMP_CXX "${CMAKE_CXX_COMPILER}" CACHE STRING "" FORCE)
        set(OpenMP_CXX_FLAGS "-fopenmp=libomp -Wno-unused-command-line-argument" CACHE STRING "" FORCE)
        set(OpenMP_CXX_LIB_NAMES "libomp" "libgomp" "libiomp5" CACHE STRING "" FORCE)
        set(OpenMP_libomp_LIBRARY ${OpenMP_CXX_LIB_NAMES} CACHE STRING "" FORCE)
        set(OpenMP_libgomp_LIBRARY ${OpenMP_CXX_LIB_NAMES} CACHE STRING "" FORCE)
        set(OpenMP_libiomp5_LIBRARY ${OpenMP_CXX_LIB_NAMES} CACHE STRING "" FORCE)
    endif()
>>>>>>> b4727d60
elseif (${CMAKE_SYSTEM_NAME} MATCHES "Linux")
    message(STATUS "==============Linux Environment===============")
    set(LINUX TRUE)
else ()
    message(FATAL_ERROR "Unsupported platform!" )
endif ()

<<<<<<< HEAD
=======
find_package(OpenMP REQUIRED)
if (OPENMP_FOUND)
    set (CMAKE_CXX_FLAGS "${CMAKE_CXX_FLAGS} ${OpenMP_CXX_FLAGS}")
endif()

>>>>>>> b4727d60
set( CMAKE_MODULE_PATH ${CMAKE_MODULE_PATH} "${CMAKE_CURRENT_SOURCE_DIR}/cmake" )
include( Utils )

# **************************** Build time, type and code version ****************************
get_current_time( BUILD_TIME )
message( STATUS "Build time = ${BUILD_TIME}" )

get_build_type( TARGET BUILD_TYPE DEFAULT "Release" )
message( STATUS "Build type = ${BUILD_TYPE}" )

get_milvus_version( TARGET MILVUS_VERSION DEFAULT "2.0" )
message( STATUS "Build version = ${MILVUS_VERSION}" )

get_last_commit_id( LAST_COMMIT_ID )
message( STATUS "LAST_COMMIT_ID = ${LAST_COMMIT_ID}" )

set( CMAKE_EXPORT_COMPILE_COMMANDS ON )

# **************************** Project ****************************
project( milvus VERSION "${MILVUS_VERSION}" )

set( CMAKE_CXX_STANDARD 17 )
set( CMAKE_CXX_STANDARD_REQUIRED on )

set( MILVUS_SOURCE_DIR      ${PROJECT_SOURCE_DIR} )
set( MILVUS_BINARY_DIR      ${PROJECT_BINARY_DIR} )
set( MILVUS_ENGINE_SRC      ${PROJECT_SOURCE_DIR}/src )
set( MILVUS_THIRDPARTY_SRC  ${PROJECT_SOURCE_DIR}/thirdparty )

# This will set RPATH to all excutable TARGET
# self-installed dynamic libraries will be correctly linked by excutable
set( CMAKE_INSTALL_RPATH "/usr/lib" "${CMAKE_INSTALL_PREFIX}/lib" )
set( CMAKE_INSTALL_RPATH_USE_LINK_PATH TRUE )

# **************************** Dependencies ****************************
include( CTest )
include( BuildUtils )
include( DefineOptions )
using_ccache_if_defined(MILVUS_USE_CCACHE)

include( ExternalProject )
include( FetchContent )
include_directories(thirdparty)
set( FETCHCONTENT_BASE_DIR ${MILVUS_BINARY_DIR}/3rdparty_download )
set(FETCHCONTENT_QUIET OFF)
include( ThirdPartyPackages )

# **************************** Compiler arguments ****************************
message( STATUS "Building Milvus CPU version" )

if (LINUX)
append_flags( CMAKE_CXX_FLAGS
              FLAGS
              "-fPIC"
              "-DELPP_THREAD_SAFE"
              "-fopenmp"
              "-Werror"
              )
endif ()

if (MACOS)
    append_flags( CMAKE_CXX_FLAGS
            FLAGS
            "-fPIC"
            "-DELPP_THREAD_SAFE"
            "-fopenmp"
            "-Wno-error"
            "-Wsign-compare"
            "-Wall"
            "-pedantic"
            "-Wno-unused-command-line-argument"
            "-Wextra"
            "-Wno-unused-parameter"
            "-Wno-deprecated"
            "-DBOOST_STACKTRACE_GNU_SOURCE_NOT_REQUIRED=1"
            )
endif ()

# **************************** Coding style check tools ****************************
find_package( ClangTools )
set( BUILD_SUPPORT_DIR "${CMAKE_SOURCE_DIR}/build-support" )
message(STATUS "CMAKE_SOURCE_DIR is at ${CMAKE_SOURCE_DIR}" )

if("$ENV{CMAKE_EXPORT_COMPILE_COMMANDS}" STREQUAL "1" OR CLANG_TIDY_FOUND)
  # Generate a Clang compile_commands.json "compilation database" file for use
  # with various development tools, such as Vim's YouCompleteMe plugin.
  # See http://clang.llvm.org/docs/JSONCompilationDatabase.html
  set(CMAKE_EXPORT_COMPILE_COMMANDS ON)
endif()

#
# "make lint" target
#
if ( NOT MILVUS_VERBOSE_LINT )
    set( MILVUS_LINT_QUIET "--quiet" )
endif ()

if ( NOT LINT_EXCLUSIONS_FILE )
    # source files matching a glob from a line in this file
    # will be excluded from linting (cpplint, clang-tidy, clang-format)
    set( LINT_EXCLUSIONS_FILE ${BUILD_SUPPORT_DIR}/lint_exclusions.txt )
endif ()

add_custom_target(lint
    ${PYTHON_EXECUTABLE}    ${BUILD_SUPPORT_DIR}/run_cpplint.py
                            --cpplint_binary    ${CPPLINT_BIN}
                            --exclude_globs     ${LINT_EXCLUSIONS_FILE}
                            --source_dir            ${CMAKE_CURRENT_SOURCE_DIR}/src
                            ${MILVUS_LINT_QUIET}
                            )


find_program( CPPLINT_BIN NAMES cpplint cpplint.py HINTS ${BUILD_SUPPORT_DIR} )
message( STATUS "Found cpplint executable at ${CPPLINT_BIN}" )

#
# "make clang-format" and "make check-clang-format" targets
#
if ( ${CLANG_FORMAT_FOUND} )
    # runs clang format and updates files in place.
    add_custom_target( clang-format
        ${PYTHON_EXECUTABLE}    ${BUILD_SUPPORT_DIR}/run_clang_format.py
                                --clang_format_binary   ${CLANG_FORMAT_BIN}
                                --exclude_globs         ${LINT_EXCLUSIONS_FILE}
                                --source_dir            ${CMAKE_CURRENT_SOURCE_DIR}/src
                                --fix
                                ${MILVUS_LINT_QUIET} )

    # runs clang format and exits with a non-zero exit code if any files need to be reformatted
    add_custom_target( check-clang-format
        ${PYTHON_EXECUTABLE}    ${BUILD_SUPPORT_DIR}/run_clang_format.py
                                --clang_format_binary   ${CLANG_FORMAT_BIN}
                                --exclude_globs         ${LINT_EXCLUSIONS_FILE}
                                --source_dir            ${CMAKE_CURRENT_SOURCE_DIR}/src
                                ${MILVUS_LINT_QUIET} )
endif ()

#
# "make clang-tidy" and "make check-clang-tidy" targets
#
if ( ${CLANG_TIDY_FOUND} )
    # runs clang-tidy and attempts to fix any warning automatically
    add_custom_target( clang-tidy
        ${PYTHON_EXECUTABLE}    ${BUILD_SUPPORT_DIR}/run_clang_tidy.py
                                --clang_tidy_binary ${CLANG_TIDY_BIN}
                                --exclude_globs     ${LINT_EXCLUSIONS_FILE}
                                --compile_commands  ${CMAKE_BINARY_DIR}/compile_commands.json
                                --source_dir        ${CMAKE_CURRENT_SOURCE_DIR}/src
                                --fix
                                ${MILVUS_LINT_QUIET} )

    # runs clang-tidy and exits with a non-zero exit code if any errors are found.
    add_custom_target( check-clang-tidy
        ${PYTHON_EXECUTABLE}    ${BUILD_SUPPORT_DIR}/run_clang_tidy.py
                                --clang_tidy_binary ${CLANG_TIDY_BIN}
                                --exclude_globs     ${LINT_EXCLUSIONS_FILE}
                                --compile_commands  ${CMAKE_BINARY_DIR}/compile_commands.json
                                --source_dir        ${CMAKE_CURRENT_SOURCE_DIR}/src
                                ${MILVUS_LINT_QUIET} )
endif ()

#
# Validate and print out Milvus configuration options
#
config_summary()

# **************************** Source files ****************************
if ( BUILD_UNIT_TEST STREQUAL "ON" AND BUILD_COVERAGE STREQUAL "ON" )
    append_flags( CMAKE_CXX_FLAGS
                  FLAGS
                        "-fprofile-arcs"
                        "-ftest-coverage"
                        )
endif ()

# Warning: add_subdirectory(src) must be after append_flags("-ftest-coverage"),
# otherwise cpp code coverage tool will miss src folder
add_subdirectory( thirdparty )
add_subdirectory( src )

# Unittest lib
if ( BUILD_UNIT_TEST STREQUAL "ON" )
    append_flags( CMAKE_CXX_FLAGS FLAGS "-DELPP_DISABLE_LOGS")
    add_subdirectory(unittest)
    if (LINUX)
        add_subdirectory(bench)
    endif ()
endif ()

add_custom_target( Clean-All COMMAND ${CMAKE_BUILD_TOOL} clean )

# **************************** Install ****************************
if ( NOT MILVUS_DB_PATH )
    set( MILVUS_DB_PATH "${CMAKE_INSTALL_PREFIX}" )
endif ()

set( GPU_ENABLE "false" )

# Install segcore
install(
        DIRECTORY ${CMAKE_CURRENT_SOURCE_DIR}/src/segcore/
        DESTINATION include/segcore
        FILES_MATCHING PATTERN "*_c.h"
)

install(
	FILES ${CMAKE_BINARY_DIR}/src/segcore/libmilvus_segcore${CMAKE_SHARED_LIBRARY_SUFFIX}
        DESTINATION lib
)

# Install indexbuilder
install(
        DIRECTORY ${CMAKE_CURRENT_SOURCE_DIR}/src/indexbuilder/
        DESTINATION include/indexbuilder
        FILES_MATCHING PATTERN "*_c.h"
)

install(FILES ${CMAKE_BINARY_DIR}/src/indexbuilder/libmilvus_indexbuilder${CMAKE_SHARED_LIBRARY_SUFFIX}
        DESTINATION lib
)

# Install common
install(
        DIRECTORY ${CMAKE_CURRENT_SOURCE_DIR}/src/common/
        DESTINATION include/common
        FILES_MATCHING PATTERN "*_c.h"
)<|MERGE_RESOLUTION|>--- conflicted
+++ resolved
@@ -25,17 +25,10 @@
 if (${CMAKE_SYSTEM_NAME} MATCHES "Darwin")
     message(STATUS "==============Darwin Environment==============")
     set(MACOS TRUE)
-<<<<<<< HEAD
-    set(CMAKE_CXX_COMPILER "/usr/local/opt/llvm/bin/clang++")
-    set(CMAKE_CXX_FLAGS "-I/usr/local/opt/llvm/include -I/usr/local/include -I/usr/local/opt/openblas/include -I/usr/local/opt/libomp/include  -DBOOST_STACKTRACE_GNU_SOURCE_NOT_REQUIRED=1")
-=======
->>>>>>> b4727d60
     check_cxx_compiler_flag(-std=c++11 HAS_STD_CPP11_FLAG)
     if(HAS_STD_CPP11_FLAG)
         add_compile_options(-std=c++11)
     endif()
-<<<<<<< HEAD
-=======
     if(CMAKE_C_COMPILER_ID MATCHES "Clang")
         set(OpenMP_C "${CMAKE_C_COMPILER}" CACHE STRING "" FORCE)
         set(OpenMP_C_FLAGS "-fopenmp=libomp -Wno-unused-command-line-argument" CACHE STRING "" FORCE)
@@ -52,7 +45,6 @@
         set(OpenMP_libgomp_LIBRARY ${OpenMP_CXX_LIB_NAMES} CACHE STRING "" FORCE)
         set(OpenMP_libiomp5_LIBRARY ${OpenMP_CXX_LIB_NAMES} CACHE STRING "" FORCE)
     endif()
->>>>>>> b4727d60
 elseif (${CMAKE_SYSTEM_NAME} MATCHES "Linux")
     message(STATUS "==============Linux Environment===============")
     set(LINUX TRUE)
@@ -60,14 +52,11 @@
     message(FATAL_ERROR "Unsupported platform!" )
 endif ()
 
-<<<<<<< HEAD
-=======
 find_package(OpenMP REQUIRED)
 if (OPENMP_FOUND)
     set (CMAKE_CXX_FLAGS "${CMAKE_CXX_FLAGS} ${OpenMP_CXX_FLAGS}")
 endif()
 
->>>>>>> b4727d60
 set( CMAKE_MODULE_PATH ${CMAKE_MODULE_PATH} "${CMAKE_CURRENT_SOURCE_DIR}/cmake" )
 include( Utils )
 
