# Copyright (C) 2019-2020 Zilliz. All rights reserved.
#
# Licensed under the Apache License, Version 2.0 (the "License"); you may not use this file except in compliance
# with the License. You may obtain a copy of the License at
#
# http://www.apache.org/licenses/LICENSE-2.0
#
# Unless required by applicable law or agreed to in writing, software distributed under the License
# is distributed on an "AS IS" BASIS, WITHOUT WARRANTIES OR CONDITIONS OF ANY KIND, either express
# or implied. See the License for the specific language governing permissions and limitations under the License


set(INDEXBUILDER_FILES
        IndexWrapper.cpp
        index_c.cpp
        init_c.cpp
        )
add_library(milvus_indexbuilder SHARED
        ${INDEXBUILDER_FILES}
        )

<<<<<<< HEAD
find_library(TBB NAMES tbb)
=======
set(PLATFORM_LIBS dl)
if (MSYS)
set(PLATFORM_LIBS )
endif ()
>>>>>>> b6bf6b0c

# link order matters
target_link_libraries(milvus_indexbuilder
        knowhere
        milvus_config
        milvus_common
        milvus_utils
        milvus_proto
        ${TBB}
        log
        ${PLATFORM_LIBS}
        pthread
        )
<|MERGE_RESOLUTION|>--- conflicted
+++ resolved
@@ -19,14 +19,11 @@
         ${INDEXBUILDER_FILES}
         )
 
-<<<<<<< HEAD
 find_library(TBB NAMES tbb)
-=======
 set(PLATFORM_LIBS dl)
 if (MSYS)
 set(PLATFORM_LIBS )
 endif ()
->>>>>>> b6bf6b0c
 
 # link order matters
 target_link_libraries(milvus_indexbuilder
