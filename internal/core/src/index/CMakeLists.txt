--- conflicted
+++ resolved
@@ -17,11 +17,8 @@
         VectorDiskIndex.cpp
         ScalarIndex.cpp
         ScalarIndexSort.cpp
-<<<<<<< HEAD
+        SkipIndex.cpp
         InvertedIndexTantivy.cpp
-=======
-        SkipIndex.cpp
->>>>>>> 62fdfe12
         )
 
 milvus_add_pkg_config("milvus_index")
