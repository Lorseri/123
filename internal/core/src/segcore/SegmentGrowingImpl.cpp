// Copyright (C) 2019-2020 Zilliz. All rights reserved.
//
// Licensed under the Apache License, Version 2.0 (the "License"); you may not use this file except in compliance
// with the License. You may obtain a copy of the License at
//
// http://www.apache.org/licenses/LICENSE-2.0
//
// Unless required by applicable law or agreed to in writing, software distributed under the License
// is distributed on an "AS IS" BASIS, WITHOUT WARRANTIES OR CONDITIONS OF ANY KIND, either express
// or implied. See the License for the specific language governing permissions and limitations under the License

#include <algorithm>
#include <numeric>
#include <queue>
#include <thread>
#include <boost/iterator/counting_iterator.hpp>

#include "common/Consts.h"
#include "query/PlanNode.h"
#include "query/SearchOnSealed.h"
#include "segcore/SegmentGrowingImpl.h"
#include "segcore/Utils.h"

namespace milvus::segcore {

int64_t
SegmentGrowingImpl::PreInsert(int64_t size) {
    auto reserved_begin = insert_record_.reserved.fetch_add(size);
    return reserved_begin;
}

int64_t
SegmentGrowingImpl::PreDelete(int64_t size) {
    auto reserved_begin = deleted_record_.reserved.fetch_add(size);
    return reserved_begin;
}

void
SegmentGrowingImpl::mask_with_delete(BitsetType& bitset,
                                     int64_t ins_barrier,
                                     Timestamp timestamp) const {
    auto del_barrier = get_barrier(get_deleted_record(), timestamp);
    if (del_barrier == 0) {
        return;
    }
    auto bitmap_holder = get_deleted_bitmap(
        del_barrier, ins_barrier, deleted_record_, insert_record_, timestamp);
    if (!bitmap_holder || !bitmap_holder->bitmap_ptr) {
        return;
    }
    auto& delete_bitset = *bitmap_holder->bitmap_ptr;
<<<<<<< HEAD
    AssertInfo(bitset.empty() || delete_bitset.size() == bitset.size(),
               "Deleted bitmap size not equal to filtered bitmap size");
    if (bitset.empty()) {
        bitset = std::move(delete_bitset);
    } else {
        bitset |= delete_bitset;
    }
=======
    AssertInfo(delete_bitset.size() == bitset.size(),
               "Deleted bitmap size not equal to filtered bitmap size");
    bitset |= delete_bitset;
>>>>>>> f1a60b29
}

void
SegmentGrowingImpl::Insert(int64_t reserved_offset,
                           int64_t size,
                           const int64_t* row_ids,
                           const Timestamp* timestamps_raw,
                           const InsertData* insert_data) {
    AssertInfo(insert_data->num_rows() == size,
               "Entities_raw count not equal to insert size");
    //    AssertInfo(insert_data->fields_data_size() == schema_->size(),
    //               "num fields of insert data not equal to num of schema fields");
    // step 1: check insert data if valid
    std::unordered_map<FieldId, int64_t> field_id_to_offset;
    int64_t field_offset = 0;
    for (auto field : insert_data->fields_data()) {
        auto field_id = FieldId(field.field_id());
        AssertInfo(!field_id_to_offset.count(field_id), "duplicate field data");
        field_id_to_offset.emplace(field_id, field_offset++);
    }

    // step 2: sort timestamp
    // query node already guarantees that the timestamp is ordered, avoid field data copy in c++

    // step 3: fill into Segment.ConcurrentVector
    insert_record_.timestamps_.set_data_raw(
        reserved_offset, timestamps_raw, size);
    insert_record_.row_ids_.set_data_raw(reserved_offset, row_ids, size);
    for (auto [field_id, field_meta] : schema_->get_fields()) {
        AssertInfo(field_id_to_offset.count(field_id), "Cannot find field_id");
        auto data_offset = field_id_to_offset[field_id];
        insert_record_.get_field_data_base(field_id)->set_data_raw(
            reserved_offset,
            size,
            &insert_data->fields_data(data_offset),
            field_meta);
    }

    // step 4: set pks to offset
    auto field_id = schema_->get_primary_field_id().value_or(FieldId(-1));
    AssertInfo(field_id.get() != INVALID_FIELD_ID, "Primary key is -1");
    std::vector<PkType> pks(size);
    ParsePksFromFieldData(
        pks, insert_data->fields_data(field_id_to_offset[field_id]));
    for (int i = 0; i < size; ++i) {
        insert_record_.insert_pk(pks[i], reserved_offset + i);
    }

    // step 5: update small indexes
    insert_record_.ack_responder_.AddSegment(reserved_offset,
                                             reserved_offset + size);
    if (enable_small_index_) {
        int64_t chunk_rows = segcore_config_.get_chunk_rows();
        indexing_record_.UpdateResourceAck(
            insert_record_.ack_responder_.GetAck() / chunk_rows,
            insert_record_);
    }
}

Status
SegmentGrowingImpl::Delete(int64_t reserved_begin,
                           int64_t size,
                           const IdArray* ids,
                           const Timestamp* timestamps_raw) {
    auto field_id = schema_->get_primary_field_id().value_or(FieldId(-1));
    AssertInfo(field_id.get() != -1, "Primary key is -1");
    auto& field_meta = schema_->operator[](field_id);
    std::vector<PkType> pks(size);
    ParsePksFromIDs(pks, field_meta.get_data_type(), *ids);

    // step 1: sort timestamp
    std::vector<std::tuple<Timestamp, PkType>> ordering(size);
    for (int i = 0; i < size; i++) {
        ordering[i] = std::make_tuple(timestamps_raw[i], pks[i]);
    }
    std::sort(ordering.begin(), ordering.end());
    std::vector<PkType> sort_pks(size);
    std::vector<Timestamp> sort_timestamps(size);

    for (int i = 0; i < size; i++) {
        auto [t, pk] = ordering[i];
        sort_timestamps[i] = t;
        sort_pks[i] = pk;
    }

    // step 2: fill delete record
    deleted_record_.timestamps_.set_data_raw(
        reserved_begin, sort_timestamps.data(), size);
    deleted_record_.pks_.set_data_raw(reserved_begin, sort_pks.data(), size);
    deleted_record_.ack_responder_.AddSegment(reserved_begin,
                                              reserved_begin + size);
    return Status::OK();
}

int64_t
SegmentGrowingImpl::GetMemoryUsageInBytes() const {
    int64_t total_bytes = 0;
    auto chunk_rows = segcore_config_.get_chunk_rows();
    int64_t ins_n = upper_align(insert_record_.reserved, chunk_rows);
    total_bytes += ins_n * (schema_->get_total_sizeof() + 16 + 1);
    int64_t del_n = upper_align(deleted_record_.reserved, chunk_rows);
    total_bytes += del_n * (16 * 2);
    return total_bytes;
}

void
SegmentGrowingImpl::LoadDeletedRecord(const LoadDeletedRecordInfo& info) {
    AssertInfo(info.row_count > 0, "The row count of deleted record is 0");
    AssertInfo(info.primary_keys, "Deleted primary keys is null");
    AssertInfo(info.timestamps, "Deleted timestamps is null");
    // step 1: get pks and timestamps
    auto field_id =
        schema_->get_primary_field_id().value_or(FieldId(INVALID_FIELD_ID));
    AssertInfo(field_id.get() != INVALID_FIELD_ID,
               "Primary key has invalid field id");
    auto& field_meta = schema_->operator[](field_id);
    int64_t size = info.row_count;
    std::vector<PkType> pks(size);
    ParsePksFromIDs(pks, field_meta.get_data_type(), *info.primary_keys);
    auto timestamps = reinterpret_cast<const Timestamp*>(info.timestamps);

    // step 2: fill pks and timestamps
    auto reserved_begin = deleted_record_.reserved.fetch_add(size);
    deleted_record_.pks_.set_data_raw(reserved_begin, pks.data(), size);
    deleted_record_.timestamps_.set_data_raw(reserved_begin, timestamps, size);
    deleted_record_.ack_responder_.AddSegment(reserved_begin,
                                              reserved_begin + size);
}

SpanBase
SegmentGrowingImpl::chunk_data_impl(FieldId field_id, int64_t chunk_id) const {
    auto vec = get_insert_record().get_field_data_base(field_id);
    return vec->get_span_base(chunk_id);
}

int64_t
SegmentGrowingImpl::num_chunk() const {
    auto size = get_insert_record().ack_responder_.GetAck();
    return upper_div(size, segcore_config_.get_chunk_rows());
}

void
SegmentGrowingImpl::vector_search(SearchInfo& search_info,
                                  const void* query_data,
                                  int64_t query_count,
                                  Timestamp timestamp,
                                  const BitsetView& bitset,
                                  SearchResult& output) const {
    auto& sealed_indexing = this->get_sealed_indexing_record();
    if (sealed_indexing.is_ready(search_info.field_id_)) {
        query::SearchOnSealedIndex(this->get_schema(),
                                   sealed_indexing,
                                   search_info,
                                   query_data,
                                   query_count,
                                   bitset,
                                   output);
    } else {
        query::SearchOnGrowing(*this,
                               search_info,
                               query_data,
                               query_count,
                               timestamp,
                               bitset,
                               output);
    }
}

std::unique_ptr<DataArray>
SegmentGrowingImpl::bulk_subscript(FieldId field_id,
                                   const int64_t* seg_offsets,
                                   int64_t count) const {
    // TODO: support more types
    auto vec_ptr = insert_record_.get_field_data_base(field_id);
    auto& field_meta = schema_->operator[](field_id);
    if (field_meta.is_vector()) {
        aligned_vector<char> output(field_meta.get_sizeof() * count);
        if (field_meta.get_data_type() == DataType::VECTOR_FLOAT) {
            bulk_subscript_impl<FloatVector>(field_meta.get_sizeof(),
                                             *vec_ptr,
                                             seg_offsets,
                                             count,
                                             output.data());
        } else if (field_meta.get_data_type() == DataType::VECTOR_BINARY) {
            bulk_subscript_impl<BinaryVector>(field_meta.get_sizeof(),
                                              *vec_ptr,
                                              seg_offsets,
                                              count,
                                              output.data());
        } else {
            PanicInfo("logical error");
        }
        return CreateVectorDataArrayFrom(output.data(), count, field_meta);
    }

    AssertInfo(!field_meta.is_vector(),
               "Scalar field meta type is vector type");
    switch (field_meta.get_data_type()) {
        case DataType::BOOL: {
            FixedVector<bool> output(count);
            bulk_subscript_impl<bool>(
                *vec_ptr, seg_offsets, count, output.data());
            return CreateScalarDataArrayFrom(output.data(), count, field_meta);
        }
        case DataType::INT8: {
            FixedVector<bool> output(count);
            bulk_subscript_impl<int8_t>(
                *vec_ptr, seg_offsets, count, output.data());
            return CreateScalarDataArrayFrom(output.data(), count, field_meta);
        }
        case DataType::INT16: {
            FixedVector<int16_t> output(count);
            bulk_subscript_impl<int16_t>(
                *vec_ptr, seg_offsets, count, output.data());
            return CreateScalarDataArrayFrom(output.data(), count, field_meta);
        }
        case DataType::INT32: {
            FixedVector<int32_t> output(count);
            bulk_subscript_impl<int32_t>(
                *vec_ptr, seg_offsets, count, output.data());
            return CreateScalarDataArrayFrom(output.data(), count, field_meta);
        }
        case DataType::INT64: {
            FixedVector<int64_t> output(count);
            bulk_subscript_impl<int64_t>(
                *vec_ptr, seg_offsets, count, output.data());
            return CreateScalarDataArrayFrom(output.data(), count, field_meta);
        }
        case DataType::FLOAT: {
            FixedVector<float> output(count);
            bulk_subscript_impl<float>(
                *vec_ptr, seg_offsets, count, output.data());
            return CreateScalarDataArrayFrom(output.data(), count, field_meta);
        }
        case DataType::DOUBLE: {
            FixedVector<double> output(count);
            bulk_subscript_impl<double>(
                *vec_ptr, seg_offsets, count, output.data());
            return CreateScalarDataArrayFrom(output.data(), count, field_meta);
        }
        case DataType::VARCHAR: {
            FixedVector<std::string> output(count);
            bulk_subscript_impl<std::string>(
                *vec_ptr, seg_offsets, count, output.data());
            return CreateScalarDataArrayFrom(output.data(), count, field_meta);
        }
        default: {
            PanicInfo("unsupported type");
        }
    }
}

template <typename T>
void
SegmentGrowingImpl::bulk_subscript_impl(int64_t element_sizeof,
                                        const VectorBase& vec_raw,
                                        const int64_t* seg_offsets,
                                        int64_t count,
                                        void* output_raw) const {
    static_assert(IsVector<T>);
    auto vec_ptr = dynamic_cast<const ConcurrentVector<T>*>(&vec_raw);
    AssertInfo(vec_ptr, "Pointer of vec_raw is nullptr");
    auto& vec = *vec_ptr;
    std::vector<uint8_t> empty(element_sizeof, 0);
    auto output_base = reinterpret_cast<char*>(output_raw);
    for (int i = 0; i < count; ++i) {
        auto dst = output_base + i * element_sizeof;
        auto offset = seg_offsets[i];
        const uint8_t* src = (offset == INVALID_SEG_OFFSET
                                  ? empty.data()
                                  : (const uint8_t*)vec.get_element(offset));
        memcpy(dst, src, element_sizeof);
    }
}

template <typename T>
void
SegmentGrowingImpl::bulk_subscript_impl(const VectorBase& vec_raw,
                                        const int64_t* seg_offsets,
                                        int64_t count,
                                        void* output_raw) const {
    static_assert(IsScalar<T>);
    auto vec_ptr = dynamic_cast<const ConcurrentVector<T>*>(&vec_raw);
    AssertInfo(vec_ptr, "Pointer of vec_raw is nullptr");
    auto& vec = *vec_ptr;
    auto output = reinterpret_cast<T*>(output_raw);
    for (int64_t i = 0; i < count; ++i) {
        auto offset = seg_offsets[i];
        if (offset != INVALID_SEG_OFFSET) {
            output[i] = vec[offset];
        }
    }
}

void
SegmentGrowingImpl::bulk_subscript(SystemFieldType system_type,
                                   const int64_t* seg_offsets,
                                   int64_t count,
                                   void* output) const {
    switch (system_type) {
        case SystemFieldType::Timestamp:
            bulk_subscript_impl<Timestamp>(
                this->insert_record_.timestamps_, seg_offsets, count, output);
            break;
        case SystemFieldType::RowId:
            bulk_subscript_impl<int64_t>(
                this->insert_record_.row_ids_, seg_offsets, count, output);
            break;
        default:
            PanicInfo("unknown subscript fields");
    }
}

std::vector<SegOffset>
SegmentGrowingImpl::search_ids(const BitsetType& bitset,
                               Timestamp timestamp) const {
    std::vector<SegOffset> res_offsets;

    for (int i = 0; i < bitset.size(); i++) {
        if (bitset[i]) {
            auto offset = SegOffset(i);
            if (insert_record_.timestamps_[offset.get()] <= timestamp) {
                res_offsets.push_back(offset);
            }
        }
    }
    return res_offsets;
}

std::vector<SegOffset>
SegmentGrowingImpl::search_ids(const BitsetView& bitset,
                               Timestamp timestamp) const {
    std::vector<SegOffset> res_offsets;

    for (int i = 0; i < bitset.size(); ++i) {
        if (!bitset.test(i)) {
            auto offset = SegOffset(i);
            if (insert_record_.timestamps_[offset.get()] <= timestamp) {
                res_offsets.push_back(offset);
            }
        }
    }
    return res_offsets;
}

std::pair<std::unique_ptr<IdArray>, std::vector<SegOffset>>
SegmentGrowingImpl::search_ids(const IdArray& id_array,
                               Timestamp timestamp) const {
    AssertInfo(id_array.has_int_id(), "Id array doesn't have int_id element");
    auto field_id = schema_->get_primary_field_id().value_or(FieldId(-1));
    AssertInfo(field_id.get() != -1, "Primary key is -1");
    auto& field_meta = schema_->operator[](field_id);
    auto data_type = field_meta.get_data_type();
    auto ids_size = GetSizeOfIdArray(id_array);
    std::vector<PkType> pks(ids_size);
    ParsePksFromIDs(pks, data_type, id_array);

    auto res_id_arr = std::make_unique<IdArray>();
    std::vector<SegOffset> res_offsets;
    for (auto pk : pks) {
        auto segOffsets = insert_record_.search_pk(pk, timestamp);
        for (auto offset : segOffsets) {
            switch (data_type) {
                case DataType::INT64: {
                    res_id_arr->mutable_int_id()->add_data(
                        std::get<int64_t>(pk));
                    break;
                }
                case DataType::VARCHAR: {
                    res_id_arr->mutable_str_id()->add_data(
                        std::get<std::string>(pk));
                    break;
                }
                default: {
                    PanicInfo("unsupported type");
                }
            }
            res_offsets.push_back(offset);
        }
    }
    return {std::move(res_id_arr), std::move(res_offsets)};
}

std::string
SegmentGrowingImpl::debug() const {
    return "Growing\n";
}

int64_t
SegmentGrowingImpl::get_active_count(Timestamp ts) const {
    auto row_count = this->get_row_count();
    auto& ts_vec = this->get_insert_record().timestamps_;
    auto iter = std::upper_bound(
        boost::make_counting_iterator((int64_t)0),
        boost::make_counting_iterator(row_count),
        ts,
        [&](Timestamp ts, int64_t index) { return ts < ts_vec[index]; });
    return *iter;
}

void
SegmentGrowingImpl::mask_with_timestamps(BitsetType& bitset_chunk,
                                         Timestamp timestamp) const {
    // DO NOTHING
}

}  // namespace milvus::segcore<|MERGE_RESOLUTION|>--- conflicted
+++ resolved
@@ -49,7 +49,7 @@
         return;
     }
     auto& delete_bitset = *bitmap_holder->bitmap_ptr;
-<<<<<<< HEAD
+
     AssertInfo(bitset.empty() || delete_bitset.size() == bitset.size(),
                "Deleted bitmap size not equal to filtered bitmap size");
     if (bitset.empty()) {
@@ -57,11 +57,6 @@
     } else {
         bitset |= delete_bitset;
     }
-=======
-    AssertInfo(delete_bitset.size() == bitset.size(),
-               "Deleted bitmap size not equal to filtered bitmap size");
-    bitset |= delete_bitset;
->>>>>>> f1a60b29
 }
 
 void
