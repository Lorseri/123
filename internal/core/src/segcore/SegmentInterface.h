// Copyright (C) 2019-2020 Zilliz. All rights reserved.
//
// Licensed under the Apache License, Version 2.0 (the "License"); you may not use this file except in compliance
// with the License. You may obtain a copy of the License at
//
// http://www.apache.org/licenses/LICENSE-2.0
//
// Unless required by applicable law or agreed to in writing, software distributed under the License
// is distributed on an "AS IS" BASIS, WITHOUT WARRANTIES OR CONDITIONS OF ANY KIND, either express
// or implied. See the License for the specific language governing permissions and limitations under the License

#pragma once

#include <atomic>
#include <deque>
#include <memory>
#include <string>
#include <utility>
#include <vector>
#include <index/ScalarIndex.h>

#include "DeletedRecord.h"
#include "FieldIndexing.h"
#include "common/Schema.h"
#include "common/Span.h"
#include "common/SystemProperty.h"
#include "common/Types.h"
#include "common/LoadInfo.h"
#include "common/BitsetView.h"
#include "common/QueryResult.h"
#include "common/QueryInfo.h"
#include "query/Plan.h"
#include "query/PlanNode.h"
#include "pb/schema.pb.h"
#include "pb/segcore.pb.h"
#include "index/IndexInfo.h"
#include "index/SkipIndex.h"
#include "mmap/Column.h"

namespace milvus::segcore {

struct SegmentStats {
    // we stat the memory size used by the segment,
    // including the insert data and delete data.
    std::atomic<size_t> mem_size{};
};

// common interface of SegmentSealed and SegmentGrowing used by C API
class SegmentInterface {
 public:
    virtual ~SegmentInterface() = default;

    virtual void
    FillPrimaryKeys(const query::Plan* plan, SearchResult& results) const = 0;

    virtual void
    FillTargetEntry(const query::Plan* plan, SearchResult& results) const = 0;

    virtual bool
    Contain(const PkType& pk) const = 0;

    virtual std::unique_ptr<SearchResult>
    Search(const query::Plan* Plan,
           const query::PlaceholderGroup* placeholder_group,
           Timestamp timestamp) const = 0;

    virtual std::unique_ptr<proto::segcore::RetrieveResults>
    Retrieve(const query::RetrievePlan* Plan,
             Timestamp timestamp,
             int64_t limit_size) const = 0;

<<<<<<< HEAD
    virtual std::unique_ptr<proto::segcore::RetrieveResults>
    Retrieve(const query::RetrievePlan* Plan,
             Timestamp timestamp,
             int64_t limit_size,
             bool ignore_non_pk) const = 0;

    virtual std::unique_ptr<proto::segcore::RetrieveResults>
    Retrieve(const query::RetrievePlan* Plan,
             const int64_t* offsets,
             int64_t size) const = 0;

    size_t
    GetMemoryUsageInBytes() const {
        return stats_.mem_size;
    };
=======
    virtual size_t
    GetMemoryUsageInBytes() const = 0;
>>>>>>> f0f2f111

    virtual int64_t
    get_row_count() const = 0;

    virtual const Schema&
    get_schema() const = 0;

    virtual int64_t
    get_deleted_count() const = 0;

    virtual int64_t
    get_real_count() const = 0;

    virtual int64_t
    get_field_avg_size(FieldId field_id) const = 0;

    virtual void
    set_field_avg_size(FieldId field_id,
                       int64_t num_rows,
                       int64_t field_size) = 0;

    //  virtual int64_t
    //  PreDelete(int64_t size) = 0;

    virtual SegcoreError
    Delete(int64_t reserved_offset,
           int64_t size,
           const IdArray* pks,
           const Timestamp* timestamps) = 0;

    virtual void
    LoadDeletedRecord(const LoadDeletedRecordInfo& info) = 0;

    virtual void
    LoadFieldData(const LoadFieldDataInfo& info) = 0;

    virtual void
    LoadFieldDataV2(const LoadFieldDataInfo& info) = 0;

    virtual int64_t
    get_segment_id() const = 0;

    virtual SegmentType
    type() const = 0;

    virtual bool
    HasRawData(int64_t field_id) const = 0;
};

// internal API for DSL calculation
// only for implementation
class SegmentInternalInterface : public SegmentInterface {
 public:
    template <typename T>
    Span<T>
    chunk_data(FieldId field_id, int64_t chunk_id) const {
        return static_cast<Span<T>>(chunk_data_impl(field_id, chunk_id));
    }

    template <typename T>
    const index::ScalarIndex<T>&
    chunk_scalar_index(FieldId field_id, int64_t chunk_id) const {
        static_assert(IsScalar<T>);
        using IndexType = index::ScalarIndex<T>;
        auto base_ptr = chunk_index_impl(field_id, chunk_id);
        auto ptr = dynamic_cast<const IndexType*>(base_ptr);
        AssertInfo(ptr, "entry mismatch");
        return *ptr;
    }

    std::unique_ptr<SearchResult>
    Search(const query::Plan* Plan,
           const query::PlaceholderGroup* placeholder_group,
           Timestamp timestamp) const override;

    void
    FillPrimaryKeys(const query::Plan* plan,
                    SearchResult& results) const override;

    void
    FillTargetEntry(const query::Plan* plan,
                    SearchResult& results) const override;

    std::unique_ptr<proto::segcore::RetrieveResults>
    Retrieve(const query::RetrievePlan* Plan,
             Timestamp timestamp,
             int64_t limit_size) const override;

    std::unique_ptr<proto::segcore::RetrieveResults>
    Retrieve(const query::RetrievePlan* Plan,
             Timestamp timestamp,
             int64_t limit_size,
             bool ignore_non_pk) const override;

    std::unique_ptr<proto::segcore::RetrieveResults>
    Retrieve(const query::RetrievePlan* Plan,
             const int64_t* offsets,
             int64_t size) const override;

    virtual bool
    HasIndex(FieldId field_id) const = 0;

    virtual bool
    HasFieldData(FieldId field_id) const = 0;

    virtual std::string
    debug() const = 0;

    int64_t
    get_real_count() const override;

    int64_t
    get_field_avg_size(FieldId field_id) const override;

    void
    set_field_avg_size(FieldId field_id,
                       int64_t num_rows,
                       int64_t field_size) override;

    const SkipIndex&
    GetSkipIndex() const;

    void
    LoadPrimitiveSkipIndex(FieldId field_id,
                           int64_t chunk_id,
                           DataType data_type,
                           const void* chunk_data,
                           int64_t count);

    void
    LoadStringSkipIndex(FieldId field_id,
                        int64_t chunk_id,
                        const milvus::VariableColumn<std::string>& var_column);

    virtual DataType
    GetFieldDataType(FieldId fieldId) const = 0;

 public:
    virtual void
    vector_search(SearchInfo& search_info,
                  const void* query_data,
                  int64_t query_count,
                  Timestamp timestamp,
                  const BitsetView& bitset,
                  SearchResult& output) const = 0;

    virtual void
    mask_with_delete(BitsetType& bitset,
                     int64_t ins_barrier,
                     Timestamp timestamp) const = 0;

    // count of chunk that has index available
    virtual int64_t
    num_chunk_index(FieldId field_id) const = 0;

    // count of chunk that has raw data
    virtual int64_t
    num_chunk_data(FieldId field_id) const = 0;

    virtual void
    mask_with_timestamps(BitsetType& bitset_chunk,
                         Timestamp timestamp) const = 0;

    // count of chunks
    virtual int64_t
    num_chunk() const = 0;

    // element size in each chunk
    virtual int64_t
    size_per_chunk() const = 0;

    virtual int64_t
    get_active_count(Timestamp ts) const = 0;

    virtual std::pair<std::unique_ptr<IdArray>, std::vector<SegOffset>>
    search_ids(const IdArray& id_array, Timestamp timestamp) const = 0;

    /**
     * Apply timestamp filtering on bitset, the query can't see an entity whose
     * timestamp is bigger than the timestamp of query.
     *
     * @param bitset The final bitset after scalar filtering and delta filtering,
     *  `false` means that the entity will be filtered out.
     * @param timestamp The timestamp of query.
     */
    void
    timestamp_filter(BitsetType& bitset, Timestamp timestamp) const;

    /**
     * Apply timestamp filtering on bitset, the query can't see an entity whose
     * timestamp is bigger than the timestamp of query. The passed offsets are
     * all candidate entities.
     *
     * @param bitset The final bitset after scalar filtering and delta filtering,
     *  `true` means that the entity will be filtered out.
     * @param offsets The segment offsets of all candidates.
     * @param timestamp The timestamp of query.
     */
    void
    timestamp_filter(BitsetType& bitset,
                     const std::vector<int64_t>& offsets,
                     Timestamp timestamp) const;

    /**
     * Sort all candidates in ascending order, and then return the limit smallest.
     * Bitset is used to check if the candidate will be filtered out. `false_filtered_out`
     * determines how to filter out candidates. If `false_filtered_out` is true, we will
     * filter all candidates whose related bit is false.
     *
     * @param limit
     * @param bitset
     * @param false_filtered_out
     * @return All candidates offsets.
     */
    virtual std::vector<OffsetMap::OffsetType>
    find_first(int64_t limit,
               const BitsetType& bitset,
               bool false_filtered_out) const = 0;

    void
    FillTargetEntry(
        const query::RetrievePlan* plan,
        const std::unique_ptr<proto::segcore::RetrieveResults>& results,
        const int64_t* offsets,
        int64_t size,
        bool ignore_non_pk) const;

 protected:
    // internal API: return chunk_data in span
    virtual SpanBase
    chunk_data_impl(FieldId field_id, int64_t chunk_id) const = 0;

    // internal API: return chunk_index in span, support scalar index only
    virtual const index::IndexBase*
    chunk_index_impl(FieldId field_id, int64_t chunk_id) const = 0;

    // calculate output[i] = Vec[seg_offsets[i]}, where Vec binds to system_type
    virtual void
    bulk_subscript(SystemFieldType system_type,
                   const int64_t* seg_offsets,
                   int64_t count,
                   void* output) const = 0;

    // calculate output[i] = Vec[seg_offsets[i]}, where Vec binds to field_offset
    virtual std::unique_ptr<DataArray>
    bulk_subscript(FieldId field_id,
                   const int64_t* seg_offsets,
                   int64_t count) const = 0;

    virtual void
    check_search(const query::Plan* plan) const = 0;

    virtual const ConcurrentVector<Timestamp>&
    get_timestamps() const = 0;

 protected:
    mutable std::shared_mutex mutex_;
    // fieldID -> std::pair<num_rows, avg_size>
    std::unordered_map<FieldId, std::pair<int64_t, int64_t>>
        variable_fields_avg_size_;  // bytes;
    SkipIndex skip_index_;
};

}  // namespace milvus::segcore<|MERGE_RESOLUTION|>--- conflicted
+++ resolved
@@ -69,7 +69,6 @@
              Timestamp timestamp,
              int64_t limit_size) const = 0;
 
-<<<<<<< HEAD
     virtual std::unique_ptr<proto::segcore::RetrieveResults>
     Retrieve(const query::RetrievePlan* Plan,
              Timestamp timestamp,
@@ -81,14 +80,8 @@
              const int64_t* offsets,
              int64_t size) const = 0;
 
-    size_t
-    GetMemoryUsageInBytes() const {
-        return stats_.mem_size;
-    };
-=======
     virtual size_t
     GetMemoryUsageInBytes() const = 0;
->>>>>>> f0f2f111
 
     virtual int64_t
     get_row_count() const = 0;
