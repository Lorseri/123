--- conflicted
+++ resolved
@@ -59,11 +59,8 @@
         test_chunk_cache.cpp
         test_binlog_index.cpp
         test_storage.cpp
-<<<<<<< HEAD
+        test_exec.cpp
         test_inverted_index.cpp
-=======
-        test_exec.cpp
->>>>>>> 62fdfe12
         )
 
 if ( BUILD_DISK_ANN STREQUAL "ON" )
