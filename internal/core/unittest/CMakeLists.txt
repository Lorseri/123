--- conflicted
+++ resolved
@@ -67,11 +67,8 @@
         test_group_by.cpp
         test_regex_query_util.cpp
         test_regex_query.cpp
-<<<<<<< HEAD
+        test_futures.cpp
         test_array_inverted_index.cpp
-=======
-        test_futures.cpp
->>>>>>> 8ca5ced8
         )
 
 if ( INDEX_ENGINE STREQUAL "cardinal" )
