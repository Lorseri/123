--- conflicted
+++ resolved
@@ -920,7 +920,6 @@
 	})
 }
 
-<<<<<<< HEAD
 type DeleteSerializedWriterSuite struct {
 	suite.Suite
 }
@@ -972,7 +971,8 @@
 		s.Equal(len(gotData.Serialized), 0)
 		s.Equal(gotData, deleteData)
 	})
-=======
+}
+
 func TestAddFieldDataToPayload(t *testing.T) {
 	w := NewInsertBinlogWriter(schemapb.DataType_Int64, 10, 20, 30, 40)
 	e, _ := w.NextInsertEventWriter()
@@ -1019,5 +1019,4 @@
 		},
 	})
 	assert.Error(t, err)
->>>>>>> a60e2a65
 }