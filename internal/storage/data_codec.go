// Licensed to the LF AI & Data foundation under one
// or more contributor license agreements. See the NOTICE file
// distributed with this work for additional information
// regarding copyright ownership. The ASF licenses this file
// to you under the Apache License, Version 2.0 (the
// "License"); you may not use this file except in compliance
// with the License. You may obtain a copy of the License at
//
//     http://www.apache.org/licenses/LICENSE-2.0
//
// Unless required by applicable law or agreed to in writing, software
// distributed under the License is distributed on an "AS IS" BASIS,
// WITHOUT WARRANTIES OR CONDITIONS OF ANY KIND, either express or implied.
// See the License for the specific language governing permissions and
// limitations under the License.

package storage

import (
	"encoding/binary"
	"encoding/json"
	"fmt"
	"math"
	"sort"

	"github.com/milvus-io/milvus-proto/go-api/v2/schemapb"
	"github.com/milvus-io/milvus/internal/proto/etcdpb"
	"github.com/milvus-io/milvus/pkg/common"
	"github.com/milvus-io/milvus/pkg/util/merr"
	"github.com/milvus-io/milvus/pkg/util/metautil"
	"github.com/milvus-io/milvus/pkg/util/typeutil"
)

const (
	// Ts is blob key "ts"
	Ts = "ts"
	// DDL is blob key "ddl"
	DDL = "ddl"
	// IndexParamsKey is blob key "indexParams"
	IndexParamsKey = "indexParams"
)

// when the blob of index file is too large, we can split blob into several rows,
// fortunately, the blob has no other semantics which differs from other binlog type,
// we then assemble these several rows into a whole blob when deserialize index binlog.
// num rows = math.Ceil(len(blob) / maxLengthPerRowOfIndexFile)
// There is only a string row in the past version index file which is a subset case of splitting into several rows.
// So splitting index file won't introduce incompatibility with past version.
const maxLengthPerRowOfIndexFile = 4 * 1024 * 1024

type (
	// UniqueID is type alias of typeutil.UniqueID
	UniqueID = typeutil.UniqueID

	// FieldID represent the identity number of field in collection and its type is UniqueID
	FieldID = typeutil.UniqueID

	// Timestamp is type alias of typeutil.Timestamp
	Timestamp = typeutil.Timestamp
)

// InvalidUniqueID is used when the UniqueID is not set (like in return with err)
const InvalidUniqueID = UniqueID(-1)

// Blob is a pack of key&value
type Blob struct {
	Key        string
	Value      []byte
	MemorySize int64
	RowNum     int64
}

// BlobList implements sort.Interface for a list of Blob
type BlobList []*Blob

// Len implements Len in sort.Interface
func (s BlobList) Len() int {
	return len(s)
}

// Less implements Less in sort.Interface
func (s BlobList) Less(i, j int) bool {
	_, _, _, _, iLog, ok := metautil.ParseInsertLogPath(s[i].Key)
	if !ok {
		return false
	}
	_, _, _, _, jLog, ok := metautil.ParseInsertLogPath(s[j].Key)
	if !ok {
		return false
	}
	return iLog < jLog
}

// Swap implements Swap in sort.Interface
func (s BlobList) Swap(i, j int) {
	s[i], s[j] = s[j], s[i]
}

// GetKey returns the key of blob
func (b Blob) GetKey() string {
	return b.Key
}

// GetValue returns the value of blob
func (b Blob) GetValue() []byte {
	return b.Value
}

// GetMemorySize returns the memory size of blob
func (b Blob) GetMemorySize() int64 {
	return b.MemorySize
}

// InsertCodec serializes and deserializes the insert data
// Blob key example:
// ${tenant}/insert_log/${collection_id}/${partition_id}/${segment_id}/${field_id}/${log_idx}
type InsertCodec struct {
	Schema *etcdpb.CollectionMeta
}

// NewInsertCodec creates an InsertCodec
func NewInsertCodec() *InsertCodec {
	return &InsertCodec{}
}

// NewInsertCodecWithSchema creates an InsertCodec with provided collection meta
func NewInsertCodecWithSchema(schema *etcdpb.CollectionMeta) *InsertCodec {
	return &InsertCodec{Schema: schema}
}

// Serialize Pk stats log
func (insertCodec *InsertCodec) SerializePkStats(stats *PrimaryKeyStats, rowNum int64) (*Blob, error) {
	if stats == nil || stats.BF == nil {
		return nil, fmt.Errorf("sericalize empty pk stats")
	}

	// Serialize by pk stats
	blobKey := fmt.Sprintf("%d", stats.FieldID)
	statsWriter := &StatsWriter{}
	err := statsWriter.Generate(stats)
	if err != nil {
		return nil, err
	}

	buffer := statsWriter.GetBuffer()
	return &Blob{
		Key:    blobKey,
		Value:  buffer,
		RowNum: rowNum,
	}, nil
}

// Serialize Pk stats list to one blob
func (insertCodec *InsertCodec) SerializePkStatsList(stats []*PrimaryKeyStats, rowNum int64) (*Blob, error) {
	if len(stats) == 0 {
		return nil, merr.WrapErrServiceInternal("shall not serialize zero length statslog list")
	}

	blobKey := fmt.Sprintf("%d", stats[0].FieldID)
	statsWriter := &StatsWriter{}
	err := statsWriter.GenerateList(stats)
	if err != nil {
		return nil, err
	}

	buffer := statsWriter.GetBuffer()
	return &Blob{
		Key:    blobKey,
		Value:  buffer,
		RowNum: rowNum,
	}, nil
}

// Serialize Pk stats log by insert data
func (insertCodec *InsertCodec) SerializePkStatsByData(data *InsertData) (*Blob, error) {
	timeFieldData, ok := data.Data[common.TimeStampField]
	if !ok {
		return nil, fmt.Errorf("data doesn't contains timestamp field")
	}
	if timeFieldData.RowNum() <= 0 {
		return nil, fmt.Errorf("there's no data in InsertData")
	}
	rowNum := int64(timeFieldData.RowNum())

	for _, field := range insertCodec.Schema.Schema.Fields {
		// stats fields
		if !field.GetIsPrimaryKey() {
			continue
		}
		singleData := data.Data[field.FieldID]
		blobKey := fmt.Sprintf("%d", field.FieldID)
		statsWriter := &StatsWriter{}
		err := statsWriter.GenerateByData(field.FieldID, field.DataType, singleData)
		if err != nil {
			return nil, err
		}
		buffer := statsWriter.GetBuffer()
		return &Blob{
			Key:    blobKey,
			Value:  buffer,
			RowNum: rowNum,
		}, nil
	}
	return nil, fmt.Errorf("there is no pk field")
}

// Serialize transforms insert data to blob. It will sort insert data by timestamp.
// From schema, it gets all fields.
// For each field, it will create a binlog writer, and write an event to the binlog.
// It returns binlog buffer in the end.
func (insertCodec *InsertCodec) Serialize(partitionID UniqueID, segmentID UniqueID, data ...*InsertData) ([]*Blob, error) {
	blobs := make([]*Blob, 0)
	var writer *InsertBinlogWriter
	if insertCodec.Schema == nil {
		return nil, fmt.Errorf("schema is not set")
	}

	var rowNum int64
	var startTs, endTs Timestamp
	startTs, endTs = math.MaxUint64, 0

	for _, block := range data {
		timeFieldData, ok := block.Data[common.TimeStampField]
		if !ok {
			return nil, fmt.Errorf("data doesn't contains timestamp field")
		}

		rowNum += int64(timeFieldData.RowNum())

		ts := timeFieldData.(*Int64FieldData).Data

		for _, t := range ts {
			if uint64(t) > endTs {
				endTs = uint64(t)
			}

			if uint64(t) < startTs {
				startTs = uint64(t)
			}
		}
	}

	for _, field := range insertCodec.Schema.Schema.Fields {
		// encode fields
		writer = NewInsertBinlogWriter(field.DataType, insertCodec.Schema.ID, partitionID, segmentID, field.FieldID)
		var eventWriter *insertEventWriter
		var err error
		var dim int64
		if typeutil.IsVectorType(field.DataType) {
			switch field.DataType {
			case schemapb.DataType_FloatVector,
				schemapb.DataType_BinaryVector,
				schemapb.DataType_Float16Vector,
				schemapb.DataType_BFloat16Vector:
				dim, err = typeutil.GetDim(field)
				if err != nil {
					return nil, err
				}
				eventWriter, err = writer.NextInsertEventWriter(int(dim))
			case schemapb.DataType_SparseFloatVector:
				eventWriter, err = writer.NextInsertEventWriter()
			default:
				return nil, fmt.Errorf("undefined data type %d", field.DataType)
			}
		} else {
			eventWriter, err = writer.NextInsertEventWriter()
		}
		if err != nil {
			writer.Close()
			return nil, err
		}
		eventWriter.SetEventTimestamp(startTs, endTs)
		eventWriter.Reserve(int(rowNum))

		var memorySize int64
		for _, block := range data {
			singleData := block.Data[field.FieldID]

			blockMemorySize := singleData.GetMemorySize()
			memorySize += int64(blockMemorySize)
			if err = AddFieldDataToPayload(eventWriter, field.DataType, singleData); err != nil {
				eventWriter.Close()
				writer.Close()
				return nil, err
			}
			writer.AddExtra(originalSizeKey, fmt.Sprintf("%v", blockMemorySize))
			writer.SetEventTimeStamp(startTs, endTs)
		}

		err = writer.Finish()
		if err != nil {
			eventWriter.Close()
			writer.Close()
			return nil, err
		}

		buffer, err := writer.GetBuffer()
		if err != nil {
			eventWriter.Close()
			writer.Close()
			return nil, err
		}
		blobKey := fmt.Sprintf("%d", field.FieldID)
		blobs = append(blobs, &Blob{
			Key:        blobKey,
			Value:      buffer,
			RowNum:     rowNum,
			MemorySize: memorySize,
		})
		eventWriter.Close()
		writer.Close()
	}

	return blobs, nil
}

func AddFieldDataToPayload(eventWriter *insertEventWriter, dataType schemapb.DataType, singleData FieldData) error {
	var err error
	switch dataType {
	case schemapb.DataType_Bool:
		if err = eventWriter.AddBoolToPayload(singleData.(*BoolFieldData).Data); err != nil {
			return err
		}
	case schemapb.DataType_Int8:
		if err = eventWriter.AddInt8ToPayload(singleData.(*Int8FieldData).Data); err != nil {
			return err
		}
	case schemapb.DataType_Int16:
		if err = eventWriter.AddInt16ToPayload(singleData.(*Int16FieldData).Data); err != nil {
			return err
		}
	case schemapb.DataType_Int32:
		if err = eventWriter.AddInt32ToPayload(singleData.(*Int32FieldData).Data); err != nil {
			return err
		}
	case schemapb.DataType_Int64:
		if err = eventWriter.AddInt64ToPayload(singleData.(*Int64FieldData).Data); err != nil {
			return err
		}
	case schemapb.DataType_Float:
		if err = eventWriter.AddFloatToPayload(singleData.(*FloatFieldData).Data); err != nil {
			return err
		}
	case schemapb.DataType_Double:
		if err = eventWriter.AddDoubleToPayload(singleData.(*DoubleFieldData).Data); err != nil {
			return err
		}
	case schemapb.DataType_String, schemapb.DataType_VarChar:
		for _, singleString := range singleData.(*StringFieldData).Data {
			if err = eventWriter.AddOneStringToPayload(singleString); err != nil {
				return err
			}
		}
	case schemapb.DataType_Array:
		for _, singleArray := range singleData.(*ArrayFieldData).Data {
			if err = eventWriter.AddOneArrayToPayload(singleArray); err != nil {
				return err
			}
		}
	case schemapb.DataType_JSON:
		for _, singleJSON := range singleData.(*JSONFieldData).Data {
			if err = eventWriter.AddOneJSONToPayload(singleJSON); err != nil {
				return err
			}
		}
	case schemapb.DataType_BinaryVector:
		if err = eventWriter.AddBinaryVectorToPayload(singleData.(*BinaryVectorFieldData).Data, singleData.(*BinaryVectorFieldData).Dim); err != nil {
			return err
		}
	case schemapb.DataType_FloatVector:
		if err = eventWriter.AddFloatVectorToPayload(singleData.(*FloatVectorFieldData).Data, singleData.(*FloatVectorFieldData).Dim); err != nil {
			return err
		}
	case schemapb.DataType_Float16Vector:
		if err = eventWriter.AddFloat16VectorToPayload(singleData.(*Float16VectorFieldData).Data, singleData.(*Float16VectorFieldData).Dim); err != nil {
			return err
		}
	case schemapb.DataType_BFloat16Vector:
		if err = eventWriter.AddBFloat16VectorToPayload(singleData.(*BFloat16VectorFieldData).Data, singleData.(*BFloat16VectorFieldData).Dim); err != nil {
			return err
		}
	case schemapb.DataType_SparseFloatVector:
		if err = eventWriter.AddSparseFloatVectorToPayload(singleData.(*SparseFloatVectorFieldData)); err != nil {
			return err
		}
	default:
		return fmt.Errorf("undefined data type %d", dataType)
	}
	return nil
}

func (insertCodec *InsertCodec) DeserializeAll(blobs []*Blob) (
	collectionID UniqueID,
	partitionID UniqueID,
	segmentID UniqueID,
	data *InsertData,
	err error,
) {
	if len(blobs) == 0 {
		return InvalidUniqueID, InvalidUniqueID, InvalidUniqueID, nil, fmt.Errorf("blobs is empty")
	}

	var blobList BlobList = blobs
	sort.Sort(blobList)

	data = &InsertData{
		Data: make(map[FieldID]FieldData),
	}
	if collectionID, partitionID, segmentID, err = insertCodec.DeserializeInto(blobs, 0, data); err != nil {
		return InvalidUniqueID, InvalidUniqueID, InvalidUniqueID, nil, err
	}

	return
}

func (insertCodec *InsertCodec) DeserializeInto(fieldBinlogs []*Blob, rowNum int, insertData *InsertData) (
	collectionID UniqueID,
	partitionID UniqueID,
	segmentID UniqueID,
	err error,
) {
	for _, blob := range fieldBinlogs {
		binlogReader, err := NewBinlogReader(blob.Value)
		if err != nil {
			return InvalidUniqueID, InvalidUniqueID, InvalidUniqueID, err
		}

		// read partitionID and SegmentID
		collectionID, partitionID, segmentID = binlogReader.CollectionID, binlogReader.PartitionID, binlogReader.SegmentID

		dataType := binlogReader.PayloadDataType
		fieldID := binlogReader.FieldID
		totalLength := 0
		dim := 0

		for {
			eventReader, err := binlogReader.NextEventReader()
			if err != nil {
				return InvalidUniqueID, InvalidUniqueID, InvalidUniqueID, err
			}
			if eventReader == nil {
				break
			}
			switch dataType {
			case schemapb.DataType_Bool:
				singleData, err := eventReader.GetBoolFromPayload()
				if err != nil {
					eventReader.Close()
					binlogReader.Close()
					return InvalidUniqueID, InvalidUniqueID, InvalidUniqueID, err
				}

				if insertData.Data[fieldID] == nil {
					insertData.Data[fieldID] = &BoolFieldData{
						Data: make([]bool, 0, rowNum),
					}
				}
				boolFieldData := insertData.Data[fieldID].(*BoolFieldData)

				boolFieldData.Data = append(boolFieldData.Data, singleData...)
				totalLength += len(singleData)
				insertData.Data[fieldID] = boolFieldData

			case schemapb.DataType_Int8:
				singleData, err := eventReader.GetInt8FromPayload()
				if err != nil {
					eventReader.Close()
					binlogReader.Close()
					return InvalidUniqueID, InvalidUniqueID, InvalidUniqueID, err
				}

				if insertData.Data[fieldID] == nil {
					insertData.Data[fieldID] = &Int8FieldData{
						Data: make([]int8, 0, rowNum),
					}
				}
				int8FieldData := insertData.Data[fieldID].(*Int8FieldData)

				int8FieldData.Data = append(int8FieldData.Data, singleData...)
				totalLength += len(singleData)
				insertData.Data[fieldID] = int8FieldData

			case schemapb.DataType_Int16:
				singleData, err := eventReader.GetInt16FromPayload()
				if err != nil {
					eventReader.Close()
					binlogReader.Close()
					return InvalidUniqueID, InvalidUniqueID, InvalidUniqueID, err
				}

				if insertData.Data[fieldID] == nil {
					insertData.Data[fieldID] = &Int16FieldData{
						Data: make([]int16, 0, rowNum),
					}
				}
				int16FieldData := insertData.Data[fieldID].(*Int16FieldData)

				int16FieldData.Data = append(int16FieldData.Data, singleData...)
				totalLength += len(singleData)
				insertData.Data[fieldID] = int16FieldData

			case schemapb.DataType_Int32:
				singleData, err := eventReader.GetInt32FromPayload()
				if err != nil {
					eventReader.Close()
					binlogReader.Close()
					return InvalidUniqueID, InvalidUniqueID, InvalidUniqueID, err
				}

				if insertData.Data[fieldID] == nil {
					insertData.Data[fieldID] = &Int32FieldData{
						Data: make([]int32, 0, rowNum),
					}
				}
				int32FieldData := insertData.Data[fieldID].(*Int32FieldData)

				int32FieldData.Data = append(int32FieldData.Data, singleData...)
				totalLength += len(singleData)
				insertData.Data[fieldID] = int32FieldData

			case schemapb.DataType_Int64:
				singleData, err := eventReader.GetInt64FromPayload()
				if err != nil {
					eventReader.Close()
					binlogReader.Close()
					return InvalidUniqueID, InvalidUniqueID, InvalidUniqueID, err
				}

				if insertData.Data[fieldID] == nil {
					insertData.Data[fieldID] = &Int64FieldData{
						Data: make([]int64, 0, rowNum),
					}
				}
				int64FieldData := insertData.Data[fieldID].(*Int64FieldData)

				int64FieldData.Data = append(int64FieldData.Data, singleData...)
				totalLength += len(singleData)
				insertData.Data[fieldID] = int64FieldData

			case schemapb.DataType_Float:
				singleData, err := eventReader.GetFloatFromPayload()
				if err != nil {
					eventReader.Close()
					binlogReader.Close()
					return InvalidUniqueID, InvalidUniqueID, InvalidUniqueID, err
				}

				if insertData.Data[fieldID] == nil {
					insertData.Data[fieldID] = &FloatFieldData{
						Data: make([]float32, 0, rowNum),
					}
				}
				floatFieldData := insertData.Data[fieldID].(*FloatFieldData)

				floatFieldData.Data = append(floatFieldData.Data, singleData...)
				totalLength += len(singleData)
				insertData.Data[fieldID] = floatFieldData

			case schemapb.DataType_Double:
				singleData, err := eventReader.GetDoubleFromPayload()
				if err != nil {
					eventReader.Close()
					binlogReader.Close()
					return InvalidUniqueID, InvalidUniqueID, InvalidUniqueID, err
				}

				if insertData.Data[fieldID] == nil {
					insertData.Data[fieldID] = &DoubleFieldData{
						Data: make([]float64, 0, rowNum),
					}
				}
				doubleFieldData := insertData.Data[fieldID].(*DoubleFieldData)

				doubleFieldData.Data = append(doubleFieldData.Data, singleData...)
				totalLength += len(singleData)
				insertData.Data[fieldID] = doubleFieldData

			case schemapb.DataType_String, schemapb.DataType_VarChar:
				stringPayload, err := eventReader.GetStringFromPayload()
				if err != nil {
					eventReader.Close()
					binlogReader.Close()
					return InvalidUniqueID, InvalidUniqueID, InvalidUniqueID, err
				}

				if insertData.Data[fieldID] == nil {
					insertData.Data[fieldID] = &StringFieldData{
						Data: make([]string, 0, rowNum),
					}
				}
				stringFieldData := insertData.Data[fieldID].(*StringFieldData)

				stringFieldData.Data = append(stringFieldData.Data, stringPayload...)
				stringFieldData.DataType = dataType
				totalLength += len(stringPayload)
				insertData.Data[fieldID] = stringFieldData

			case schemapb.DataType_Array:
				arrayPayload, err := eventReader.GetArrayFromPayload()
				if err != nil {
					eventReader.Close()
					binlogReader.Close()
					return InvalidUniqueID, InvalidUniqueID, InvalidUniqueID, err
				}

				if insertData.Data[fieldID] == nil {
					insertData.Data[fieldID] = &ArrayFieldData{
						Data: make([]*schemapb.ScalarField, 0, rowNum),
					}
				}
				arrayFieldData := insertData.Data[fieldID].(*ArrayFieldData)

				arrayFieldData.Data = append(arrayFieldData.Data, arrayPayload...)
				totalLength += len(arrayPayload)
				insertData.Data[fieldID] = arrayFieldData

			case schemapb.DataType_JSON:
				jsonPayload, err := eventReader.GetJSONFromPayload()
				if err != nil {
					eventReader.Close()
					binlogReader.Close()
					return InvalidUniqueID, InvalidUniqueID, InvalidUniqueID, err
				}

				if insertData.Data[fieldID] == nil {
					insertData.Data[fieldID] = &JSONFieldData{
						Data: make([][]byte, 0, rowNum),
					}
				}
				jsonFieldData := insertData.Data[fieldID].(*JSONFieldData)

				jsonFieldData.Data = append(jsonFieldData.Data, jsonPayload...)
				totalLength += len(jsonPayload)
				insertData.Data[fieldID] = jsonFieldData

			case schemapb.DataType_BinaryVector:
				var singleData []byte
				singleData, dim, err = eventReader.GetBinaryVectorFromPayload()
				if err != nil {
					eventReader.Close()
					binlogReader.Close()
					return InvalidUniqueID, InvalidUniqueID, InvalidUniqueID, err
				}

				if insertData.Data[fieldID] == nil {
					insertData.Data[fieldID] = &BinaryVectorFieldData{
						Data: make([]byte, 0, rowNum*dim),
					}
				}
				binaryVectorFieldData := insertData.Data[fieldID].(*BinaryVectorFieldData)

				binaryVectorFieldData.Data = append(binaryVectorFieldData.Data, singleData...)
				length, err := eventReader.GetPayloadLengthFromReader()
				if err != nil {
					eventReader.Close()
					binlogReader.Close()
					return InvalidUniqueID, InvalidUniqueID, InvalidUniqueID, err
				}
				totalLength += length
				binaryVectorFieldData.Dim = dim
				insertData.Data[fieldID] = binaryVectorFieldData

			case schemapb.DataType_Float16Vector:
				var singleData []byte
				singleData, dim, err = eventReader.GetFloat16VectorFromPayload()
				if err != nil {
					eventReader.Close()
					binlogReader.Close()
					return InvalidUniqueID, InvalidUniqueID, InvalidUniqueID, err
				}

				if insertData.Data[fieldID] == nil {
					insertData.Data[fieldID] = &Float16VectorFieldData{
						Data: make([]byte, 0, rowNum*dim),
					}
				}
				float16VectorFieldData := insertData.Data[fieldID].(*Float16VectorFieldData)

				float16VectorFieldData.Data = append(float16VectorFieldData.Data, singleData...)
				length, err := eventReader.GetPayloadLengthFromReader()
				if err != nil {
					eventReader.Close()
					binlogReader.Close()
					return InvalidUniqueID, InvalidUniqueID, InvalidUniqueID, err
				}
				totalLength += length
				float16VectorFieldData.Dim = dim
				insertData.Data[fieldID] = float16VectorFieldData

			case schemapb.DataType_BFloat16Vector:
				var singleData []byte
				singleData, dim, err = eventReader.GetBFloat16VectorFromPayload()
				if err != nil {
					eventReader.Close()
					binlogReader.Close()
					return InvalidUniqueID, InvalidUniqueID, InvalidUniqueID, err
				}

				if insertData.Data[fieldID] == nil {
					insertData.Data[fieldID] = &BFloat16VectorFieldData{
						Data: make([]byte, 0, rowNum*dim),
					}
				}
				bfloat16VectorFieldData := insertData.Data[fieldID].(*BFloat16VectorFieldData)

				bfloat16VectorFieldData.Data = append(bfloat16VectorFieldData.Data, singleData...)
				length, err := eventReader.GetPayloadLengthFromReader()
				if err != nil {
					eventReader.Close()
					binlogReader.Close()
					return InvalidUniqueID, InvalidUniqueID, InvalidUniqueID, err
				}
				totalLength += length
				bfloat16VectorFieldData.Dim = dim
				insertData.Data[fieldID] = bfloat16VectorFieldData

			case schemapb.DataType_FloatVector:
				var singleData []float32
				singleData, dim, err = eventReader.GetFloatVectorFromPayload()
				if err != nil {
					eventReader.Close()
					binlogReader.Close()
					return InvalidUniqueID, InvalidUniqueID, InvalidUniqueID, err
				}

				if insertData.Data[fieldID] == nil {
					insertData.Data[fieldID] = &FloatVectorFieldData{
						Data: make([]float32, 0, rowNum*dim),
					}
				}
				floatVectorFieldData := insertData.Data[fieldID].(*FloatVectorFieldData)

				floatVectorFieldData.Data = append(floatVectorFieldData.Data, singleData...)
				length, err := eventReader.GetPayloadLengthFromReader()
				if err != nil {
					eventReader.Close()
					binlogReader.Close()
					return InvalidUniqueID, InvalidUniqueID, InvalidUniqueID, err
				}
				totalLength += length
				floatVectorFieldData.Dim = dim
				insertData.Data[fieldID] = floatVectorFieldData

			case schemapb.DataType_SparseFloatVector:
				sparseData, _, err := eventReader.GetSparseFloatVectorFromPayload()
				if err != nil {
					eventReader.Close()
					binlogReader.Close()
					return InvalidUniqueID, InvalidUniqueID, InvalidUniqueID, err
				}
				if insertData.Data[fieldID] == nil {
					insertData.Data[fieldID] = &SparseFloatVectorFieldData{}
				}
				vec := insertData.Data[fieldID].(*SparseFloatVectorFieldData)
				vec.AppendAllRows(sparseData)

				totalLength += sparseData.RowNum()
				insertData.Data[fieldID] = vec

			default:
				eventReader.Close()
				binlogReader.Close()
				return InvalidUniqueID, InvalidUniqueID, InvalidUniqueID, fmt.Errorf("undefined data type %d", dataType)
			}
			eventReader.Close()
		}

		if rowNum <= 0 {
			rowNum = totalLength
		}

		if fieldID == common.TimeStampField {
			blobInfo := BlobInfo{
				Length: totalLength,
			}
			insertData.Infos = append(insertData.Infos, blobInfo)
		}
		binlogReader.Close()
	}

	return collectionID, partitionID, segmentID, nil
}

// Deserialize transfer blob back to insert data.
// From schema, it get all fields.
// For each field, it will create a binlog reader, and read all event to the buffer.
// It returns origin @InsertData in the end.
func (insertCodec *InsertCodec) Deserialize(blobs []*Blob) (partitionID UniqueID, segmentID UniqueID, data *InsertData, err error) {
	_, partitionID, segmentID, data, err = insertCodec.DeserializeAll(blobs)
	return partitionID, segmentID, data, err
}

// DeleteCodec serializes and deserializes the delete data
type DeleteCodec struct{}

// NewDeleteCodec returns a DeleteCodec
func NewDeleteCodec() *DeleteCodec {
	return &DeleteCodec{}
}

type DeleteSerializedWriter struct {
	writer  *DeleteBinlogWriter
	eWriter *deleteEventWriter

	startTs Timestamp
	endTs   Timestamp
	size    int
}

func NewDeleteSerializedWriter(collectionID, partitionID, segmentID UniqueID) *DeleteSerializedWriter {
	return &DeleteSerializedWriter{
		writer:  NewDeleteBinlogWriter(schemapb.DataType_String, collectionID, partitionID, segmentID),
		startTs: math.MaxUint64,
		endTs:   0,
	}
}

func (w *DeleteSerializedWriter) Write(row string) error {
	if w.eWriter == nil {
		eWriter, err := w.writer.NextDeleteEventWriter()
		if err != nil {
			w.writer.Close()
			return err
		}
		w.eWriter = eWriter
	}

	err := w.eWriter.AddOneStringToPayload(row)
	if err != nil {
		w.Close()
		return err
	}

	w.size += binary.Size(row)
	return nil
}

func (w *DeleteSerializedWriter) Close() {
	if w.eWriter != nil {
		w.eWriter.Close()
	}
	w.writer.Close()
}

// Finish returns serialized bytes of delete data
func (w *DeleteSerializedWriter) Finish(startTs, endTs Timestamp) ([]byte, error) {
	w.eWriter.SetEventTimestamp(startTs, endTs)
	w.writer.SetEventTimeStamp(startTs, endTs)
	defer w.Close()

	// https://github.com/milvus-io/milvus/issues/9620
	// It's a little complicated to count the memory size of a map.
	// See: https://stackoverflow.com/questions/31847549/computing-the-memory-footprint-or-byte-length-of-a-map
	// Since the implementation of golang map may differ from version, so we'd better not to use this magic method.
	w.writer.AddExtra(originalSizeKey, fmt.Sprintf("%v", w.size))

	if err := w.writer.Finish(); err != nil {
		return nil, err
	}

	buffer, err := w.writer.GetBuffer()
	if err != nil {
		return nil, err
	}
	return buffer, nil
}

// Serialize transfer delete data to blob. .
// For each delete message, it will save "pk,ts" string to binlog.
func (deleteCodec *DeleteCodec) Serialize(collectionID UniqueID, partitionID UniqueID, segmentID UniqueID, data *DeleteData) (*Blob, error) {
	binlogWriter := NewDeleteBinlogWriter(schemapb.DataType_String, collectionID, partitionID, segmentID)
	eventWriter, err := binlogWriter.NextDeleteEventWriter()
	if err != nil {
		binlogWriter.Close()
		return nil, err
	}
	defer binlogWriter.Close()
	defer eventWriter.Close()
	length := len(data.Pks)
	if length != len(data.Tss) {
		return nil, fmt.Errorf("the length of pks, and TimeStamps is not equal")
	}

	sizeTotal := 0
	var startTs, endTs Timestamp
	startTs, endTs = math.MaxUint64, 0
	for i := 0; i < length; i++ {
		ts := data.Tss[i]
		if ts < startTs {
			startTs = ts
		}
		if ts > endTs {
			endTs = ts
		}

		deleteLog := NewDeleteLog(data.Pks[i], ts)
		serializedPayload, err := json.Marshal(deleteLog)
		if err != nil {
			return nil, err
		}
		err = eventWriter.AddOneStringToPayload(string(serializedPayload))
		if err != nil {
			return nil, err
		}
		sizeTotal += binary.Size(serializedPayload)
	}
	eventWriter.SetEventTimestamp(startTs, endTs)
	binlogWriter.SetEventTimeStamp(startTs, endTs)

	// https://github.com/milvus-io/milvus/issues/9620
	// It's a little complicated to count the memory size of a map.
	// See: https://stackoverflow.com/questions/31847549/computing-the-memory-footprint-or-byte-length-of-a-map
	// Since the implementation of golang map may differ from version, so we'd better not to use this magic method.
	binlogWriter.AddExtra(originalSizeKey, fmt.Sprintf("%v", sizeTotal))

	err = binlogWriter.Finish()
	if err != nil {
		return nil, err
	}
	buffer, err := binlogWriter.GetBuffer()
	if err != nil {
		return nil, err
	}
	blob := &Blob{
		Value:      buffer,
		MemorySize: data.Size(),
	}
	return blob, nil
}

func (deleteCodec *DeleteCodec) deserializeBlob(blob *Blob, withSerialized bool) (partitionID UniqueID, segmentID UniqueID, data *DeleteData, err error) {
	binlogReader, err := NewBinlogReader(blob.Value)
	if err != nil {
		return InvalidUniqueID, InvalidUniqueID, nil, err
	}
	defer binlogReader.Close()

	partitionID, segmentID = binlogReader.PartitionID, binlogReader.SegmentID
	eventReader, err := binlogReader.NextEventReader()
	if err != nil {
		return InvalidUniqueID, InvalidUniqueID, nil, err
	}
	defer eventReader.Close()

	rr, err := eventReader.GetArrowRecordReader()
	if err != nil {
		return InvalidUniqueID, InvalidUniqueID, nil, err
	}
	defer rr.Release()

	deleteLog := &DeleteLog{}
	data = NewEmptyDeleteData()
	for rr.Next() {
		rec := rr.Record()
		defer rec.Release()
		column := rec.Column(0)
		for i := 0; i < column.Len(); i++ {
			strVal := column.ValueStr(i)

			if err := deleteLog.Parse(strVal); err != nil {
				return InvalidUniqueID, InvalidUniqueID, nil, err
			}

			if withSerialized {
				data.AppendWithSerialized(deleteLog.Pk, deleteLog.Ts, strVal)
			} else {
				data.Append(deleteLog.Pk, deleteLog.Ts)
			}
		}
	}
	return partitionID, segmentID, data, nil
}

const (
	WithSerialized    = true
	WithoutSerialized = false
)

func (deleteCodec *DeleteCodec) DeserializeWithSerialized(blobs []*Blob) (partitionID UniqueID, segmentID UniqueID, data *DeleteData, err error) {
	if len(blobs) == 0 {
		return InvalidUniqueID, InvalidUniqueID, nil, fmt.Errorf("blobs is empty")
	}
	data = NewEmptyDeleteData()
	var partialRes *DeleteData
	for _, blob := range blobs {
		partitionID, segmentID, partialRes, err = deleteCodec.deserializeBlob(blob, WithSerialized)
		if err != nil {
			return InvalidUniqueID, InvalidUniqueID, nil, err
		}
<<<<<<< HEAD
		data.Merge(partialRes)
	}
	return partitionID, segmentID, data, nil
}

// Deserialize deserializes the deltalog blobs into DeleteData
func (deleteCodec *DeleteCodec) Deserialize(blobs []*Blob) (partitionID UniqueID, segmentID UniqueID, data *DeleteData, err error) {
	if len(blobs) == 0 {
		return InvalidUniqueID, InvalidUniqueID, nil, fmt.Errorf("blobs is empty")
=======
		defer rr.Release()

		deleteLog := &DeleteLog{}

		handleRecord := func() error {
			rec := rr.Record()
			defer rec.Release()
			column := rec.Column(0)
			for i := 0; i < column.Len(); i++ {
				strVal := column.ValueStr(i)

				if err := deleteLog.Parse(strVal); err != nil {
					return err
				}

				result.Append(deleteLog.Pk, deleteLog.Ts)
			}
			return nil
		}

		for rr.Next() {
			err := handleRecord()
			if err != nil {
				return err
			}
		}
		return nil
>>>>>>> 737bd7c7
	}

	data = NewEmptyDeleteData()
	var partialRes *DeleteData
	for _, blob := range blobs {
		partitionID, segmentID, partialRes, err = deleteCodec.deserializeBlob(blob, WithoutSerialized)
		if err != nil {
			return InvalidUniqueID, InvalidUniqueID, nil, err
		}
		data.Merge(partialRes)
	}

	return
}

// DataDefinitionCodec serializes and deserializes the data definition
// Blob key example:
// ${tenant}/data_definition_log/${collection_id}/ts/${log_idx}
// ${tenant}/data_definition_log/${collection_id}/ddl/${log_idx}
type DataDefinitionCodec struct {
	collectionID int64
}

// NewDataDefinitionCodec is constructor for DataDefinitionCodec
func NewDataDefinitionCodec(collectionID int64) *DataDefinitionCodec {
	return &DataDefinitionCodec{collectionID: collectionID}
}

// Serialize transfer @ts and @ddRequsts to blob.
// From schema, it get all fields.
// For each field, it will create a binlog writer, and write specific event according
// to the dataDefinition type.
// It returns blobs in the end.
func (dataDefinitionCodec *DataDefinitionCodec) Serialize(ts []Timestamp, ddRequests []string, eventTypes []EventTypeCode) ([]*Blob, error) {
	writer := NewDDLBinlogWriter(schemapb.DataType_Int64, dataDefinitionCodec.collectionID)
	eventWriter, err := writer.NextCreateCollectionEventWriter()
	if err != nil {
		writer.Close()
		return nil, err
	}
	defer writer.Close()
	defer eventWriter.Close()

	var blobs []*Blob

	var int64Ts []int64
	for _, singleTs := range ts {
		int64Ts = append(int64Ts, int64(singleTs))
	}
	err = eventWriter.AddInt64ToPayload(int64Ts)
	if err != nil {
		return nil, err
	}
	eventWriter.SetEventTimestamp(ts[0], ts[len(ts)-1])
	writer.SetEventTimeStamp(ts[0], ts[len(ts)-1])

	// https://github.com/milvus-io/milvus/issues/9620
	writer.AddExtra(originalSizeKey, fmt.Sprintf("%v", binary.Size(int64Ts)))

	err = writer.Finish()
	if err != nil {
		return nil, err
	}
	buffer, err := writer.GetBuffer()
	if err != nil {
		return nil, err
	}
	blobs = append(blobs, &Blob{
		Key:   Ts,
		Value: buffer,
	})
	eventWriter.Close()
	writer.Close()

	writer = NewDDLBinlogWriter(schemapb.DataType_String, dataDefinitionCodec.collectionID)

	sizeTotal := 0
	for pos, req := range ddRequests {
		sizeTotal += len(req)
		switch eventTypes[pos] {
		case CreateCollectionEventType:
			eventWriter, err := writer.NextCreateCollectionEventWriter()
			if err != nil {
				return nil, err
			}
			err = eventWriter.AddOneStringToPayload(req)
			if err != nil {
				return nil, err
			}
			eventWriter.SetEventTimestamp(ts[pos], ts[pos])
		case DropCollectionEventType:
			eventWriter, err := writer.NextDropCollectionEventWriter()
			if err != nil {
				return nil, err
			}
			err = eventWriter.AddOneStringToPayload(req)
			if err != nil {
				return nil, err
			}
			eventWriter.SetEventTimestamp(ts[pos], ts[pos])
		case CreatePartitionEventType:
			eventWriter, err := writer.NextCreatePartitionEventWriter()
			if err != nil {
				return nil, err
			}
			err = eventWriter.AddOneStringToPayload(req)
			if err != nil {
				return nil, err
			}
			eventWriter.SetEventTimestamp(ts[pos], ts[pos])
		case DropPartitionEventType:
			eventWriter, err := writer.NextDropPartitionEventWriter()
			if err != nil {
				return nil, err
			}
			err = eventWriter.AddOneStringToPayload(req)
			if err != nil {
				return nil, err
			}
			eventWriter.SetEventTimestamp(ts[pos], ts[pos])
		}
	}
	writer.SetEventTimeStamp(ts[0], ts[len(ts)-1])

	// https://github.com/milvus-io/milvus/issues/9620
	writer.AddExtra(originalSizeKey, fmt.Sprintf("%v", sizeTotal))

	err = writer.Finish()
	if err != nil {
		return nil, err
	}
	buffer, err = writer.GetBuffer()
	if err != nil {
		return nil, err
	}
	blobs = append(blobs, &Blob{
		Key:   DDL,
		Value: buffer,
	})

	return blobs, nil
}

// Deserialize transfer blob back to data definition data.
// From schema, it get all fields.
// It will sort blob by blob key for blob logid is increasing by time.
// For each field, it will create a binlog reader, and read all event to the buffer.
// It returns origin @ts and @ddRequests in the end.
func (dataDefinitionCodec *DataDefinitionCodec) Deserialize(blobs []*Blob) (ts []Timestamp, ddRequests []string, err error) {
	if len(blobs) == 0 {
		return nil, nil, fmt.Errorf("blobs is empty")
	}
	var requestsStrings []string
	var resultTs []Timestamp

	var blobList BlobList = blobs
	sort.Sort(blobList)

	for _, blob := range blobList {
		binlogReader, err := NewBinlogReader(blob.Value)
		if err != nil {
			return nil, nil, err
		}
		dataType := binlogReader.PayloadDataType

		for {
			eventReader, err := binlogReader.NextEventReader()
			if err != nil {
				binlogReader.Close()
				return nil, nil, err
			}
			if eventReader == nil {
				break
			}
			switch dataType {
			case schemapb.DataType_Int64:
				int64Ts, err := eventReader.GetInt64FromPayload()
				if err != nil {
					eventReader.Close()
					binlogReader.Close()
					return nil, nil, err
				}
				for _, singleTs := range int64Ts {
					resultTs = append(resultTs, Timestamp(singleTs))
				}
			case schemapb.DataType_String:
				stringPayload, err := eventReader.GetStringFromPayload()
				if err != nil {
					eventReader.Close()
					binlogReader.Close()
					return nil, nil, err
				}
				requestsStrings = append(requestsStrings, stringPayload...)
			}
			eventReader.Close()
		}
		binlogReader.Close()
	}

	return resultTs, requestsStrings, nil
}<|MERGE_RESOLUTION|>--- conflicted
+++ resolved
@@ -950,7 +950,8 @@
 
 	deleteLog := &DeleteLog{}
 	data = NewEmptyDeleteData()
-	for rr.Next() {
+
+	handleRecord := func() error {
 		rec := rr.Record()
 		defer rec.Release()
 		column := rec.Column(0)
@@ -958,7 +959,7 @@
 			strVal := column.ValueStr(i)
 
 			if err := deleteLog.Parse(strVal); err != nil {
-				return InvalidUniqueID, InvalidUniqueID, nil, err
+				return err
 			}
 
 			if withSerialized {
@@ -966,6 +967,14 @@
 			} else {
 				data.Append(deleteLog.Pk, deleteLog.Ts)
 			}
+		}
+		return nil
+	}
+
+	for rr.Next() {
+		err := handleRecord()
+		if err != nil {
+			return InvalidUniqueID, InvalidUniqueID, nil, err
 		}
 	}
 	return partitionID, segmentID, data, nil
@@ -987,7 +996,6 @@
 		if err != nil {
 			return InvalidUniqueID, InvalidUniqueID, nil, err
 		}
-<<<<<<< HEAD
 		data.Merge(partialRes)
 	}
 	return partitionID, segmentID, data, nil
@@ -997,35 +1005,6 @@
 func (deleteCodec *DeleteCodec) Deserialize(blobs []*Blob) (partitionID UniqueID, segmentID UniqueID, data *DeleteData, err error) {
 	if len(blobs) == 0 {
 		return InvalidUniqueID, InvalidUniqueID, nil, fmt.Errorf("blobs is empty")
-=======
-		defer rr.Release()
-
-		deleteLog := &DeleteLog{}
-
-		handleRecord := func() error {
-			rec := rr.Record()
-			defer rec.Release()
-			column := rec.Column(0)
-			for i := 0; i < column.Len(); i++ {
-				strVal := column.ValueStr(i)
-
-				if err := deleteLog.Parse(strVal); err != nil {
-					return err
-				}
-
-				result.Append(deleteLog.Pk, deleteLog.Ts)
-			}
-			return nil
-		}
-
-		for rr.Next() {
-			err := handleRecord()
-			if err != nil {
-				return err
-			}
-		}
-		return nil
->>>>>>> 737bd7c7
 	}
 
 	data = NewEmptyDeleteData()
