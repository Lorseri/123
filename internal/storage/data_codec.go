--- conflicted
+++ resolved
@@ -859,7 +859,8 @@
 
 	deleteLog := &DeleteLog{}
 	data = NewEmptyDeleteData()
-	for rr.Next() {
+
+	handleRecord := func() error {
 		rec := rr.Record()
 		defer rec.Release()
 		column := rec.Column(0)
@@ -868,15 +869,22 @@
 
 			err := deleteLog.Parse(strVal)
 			if err != nil {
-				return InvalidUniqueID, InvalidUniqueID, nil, err
-			}
-
+				return err
+			}
 			if withSerialized {
 				data.AppendWithSerialized(deleteLog.Pk, deleteLog.Ts, strVal)
 			} else {
 				data.Append(deleteLog.Pk, deleteLog.Ts)
 			}
 		}
+		return nil
+	}
+
+	for rr.Next() {
+		err := handleRecord()
+		if err != nil {
+			return InvalidUniqueID, InvalidUniqueID, nil, err
+		}
 	}
 	return partitionID, segmentID, data, nil
 }
@@ -897,7 +905,6 @@
 		if err != nil {
 			return InvalidUniqueID, InvalidUniqueID, nil, err
 		}
-<<<<<<< HEAD
 		data.Merge(partialRes)
 	}
 	return partitionID, segmentID, data, nil
@@ -907,38 +914,11 @@
 func (deleteCodec *DeleteCodec) Deserialize(blobs []*Blob) (partitionID UniqueID, segmentID UniqueID, data *DeleteData, err error) {
 	if len(blobs) == 0 {
 		return InvalidUniqueID, InvalidUniqueID, nil, fmt.Errorf("blobs is empty")
-=======
-		defer rr.Release()
-		deleteLog := &DeleteLog{}
-
-		handleRecord := func() error {
-			rec := rr.Record()
-			defer rec.Release()
-			column := rec.Column(0)
-			for i := 0; i < column.Len(); i++ {
-				strVal := column.ValueStr(i)
-
-				err := deleteLog.Parse(strVal)
-				if err != nil {
-					return err
-				}
-				result.Append(deleteLog.Pk, deleteLog.Ts)
-			}
-			return nil
-		}
-
-		for rr.Next() {
-			err := handleRecord()
-			if err != nil {
-				return err
-			}
-		}
-		return nil
->>>>>>> 50160387
 	}
 
 	data = NewEmptyDeleteData()
 	var partialRes *DeleteData
+
 	for _, blob := range blobs {
 		partitionID, segmentID, partialRes, err = deleteCodec.deserializeBlob(blob, WithoutSerialized)
 		if err != nil {
