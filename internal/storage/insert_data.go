--- conflicted
+++ resolved
@@ -78,19 +78,11 @@
 	if i == nil || i.Data == nil || len(i.Data) == 0 {
 		return 0
 	}
-<<<<<<< HEAD
-
-=======
->>>>>>> cd34de7d
 	var rowNum int
 	for _, data := range i.Data {
 		rowNum = data.RowNum()
 		break
 	}
-<<<<<<< HEAD
-
-=======
->>>>>>> cd34de7d
 	return rowNum
 }
 
