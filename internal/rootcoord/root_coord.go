// Licensed to the LF AI & Data foundation under one
// or more contributor license agreements. See the NOTICE file
// distributed with this work for additional information
// regarding copyright ownership. The ASF licenses this file
// to you under the Apache License, Version 2.0 (the
// "License"); you may not use this file except in compliance
// with the License. You may obtain a copy of the License at
//
//     http://www.apache.org/licenses/LICENSE-2.0
//
// Unless required by applicable law or agreed to in writing, software
// distributed under the License is distributed on an "AS IS" BASIS,
// WITHOUT WARRANTIES OR CONDITIONS OF ANY KIND, either express or implied.
// See the License for the specific language governing permissions and
// limitations under the License.

package rootcoord

import (
	"context"
	"errors"
	"fmt"
	"math/rand"
	"os"
	"strconv"
	"sync"
	"sync/atomic"
	"syscall"
	"time"

<<<<<<< HEAD
	"github.com/milvus-io/milvus/internal/metastore"
	"github.com/milvus-io/milvus/internal/metastore/db"
	"github.com/milvus-io/milvus/internal/metastore/db/dao"
	"github.com/milvus-io/milvus/internal/metastore/db/dbcore"
=======
	"github.com/milvus-io/milvus/internal/util/errorutil"
	"github.com/milvus-io/milvus/internal/util/funcutil"

	"github.com/golang/protobuf/proto"
>>>>>>> b4274505

	"github.com/milvus-io/milvus/internal/allocator"
	"github.com/milvus-io/milvus/internal/common"
	"github.com/milvus-io/milvus/internal/kv"
	etcdkv "github.com/milvus-io/milvus/internal/kv/etcd"
	"github.com/milvus-io/milvus/internal/log"
	kvmetestore "github.com/milvus-io/milvus/internal/metastore/kv"
	"github.com/milvus-io/milvus/internal/metastore/model"
	"github.com/milvus-io/milvus/internal/metrics"
	ms "github.com/milvus-io/milvus/internal/mq/msgstream"
	"github.com/milvus-io/milvus/internal/proto/commonpb"
	"github.com/milvus-io/milvus/internal/proto/datapb"
	"github.com/milvus-io/milvus/internal/proto/indexpb"
	"github.com/milvus-io/milvus/internal/proto/internalpb"
	"github.com/milvus-io/milvus/internal/proto/milvuspb"
	"github.com/milvus-io/milvus/internal/proto/proxypb"
	"github.com/milvus-io/milvus/internal/proto/querypb"
	"github.com/milvus-io/milvus/internal/proto/rootcoordpb"
	"github.com/milvus-io/milvus/internal/tso"
	"github.com/milvus-io/milvus/internal/types"
	"github.com/milvus-io/milvus/internal/util"
	"github.com/milvus-io/milvus/internal/util/crypto"
	"github.com/milvus-io/milvus/internal/util/dependency"
	"github.com/milvus-io/milvus/internal/util/metricsinfo"
	"github.com/milvus-io/milvus/internal/util/paramtable"
	"github.com/milvus-io/milvus/internal/util/retry"
	"github.com/milvus-io/milvus/internal/util/sessionutil"
	"github.com/milvus-io/milvus/internal/util/timerecord"
	"github.com/milvus-io/milvus/internal/util/trace"
	"github.com/milvus-io/milvus/internal/util/tsoutil"
	"github.com/milvus-io/milvus/internal/util/typeutil"
	clientv3 "go.etcd.io/etcd/client/v3"
	"go.uber.org/zap"
)

// UniqueID is an alias of typeutil.UniqueID.
type UniqueID = typeutil.UniqueID

const InvalidCollectionID = UniqueID(0)

// ------------------ struct -----------------------

// DdOperation used to save ddMsg into etcd
type DdOperation struct {
	Body []byte `json:"body"`
	Type string `json:"type"`
}

func metricProxy(v int64) string {
	return fmt.Sprintf("client_%d", v)
}

var Params paramtable.ComponentParam

// Core root coordinator core
type Core struct {
	MetaTable *MetaTable
	//id allocator
	IDAllocator       func(count uint32) (typeutil.UniqueID, typeutil.UniqueID, error)
	IDAllocatorUpdate func() error

	//tso allocator
	TSOAllocator        func(count uint32) (typeutil.Timestamp, error)
	TSOAllocatorUpdate  func() error
	TSOGetLastSavedTime func() time.Time

	//inner members
	ctx       context.Context
	cancel    context.CancelFunc
	wg        sync.WaitGroup
	etcdCli   *clientv3.Client
	kvBase    kv.TxnKV //*etcdkv.EtcdKV
	impTaskKv kv.MetaKv

	//DDL lock
	ddlLock sync.Mutex

	kvBaseCreate func(root string) (kv.TxnKV, error)

	metaKVCreate func(root string) (kv.MetaKv, error)

	//setMsgStreams, send time tick into dd channel and time tick channel
	SendTimeTick func(t typeutil.Timestamp, reason string) error

	//setMsgStreams, send create collection into dd channel
	//returns corresponding message id for each channel
	SendDdCreateCollectionReq func(ctx context.Context, req *internalpb.CreateCollectionRequest, channelNames []string) (map[string][]byte, error)

	//setMsgStreams, send drop collection into dd channel, and notify the proxy to delete this collection
	SendDdDropCollectionReq func(ctx context.Context, req *internalpb.DropCollectionRequest, channelNames []string) error

	//setMsgStreams, send create partition into dd channel
	SendDdCreatePartitionReq func(ctx context.Context, req *internalpb.CreatePartitionRequest, channelNames []string) error

	//setMsgStreams, send drop partition into dd channel
	SendDdDropPartitionReq func(ctx context.Context, req *internalpb.DropPartitionRequest, channelNames []string) error

	//get segment info from data service
	CallGetFlushedSegmentsService func(ctx context.Context, collID, partID typeutil.UniqueID) ([]typeutil.UniqueID, error)
	CallGetRecoveryInfoService    func(ctx context.Context, collID, partID UniqueID) ([]*datapb.SegmentBinlogs, error)

	//call index builder's client to build index, return build id or get index state.
	CallBuildIndexService     func(ctx context.Context, segID UniqueID, binlog []string, field *model.Field, idxInfo *model.Index, numRows int64) (typeutil.UniqueID, error)
	CallDropIndexService      func(ctx context.Context, indexID typeutil.UniqueID) error
	CallRemoveIndexService    func(ctx context.Context, buildIDs []UniqueID) error
	CallGetIndexStatesService func(ctx context.Context, IndexBuildIDs []int64) ([]*indexpb.IndexInfo, error)

	NewProxyClient func(sess *sessionutil.Session) (types.Proxy, error)

	//query service interface, notify query service to release collection
	CallReleaseCollectionService func(ctx context.Context, ts typeutil.Timestamp, dbID, collectionID typeutil.UniqueID) error
	CallReleasePartitionService  func(ctx context.Context, ts typeutil.Timestamp, dbID, collectionID typeutil.UniqueID, partitionIDs []typeutil.UniqueID) error

	// Communicates with queryCoord service for segments info.
	CallGetSegmentInfoService func(ctx context.Context, collectionID int64, segIDs []int64) (*querypb.GetSegmentInfoResponse, error)

	CallWatchChannels func(ctx context.Context, collectionID int64, channelNames []string) error

	//assign import task to data service
	CallImportService func(ctx context.Context, req *datapb.ImportTaskRequest) *datapb.ImportTaskResponse

	// Seals segments in collection cID, so they can get flushed later.
	CallFlushOnCollection func(ctx context.Context, cID int64, segIDs []int64) error

	// CallAddSegRefLock triggers AcquireSegmentLock method on DataCoord.
	CallAddSegRefLock func(ctx context.Context, taskID int64, segIDs []int64) (retErr error)

	// CallReleaseSegRefLock triggers ReleaseSegmentLock method on DataCoord.
	CallReleaseSegRefLock func(ctx context.Context, taskID int64, segIDs []int64) (retErr error)

	//Proxy manager
	proxyManager *proxyManager

	// proxy clients
	proxyClientManager *proxyClientManager

	// metrics cache manager
	metricsCacheManager *metricsinfo.MetricsCacheManager

	// channel timetick
	chanTimeTick *timetickSync

	//time tick loop
	lastTimeTick typeutil.Timestamp

	//states code
	stateCode atomic.Value

	//call once
	initOnce  sync.Once
	startOnce sync.Once
	//isInit    atomic.Value

	session *sessionutil.Session

	factory dependency.Factory

	//import manager
	importManager *importManager
}

// --------------------- function --------------------------

// NewCore creates a new rootcoord core
func NewCore(c context.Context, factory dependency.Factory) (*Core, error) {
	ctx, cancel := context.WithCancel(c)
	rand.Seed(time.Now().UnixNano())
	core := &Core{
		ctx:     ctx,
		cancel:  cancel,
		ddlLock: sync.Mutex{},
		factory: factory,
	}
	core.UpdateStateCode(internalpb.StateCode_Abnormal)
	return core, nil
}

// UpdateStateCode update state code
func (c *Core) UpdateStateCode(code internalpb.StateCode) {
	c.stateCode.Store(code)
}

func (c *Core) checkHealthy() (internalpb.StateCode, bool) {
	code := c.stateCode.Load().(internalpb.StateCode)
	ok := code == internalpb.StateCode_Healthy
	return code, ok
}

func failStatus(code commonpb.ErrorCode, reason string) *commonpb.Status {
	return &commonpb.Status{
		ErrorCode: code,
		Reason:    reason,
	}
}

func succStatus() *commonpb.Status {
	return &commonpb.Status{
		ErrorCode: commonpb.ErrorCode_Success,
		Reason:    "",
	}
}

func (c *Core) checkInit() error {
	if c.MetaTable == nil {
		return fmt.Errorf("metaTable is nil")
	}
	if c.IDAllocator == nil {
		return fmt.Errorf("idAllocator is nil")
	}
	if c.IDAllocatorUpdate == nil {
		return fmt.Errorf("idAllocatorUpdate is nil")
	}
	if c.TSOAllocator == nil {
		return fmt.Errorf("tsoAllocator is nil")
	}
	if c.TSOAllocatorUpdate == nil {
		return fmt.Errorf("tsoAllocatorUpdate is nil")
	}
	if c.etcdCli == nil {
		return fmt.Errorf("etcdCli is nil")
	}
	if c.kvBase == nil {
		return fmt.Errorf("kvBase is nil")
	}
	if c.impTaskKv == nil {
		return fmt.Errorf("impTaskKv is nil")
	}
	if c.SendDdCreateCollectionReq == nil {
		return fmt.Errorf("sendDdCreateCollectionReq is nil")
	}
	if c.SendDdDropCollectionReq == nil {
		return fmt.Errorf("sendDdDropCollectionReq is nil")
	}
	if c.SendDdCreatePartitionReq == nil {
		return fmt.Errorf("sendDdCreatePartitionReq is nil")
	}
	if c.SendDdDropPartitionReq == nil {
		return fmt.Errorf("sendDdDropPartitionReq is nil")
	}
	if c.CallGetFlushedSegmentsService == nil {
		return fmt.Errorf("callGetFlushedSegmentsService is nil")
	}
	if c.CallGetRecoveryInfoService == nil {
		return fmt.Errorf("CallGetRecoveryInfoService is nil")
	}
	if c.CallBuildIndexService == nil {
		return fmt.Errorf("callBuildIndexService is nil")
	}
	if c.CallDropIndexService == nil {
		return fmt.Errorf("callDropIndexService is nil")
	}
	if c.CallRemoveIndexService == nil {
		return fmt.Errorf("callDropIndexService is nil")
	}
	if c.CallWatchChannels == nil {
		return fmt.Errorf("callWatchChannels is nil")
	}
	if c.NewProxyClient == nil {
		return fmt.Errorf("newProxyClient is nil")
	}
	if c.CallReleaseCollectionService == nil {
		return fmt.Errorf("callReleaseCollectionService is nil")
	}
	if c.CallReleasePartitionService == nil {
		return fmt.Errorf("callReleasePartitionService is nil")
	}
	if c.CallImportService == nil {
		return fmt.Errorf("callImportService is nil")
	}
	if c.CallAddSegRefLock == nil {
		return fmt.Errorf("callAddSegRefLock is nil")
	}
	if c.CallReleaseSegRefLock == nil {
		return fmt.Errorf("callReleaseSegRefLock is nil")
	}

	return nil
}

func (c *Core) startTimeTickLoop() {
	defer c.wg.Done()
	ticker := time.NewTicker(Params.ProxyCfg.TimeTickInterval)
	for {
		select {
		case <-c.ctx.Done():
			log.Debug("rootcoord context closed", zap.Error(c.ctx.Err()))
			return
		case <-ticker.C:
			c.ddlLock.Lock()
			if ts, err := c.TSOAllocator(1); err == nil {
				err := c.SendTimeTick(ts, "timetick loop")
				if err != nil {
					log.Warn("Failed to send timetick", zap.Error(err))
				}
			}
			c.ddlLock.Unlock()
		}
	}
}

func (c *Core) tsLoop() {
	defer c.wg.Done()
	tsoTicker := time.NewTicker(tso.UpdateTimestampStep)
	defer tsoTicker.Stop()
	ctx, cancel := context.WithCancel(c.ctx)
	defer cancel()
	for {
		select {
		case <-tsoTicker.C:
			if err := c.TSOAllocatorUpdate(); err != nil {
				log.Warn("failed to update timestamp: ", zap.Error(err))
				continue
			}
			ts := c.TSOGetLastSavedTime()
			metrics.RootCoordTimestampSaved.Set(float64(ts.Unix()))
			if err := c.IDAllocatorUpdate(); err != nil {
				log.Warn("failed to update id: ", zap.Error(err))
				continue
			}
		case <-ctx.Done():
			// Server is closed and it should return nil.
			log.Debug("tsLoop is closed")
			return
		}
	}
}

func (c *Core) checkFlushedSegmentsLoop() {
	defer c.wg.Done()
	ticker := time.NewTicker(10 * time.Minute)
	for {
		select {
		case <-c.ctx.Done():
			log.Debug("RootCoord context done, exit check FlushedSegmentsLoop")
			return
		case <-ticker.C:
			log.Debug("check flushed segments")
			c.checkFlushedSegments(c.ctx)
		}
	}
}

func (c *Core) recycleDroppedIndex() {
	defer c.wg.Done()
	ticker := time.NewTicker(3 * time.Second)

	for {
		select {
		case <-c.ctx.Done():
			return
		case <-ticker.C:
			droppedIndex := c.MetaTable.GetDroppedIndex()
			for collID, idxIDs := range droppedIndex {
				for _, indexID := range idxIDs {
					if err := c.CallDropIndexService(c.ctx, indexID); err != nil {
						log.Warn("Notify IndexCoord to drop index failed, wait to retry",
							zap.Int64("collID", collID),
							zap.Int64("indexID", indexID))
					}
				}
			}
			err := c.MetaTable.RecycleDroppedIndex()
			if err != nil {
				log.Warn("Remove index meta failed, wait to retry", zap.Error(err))
			}
		}
	}
}

func (c *Core) createIndexForSegment(ctx context.Context, collID, partID, segID UniqueID, numRows int64, binlogs []*datapb.FieldBinlog) error {
	collID2Meta, _, indexID2Meta := c.MetaTable.dupMeta()
	collMeta, ok := collID2Meta[collID]
	if !ok {
		log.Error("collection meta is not exist", zap.Int64("collID", collID))
		return fmt.Errorf("collection meta is not exist with ID = %d", collID)
	}
	if len(collMeta.FieldIDToIndexID) == 0 {
		log.Info("collection has no index, no need to build index on segment", zap.Int64("collID", collID),
			zap.Int64("segID", segID))
		return nil
	}
	for _, t := range collMeta.FieldIDToIndexID {
		fieldID := t.Key
		indexID := t.Value
		indexMeta, ok := indexID2Meta[indexID]
		if !ok {
			log.Warn("index has no meta", zap.Int64("collID", collID), zap.Int64("indexID", indexID))
			return fmt.Errorf("index has no meta with ID = %d in collection %d", indexID, collID)
		}
		if indexMeta.IsDeleted {
			log.Info("index has been deleted, no need to build index on segment")
			continue
		}

		field, err := GetFieldSchemaByID(&collMeta, fieldID)
		if err != nil {
			log.Error("GetFieldSchemaByID failed",
				zap.Int64("collectionID", collID),
				zap.Int64("fieldID", fieldID))
			return err
		}
		if c.MetaTable.IsSegmentIndexed(segID, field, indexMeta.IndexParams) {
			continue
		}
		createTS, err := c.TSOAllocator(1)
		if err != nil {
			log.Error("RootCoord alloc timestamp failed", zap.Int64("collectionID", collID), zap.Error(err))
			return err
		}

		indexInfo := model.Index{
			CollectionID: collMeta.CollectionID,
			FieldID:      fieldID,
			IndexID:      indexID,
			SegmentIndexes: map[int64]model.SegmentIndex{
				segID: {
					Segment: model.Segment{
						PartitionID: partID,
						SegmentID:   segID,
					},
					EnableIndex: false,
					CreateTime:  createTS,
				},
			},
		}

		segIndexInfo := indexInfo.SegmentIndexes[segID]
		buildID, err := c.BuildIndex(ctx, segID, numRows, binlogs, field, &indexMeta, false)
		if err != nil {
			log.Debug("build index failed",
				zap.Int64("segmentID", segID),
				zap.Int64("fieldID", field.FieldID),
				zap.Int64("indexID", indexMeta.IndexID))
			return err
		}
		// if buildID == 0, means it's no need to build index.
		if buildID != 0 {
			segIndexInfo.BuildID = buildID
			segIndexInfo.EnableIndex = true
		}

		if err := c.MetaTable.AlterIndex(&indexInfo); err != nil {
			log.Error("alter index into meta table failed, need remove index with buildID",
				zap.Int64("collectionID", collID), zap.Int64("indexID", indexID),
				zap.Int64("buildID", buildID), zap.Error(err))
			if err = retry.Do(ctx, func() error {
				return c.CallRemoveIndexService(ctx, []UniqueID{buildID})
			}); err != nil {
				log.Error("remove index failed, need to be resolved manually", zap.Int64("collectionID", collID),
					zap.Int64("indexID", indexID), zap.Int64("buildID", buildID), zap.Error(err))
				return err
			}
			return err
		}
	}
	return nil
}

func (c *Core) checkFlushedSegments(ctx context.Context) {
	collID2Meta := c.MetaTable.dupCollectionMeta()
	for collID, collMeta := range collID2Meta {
		if len(collMeta.FieldIDToIndexID) == 0 {
			continue
		}
		for _, part := range collMeta.Partitions {
			segBinlogs, err := c.CallGetRecoveryInfoService(ctx, collMeta.CollectionID, part.PartitionID)
			if err != nil {
				log.Debug("failed to get flushed segments from dataCoord",
					zap.Int64("collection ID", collMeta.CollectionID),
					zap.Int64("partition ID", part.PartitionID),
					zap.Error(err))
				continue
			}
			segIDs := make(map[UniqueID]struct{})
			for _, segBinlog := range segBinlogs {
				segIDs[segBinlog.GetSegmentID()] = struct{}{}
				err = c.createIndexForSegment(ctx, collID, part.PartitionID, segBinlog.GetSegmentID(), segBinlog.GetNumOfRows(), segBinlog.GetFieldBinlogs())
				if err != nil {
					log.Error("createIndexForSegment failed, wait to retry", zap.Int64("collID", collID),
						zap.Int64("partID", part.PartitionID), zap.Int64("segID", segBinlog.GetSegmentID()), zap.Error(err))
					continue
				}
			}
			recycledSegIDs, recycledBuildIDs := c.MetaTable.AlignSegmentsMeta(collID, part.PartitionID, segIDs)
			log.Info("there buildIDs should be remove index", zap.Int64s("buildIDs", recycledBuildIDs))
			if len(recycledBuildIDs) > 0 {
				if err := c.CallRemoveIndexService(ctx, recycledBuildIDs); err != nil {
					log.Error("CallRemoveIndexService remove indexes on segments failed",
						zap.Int64s("need dropped buildIDs", recycledBuildIDs), zap.Error(err))
					continue
				}
			}
			if err := c.MetaTable.RemoveSegments(collID, part.PartitionID, recycledSegIDs); err != nil {
				log.Warn("remove segments failed, wait to retry", zap.Int64("collID", collID), zap.Int64("partID", part.PartitionID),
					zap.Int64s("segIDs", recycledSegIDs), zap.Error(err))
				continue
			}
		}
	}
}

func (c *Core) getSegments(ctx context.Context, collID typeutil.UniqueID) (map[UniqueID]UniqueID, map[UniqueID]*datapb.SegmentBinlogs, error) {
	collMeta, err := c.MetaTable.GetCollectionByID(collID, 0)
	if err != nil {
		return nil, nil, err
	}
	segID2PartID := make(map[UniqueID]UniqueID)
	segID2Binlog := make(map[UniqueID]*datapb.SegmentBinlogs)
	for _, part := range collMeta.Partitions {
		if segs, err := c.CallGetRecoveryInfoService(ctx, collID, part.PartitionID); err == nil {
			for _, s := range segs {
				segID2PartID[s.SegmentID] = part.PartitionID
				segID2Binlog[s.SegmentID] = s
			}
		} else {
			log.Error("failed to get flushed segments info from dataCoord",
				zap.Int64("collection ID", collID),
				zap.Int64("partition ID", part.PartitionID),
				zap.Error(err))
			return nil, nil, err
		}
	}

	return segID2PartID, segID2Binlog, nil
}

func (c *Core) setMsgStreams() error {
	if Params.CommonCfg.RootCoordSubName == "" {
		return fmt.Errorf("RootCoordSubName is empty")
	}

	c.SendTimeTick = func(t typeutil.Timestamp, reason string) error {
		pc := c.chanTimeTick.listDmlChannels()
		pt := make([]uint64, len(pc))
		for i := 0; i < len(pt); i++ {
			pt[i] = t
		}
		ttMsg := internalpb.ChannelTimeTickMsg{
			Base: &commonpb.MsgBase{
				MsgType:   commonpb.MsgType_TimeTick,
				MsgID:     0, //TODO
				Timestamp: t,
				SourceID:  c.session.ServerID,
			},
			ChannelNames:     pc,
			Timestamps:       pt,
			DefaultTimestamp: t,
		}
		return c.chanTimeTick.updateTimeTick(&ttMsg, reason)
	}

	c.SendDdCreateCollectionReq = func(ctx context.Context, req *internalpb.CreateCollectionRequest, channelNames []string) (map[string][]byte, error) {
		msgPack := ms.MsgPack{}
		baseMsg := ms.BaseMsg{
			Ctx:            ctx,
			BeginTimestamp: req.Base.Timestamp,
			EndTimestamp:   req.Base.Timestamp,
			HashValues:     []uint32{0},
		}
		msg := &ms.CreateCollectionMsg{
			BaseMsg:                 baseMsg,
			CreateCollectionRequest: *req,
		}
		msgPack.Msgs = append(msgPack.Msgs, msg)
		return c.chanTimeTick.broadcastMarkDmlChannels(channelNames, &msgPack)
	}

	c.SendDdDropCollectionReq = func(ctx context.Context, req *internalpb.DropCollectionRequest, channelNames []string) error {
		msgPack := ms.MsgPack{}
		baseMsg := ms.BaseMsg{
			Ctx:            ctx,
			BeginTimestamp: req.Base.Timestamp,
			EndTimestamp:   req.Base.Timestamp,
			HashValues:     []uint32{0},
		}
		msg := &ms.DropCollectionMsg{
			BaseMsg:               baseMsg,
			DropCollectionRequest: *req,
		}
		msgPack.Msgs = append(msgPack.Msgs, msg)
		return c.chanTimeTick.broadcastDmlChannels(channelNames, &msgPack)
	}

	c.SendDdCreatePartitionReq = func(ctx context.Context, req *internalpb.CreatePartitionRequest, channelNames []string) error {
		msgPack := ms.MsgPack{}
		baseMsg := ms.BaseMsg{
			Ctx:            ctx,
			BeginTimestamp: req.Base.Timestamp,
			EndTimestamp:   req.Base.Timestamp,
			HashValues:     []uint32{0},
		}
		msg := &ms.CreatePartitionMsg{
			BaseMsg:                baseMsg,
			CreatePartitionRequest: *req,
		}
		msgPack.Msgs = append(msgPack.Msgs, msg)
		return c.chanTimeTick.broadcastDmlChannels(channelNames, &msgPack)
	}

	c.SendDdDropPartitionReq = func(ctx context.Context, req *internalpb.DropPartitionRequest, channelNames []string) error {
		msgPack := ms.MsgPack{}
		baseMsg := ms.BaseMsg{
			Ctx:            ctx,
			BeginTimestamp: req.Base.Timestamp,
			EndTimestamp:   req.Base.Timestamp,
			HashValues:     []uint32{0},
		}
		msg := &ms.DropPartitionMsg{
			BaseMsg:              baseMsg,
			DropPartitionRequest: *req,
		}
		msgPack.Msgs = append(msgPack.Msgs, msg)
		return c.chanTimeTick.broadcastDmlChannels(channelNames, &msgPack)
	}

	return nil
}

// SetNewProxyClient set client to create proxy
func (c *Core) SetNewProxyClient(f func(sess *sessionutil.Session) (types.Proxy, error)) {
	if c.NewProxyClient == nil {
		c.NewProxyClient = f
	} else {
		log.Debug("NewProxyClient has already set")
	}
}

// SetDataCoord set dataCoord.
func (c *Core) SetDataCoord(ctx context.Context, s types.DataCoord) error {
	initCh := make(chan struct{})
	go func() {
		for {
			if err := s.Init(); err == nil {
				if err := s.Start(); err == nil {
					close(initCh)
					log.Debug("RootCoord connected to DataCoord")
					return
				}
			}
			log.Debug("Retrying RootCoord connection to DataCoord")
		}
	}()

	c.CallGetFlushedSegmentsService = func(ctx context.Context, collID, partID typeutil.UniqueID) (retSegIDs []typeutil.UniqueID, retErr error) {
		defer func() {
			if err := recover(); err != nil {
				retErr = fmt.Errorf("get flushed segments from data coord panic, msg = %v", err)
			}
		}()
		<-initCh
		req := &datapb.GetFlushedSegmentsRequest{
			Base: &commonpb.MsgBase{
				MsgType:   0, //TODO,msg type
				MsgID:     0,
				Timestamp: 0,
				SourceID:  c.session.ServerID,
			},
			CollectionID: collID,
			PartitionID:  partID,
		}
		rsp, err := s.GetFlushedSegments(ctx, req)
		if err != nil {
			return nil, err
		}
		if rsp.Status.ErrorCode != commonpb.ErrorCode_Success {
			return nil, fmt.Errorf("get flushed segments from data coord failed, reason = %s", rsp.Status.Reason)
		}
		return rsp.Segments, nil
	}

	c.CallGetRecoveryInfoService = func(ctx context.Context, collID, partID typeutil.UniqueID) ([]*datapb.SegmentBinlogs, error) {
		getSegmentInfoReq := &datapb.GetRecoveryInfoRequest{
			Base: &commonpb.MsgBase{
				MsgType:   0, //TODO, msg type
				MsgID:     0,
				Timestamp: 0,
				SourceID:  c.session.ServerID,
			},
			CollectionID: collID,
			PartitionID:  partID,
		}
		resp, err := s.GetRecoveryInfo(ctx, getSegmentInfoReq)
		if err != nil {
			return nil, err
		}
		if resp.Status.ErrorCode != commonpb.ErrorCode_Success {
			return nil, errors.New(resp.Status.Reason)
		}
		return resp.Binlogs, nil
	}

	c.CallWatchChannels = func(ctx context.Context, collectionID int64, channelNames []string) (retErr error) {
		defer func() {
			if err := recover(); err != nil {
				retErr = fmt.Errorf("watch channels panic, msg = %v", err)
			}
		}()
		<-initCh
		req := &datapb.WatchChannelsRequest{
			CollectionID: collectionID,
			ChannelNames: channelNames,
		}
		rsp, err := s.WatchChannels(ctx, req)
		if err != nil {
			return err
		}
		if rsp.Status.ErrorCode != commonpb.ErrorCode_Success {
			return fmt.Errorf("data coord watch channels failed, reason = %s", rsp.Status.Reason)
		}
		return nil
	}

	c.CallImportService = func(ctx context.Context, req *datapb.ImportTaskRequest) *datapb.ImportTaskResponse {
		resp := &datapb.ImportTaskResponse{
			Status: &commonpb.Status{
				ErrorCode: commonpb.ErrorCode_Success,
			},
		}
		defer func() {
			if err := recover(); err != nil {
				resp.Status.ErrorCode = commonpb.ErrorCode_UnexpectedError
				resp.Status.Reason = "assign import task to data coord panic"
			}
		}()
		resp, _ = s.Import(ctx, req)
		return resp
	}

	c.CallFlushOnCollection = func(ctx context.Context, cID int64, segIDs []int64) error {
		resp, err := s.Flush(ctx, &datapb.FlushRequest{
			Base: &commonpb.MsgBase{
				MsgType:  commonpb.MsgType_Flush,
				SourceID: c.session.ServerID,
			},
			DbID:         0,
			SegmentIDs:   segIDs,
			CollectionID: cID,
		})
		if err != nil {
			return errors.New("failed to call flush to data coordinator: " + err.Error())
		}
		if resp.Status.ErrorCode != commonpb.ErrorCode_Success {
			return errors.New(resp.Status.Reason)
		}
		log.Info("flush on collection succeed", zap.Int64("collection ID", cID))
		return nil
	}

	c.CallAddSegRefLock = func(ctx context.Context, taskID int64, segIDs []int64) (retErr error) {
		defer func() {
			if err := recover(); err != nil {
				retErr = fmt.Errorf("add seg ref lock panic, msg = %v", err)
			}
		}()
		<-initCh
		log.Info("acquiring seg lock",
			zap.Int64s("segment IDs", segIDs),
			zap.Int64("node ID", c.session.ServerID))
		resp, _ := s.AcquireSegmentLock(ctx, &datapb.AcquireSegmentLockRequest{
			SegmentIDs: segIDs,
			NodeID:     c.session.ServerID,
			TaskID:     taskID,
		})
		if resp.GetErrorCode() != commonpb.ErrorCode_Success {
			return fmt.Errorf("failed to acquire segment lock %s", resp.GetReason())
		}
		log.Info("acquire seg lock succeed",
			zap.Int64s("segment IDs", segIDs),
			zap.Int64("node ID", c.session.ServerID))
		return nil
	}

	c.CallReleaseSegRefLock = func(ctx context.Context, taskID int64, segIDs []int64) (retErr error) {
		defer func() {
			if err := recover(); err != nil {
				retErr = fmt.Errorf("release seg ref lock panic, msg = %v", err)
			}
		}()
		<-initCh
		log.Info("releasing seg lock",
			zap.Int64s("segment IDs", segIDs),
			zap.Int64("node ID", c.session.ServerID))
		resp, _ := s.ReleaseSegmentLock(ctx, &datapb.ReleaseSegmentLockRequest{
			SegmentIDs: segIDs,
			NodeID:     c.session.ServerID,
			TaskID:     taskID,
		})
		if resp.GetErrorCode() != commonpb.ErrorCode_Success {
			return fmt.Errorf("failed to release segment lock %s", resp.GetReason())
		}
		log.Info("release seg lock succeed",
			zap.Int64s("segment IDs", segIDs),
			zap.Int64("node ID", c.session.ServerID))
		return nil
	}

	return nil
}

// SetIndexCoord sets IndexCoord.
func (c *Core) SetIndexCoord(s types.IndexCoord) error {
	initCh := make(chan struct{})
	go func() {
		for {
			if err := s.Init(); err == nil {
				if err := s.Start(); err == nil {
					close(initCh)
					log.Debug("RootCoord connected to IndexCoord")
					return
				}
			}
			log.Debug("Retrying RootCoord connection to IndexCoord")
		}
	}()

	c.CallBuildIndexService = func(ctx context.Context, segID UniqueID, binlog []string, field *model.Field, idxInfo *model.Index, numRows int64) (retID typeutil.UniqueID, retErr error) {
		defer func() {
			if err := recover(); err != nil {
				retErr = fmt.Errorf("build index panic, msg = %v", err)
			}
		}()
		<-initCh
		rsp, err := s.BuildIndex(ctx, &indexpb.BuildIndexRequest{
			DataPaths:   binlog,
			TypeParams:  field.TypeParams,
			IndexParams: idxInfo.IndexParams,
			IndexID:     idxInfo.IndexID,
			IndexName:   idxInfo.IndexName,
			NumRows:     numRows,
			FieldSchema: model.MarshalFieldModel(field),
			SegmentID:   segID,
		})
		if err != nil {
			return retID, err
		}
		if rsp.Status.ErrorCode != commonpb.ErrorCode_Success {
			return retID, fmt.Errorf("buildIndex from index service failed, error = %s", rsp.Status.Reason)
		}
		return rsp.IndexBuildID, nil
	}

	c.CallDropIndexService = func(ctx context.Context, indexID typeutil.UniqueID) (retErr error) {
		defer func() {
			if err := recover(); err != nil {
				retErr = fmt.Errorf("drop index from index service panic, msg = %v", err)
			}
		}()
		<-initCh
		rsp, err := s.DropIndex(ctx, &indexpb.DropIndexRequest{
			IndexID: indexID,
		})
		if err != nil {
			return err
		}
		if rsp.ErrorCode != commonpb.ErrorCode_Success {
			return fmt.Errorf(rsp.Reason)
		}
		return nil
	}

	c.CallGetIndexStatesService = func(ctx context.Context, IndexBuildIDs []int64) (idxInfo []*indexpb.IndexInfo, retErr error) {
		defer func() {
			if err := recover(); err != nil {
				retErr = fmt.Errorf("get index state from index service panic, msg = %v", err)
			}
		}()
		<-initCh
		res, err := s.GetIndexStates(ctx, &indexpb.GetIndexStatesRequest{
			IndexBuildIDs: IndexBuildIDs,
		})
		if err != nil {
			log.Error("RootCoord failed to get index states from IndexCoord.", zap.Error(err))
			return nil, err
		}
		log.Debug("got index states", zap.String("get index state result", res.String()))
		if res.GetStatus().GetErrorCode() != commonpb.ErrorCode_Success {
			log.Error("Get index states failed.",
				zap.String("error_code", res.GetStatus().GetErrorCode().String()),
				zap.String("reason", res.GetStatus().GetReason()))
			return nil, fmt.Errorf(res.GetStatus().GetErrorCode().String())
		}
		return res.GetStates(), nil
	}

	c.CallRemoveIndexService = func(ctx context.Context, buildIDs []UniqueID) (retErr error) {
		defer func() {
			if err := recover(); err != nil {
				retErr = fmt.Errorf("remove index from index service panic, msg = %v", err)
			}
		}()
		<-initCh
		status, err := s.RemoveIndex(ctx, &indexpb.RemoveIndexRequest{
			BuildIDs: buildIDs,
		})
		if err != nil {
			return err
		}

		if status.GetErrorCode() != commonpb.ErrorCode_Success {
			return fmt.Errorf(status.Reason)
		}

		return nil
	}
	return nil
}

// SetQueryCoord sets up queryCoord and queryCoord related function calls.
func (c *Core) SetQueryCoord(s types.QueryCoord) error {
	initCh := make(chan struct{})
	go func() {
		for {
			if err := s.Init(); err == nil {
				if err := s.Start(); err == nil {
					close(initCh)
					log.Debug("RootCoord connected to QueryCoord")
					return
				}
			}
			log.Debug("Retrying RootCoord connection to QueryCoord")
		}
	}()
	c.CallReleaseCollectionService = func(ctx context.Context, ts typeutil.Timestamp, dbID typeutil.UniqueID, collectionID typeutil.UniqueID) (retErr error) {
		defer func() {
			if err := recover(); err != nil {
				retErr = fmt.Errorf("release collection from query service panic, msg = %v", err)
			}
		}()
		<-initCh
		req := &querypb.ReleaseCollectionRequest{
			Base: &commonpb.MsgBase{
				MsgType:   commonpb.MsgType_ReleaseCollection,
				MsgID:     0, //TODO, msg ID
				Timestamp: ts,
				SourceID:  c.session.ServerID,
			},
			DbID:         dbID,
			CollectionID: collectionID,
		}
		rsp, err := s.ReleaseCollection(ctx, req)
		if err != nil {
			return err
		}
		if rsp.ErrorCode != commonpb.ErrorCode_Success {
			return fmt.Errorf("releaseCollection from query service failed, error = %s", rsp.Reason)
		}
		return nil
	}
	c.CallReleasePartitionService = func(ctx context.Context, ts typeutil.Timestamp, dbID, collectionID typeutil.UniqueID, partitionIDs []typeutil.UniqueID) (retErr error) {
		defer func() {
			if err := recover(); err != nil {
				retErr = fmt.Errorf("release partition from query service panic, msg = %v", err)
			}
		}()
		<-initCh
		req := &querypb.ReleasePartitionsRequest{
			Base: &commonpb.MsgBase{
				MsgType:   commonpb.MsgType_ReleasePartitions,
				MsgID:     0, //TODO, msg ID
				Timestamp: ts,
				SourceID:  c.session.ServerID,
			},
			DbID:         dbID,
			CollectionID: collectionID,
			PartitionIDs: partitionIDs,
		}
		rsp, err := s.ReleasePartitions(ctx, req)
		if err != nil {
			return err
		}
		if rsp.ErrorCode != commonpb.ErrorCode_Success {
			return fmt.Errorf("releasePartitions from query service failed, error = %s", rsp.Reason)
		}
		return nil
	}
	c.CallGetSegmentInfoService = func(ctx context.Context, collectionID int64, segIDs []int64) (retResp *querypb.GetSegmentInfoResponse, retErr error) {
		defer func() {
			if err := recover(); err != nil {
				retErr = fmt.Errorf("call segment info service panic, msg = %v", err)
			}
		}()
		<-initCh
		resp, err := s.GetSegmentInfo(ctx, &querypb.GetSegmentInfoRequest{
			Base: &commonpb.MsgBase{
				MsgType:  commonpb.MsgType_GetSegmentState,
				SourceID: c.session.ServerID,
			},
			CollectionID: collectionID,
			SegmentIDs:   segIDs,
		})
		return resp, err
	}
	return nil
}

// BuildIndex will check row num and call build index service
func (c *Core) BuildIndex(ctx context.Context, segID UniqueID, numRows int64, binlogs []*datapb.FieldBinlog, field *model.Field, idxInfo *model.Index, isFlush bool) (typeutil.UniqueID, error) {
	log.Debug("start build index", zap.String("index name", idxInfo.IndexName),
		zap.String("field name", field.Name), zap.Int64("segment id", segID))
	sp, ctx := trace.StartSpanFromContext(ctx)
	defer sp.Finish()
	if c.MetaTable.IsSegmentIndexed(segID, field, idxInfo.IndexParams) {
		info, err := c.MetaTable.GetSegmentIndexInfoByID(segID, field.FieldID, idxInfo.IndexName)
		return info.SegmentIndexes[segID].BuildID, err
	}
	var bldID UniqueID
	var err error
	if numRows < Params.RootCoordCfg.MinSegmentSizeToEnableIndex {
		log.Debug("num of rows is less than MinSegmentSizeToEnableIndex", zap.Int64("num rows", numRows))
	} else {
		binLogs := make([]string, 0)
		for _, fieldBinLog := range binlogs {
			if fieldBinLog.GetFieldID() == field.FieldID {
				for _, binLog := range fieldBinLog.GetBinlogs() {
					binLogs = append(binLogs, binLog.LogPath)
				}
				break
			}
		}
		bldID, err = c.CallBuildIndexService(ctx, segID, binLogs, field, idxInfo, numRows)
	}

	return bldID, err
}

// ExpireMetaCache will call invalidate collection meta cache
func (c *Core) ExpireMetaCache(ctx context.Context, collNames []string, collectionID UniqueID, ts typeutil.Timestamp) error {
	// if collectionID is specified, invalidate all the collection meta cache with the specified collectionID and return
	if collectionID != InvalidCollectionID {
		req := proxypb.InvalidateCollMetaCacheRequest{
			Base: &commonpb.MsgBase{
				Timestamp: ts,
				SourceID:  c.session.ServerID,
			},
			CollectionID: collectionID,
		}
		return c.proxyClientManager.InvalidateCollectionMetaCache(ctx, &req)
	}

	// if only collNames are specified, invalidate the collection meta cache with the specified collectionName
	for _, collName := range collNames {
		req := proxypb.InvalidateCollMetaCacheRequest{
			Base: &commonpb.MsgBase{
				MsgType:   0, //TODO, msg type
				MsgID:     0, //TODO, msg id
				Timestamp: ts,
				SourceID:  c.session.ServerID,
			},
			CollectionName: collName,
		}
		err := c.proxyClientManager.InvalidateCollectionMetaCache(ctx, &req)
		if err != nil {
			// TODO: try to expire all or directly return err?
			return err
		}
	}
	return nil
}

// Register register rootcoord at etcd
func (c *Core) Register() error {
	c.session.Register()
	go c.session.LivenessCheck(c.ctx, func() {
		log.Error("Root Coord disconnected from etcd, process will exit", zap.Int64("Server Id", c.session.ServerID))
		if err := c.Stop(); err != nil {
			log.Fatal("failed to stop server", zap.Error(err))
		}
		// manually send signal to starter goroutine
		if c.session.TriggerKill {
			if p, err := os.FindProcess(os.Getpid()); err == nil {
				p.Signal(syscall.SIGINT)
			}
		}
	})

	c.UpdateStateCode(internalpb.StateCode_Healthy)
	log.Debug("RootCoord start successfully ", zap.String("State Code", internalpb.StateCode_Healthy.String()))
	return nil
}

// SetEtcdClient sets the etcdCli of Core
func (c *Core) SetEtcdClient(etcdClient *clientv3.Client) {
	c.etcdCli = etcdClient
}

func (c *Core) initSession() error {
	c.session = sessionutil.NewSession(c.ctx, Params.EtcdCfg.MetaRootPath, c.etcdCli)
	if c.session == nil {
		return fmt.Errorf("session is nil, the etcd client connection may have failed")
	}
	c.session.Init(typeutil.RootCoordRole, Params.RootCoordCfg.Address, true, true)
	Params.SetLogger(c.session.ServerID)
	return nil
}

// Init initialize routine
func (c *Core) Init() error {
	var initError error
	if c.kvBaseCreate == nil {
		c.kvBaseCreate = func(root string) (kv.TxnKV, error) {
			return etcdkv.NewEtcdKV(c.etcdCli, root), nil
		}
	}
	if c.metaKVCreate == nil {
		c.metaKVCreate = func(root string) (kv.MetaKv, error) {
			return etcdkv.NewEtcdKV(c.etcdCli, root), nil
		}
	}
	c.initOnce.Do(func() {
		if err := c.initSession(); err != nil {
			initError = err
			log.Error("RootCoord init session failed", zap.Error(err))
			return
		}
		connectEtcdFn := func() error {
			if c.kvBase, initError = c.kvBaseCreate(Params.EtcdCfg.KvRootPath); initError != nil {
				log.Error("RootCoord failed to new EtcdKV for kvBase", zap.Any("reason", initError))
				return initError
			}
			if c.impTaskKv, initError = c.metaKVCreate(Params.EtcdCfg.KvRootPath); initError != nil {
				log.Error("RootCoord failed to new EtcdKV for MetaKV", zap.Any("reason", initError))
				return initError
			}

			var catalog metastore.Catalog
			if Params.MetaStoreCfg.MetaStoreType == util.MetaStoreTypeEtcd {
				var metaKV kv.TxnKV
				metaKV, initError = c.kvBaseCreate(Params.EtcdCfg.MetaRootPath)
				if initError != nil {
					log.Error("RootCoord failed to new EtcdKV", zap.Any("reason", initError))
					return initError
				}

				var ss *kvmetestore.SuffixSnapshot
				if ss, initError = kvmetestore.NewSuffixSnapshot(metaKV, "_ts", Params.EtcdCfg.MetaRootPath, "snapshots"); initError != nil {
					log.Error("RootCoord failed to new suffixSnapshot", zap.Error(initError))
					return initError
				}

				catalog = &kvmetestore.Catalog{Txn: metaKV, Snapshot: ss}
			} else if Params.MetaStoreCfg.MetaStoreType == util.MetaStoreTypeMysql {
				// connect to database
				err := dbcore.Connect(&Params.DBCfg)
				if err != nil {
					return err
				}

				catalog = db.NewTableCatalog(dbcore.NewTxImpl(), dao.NewMetaDomain())
			} else {
				return errors.New("not supported meta store: " + Params.MetaStoreCfg.MetaStoreType)
			}

			if c.MetaTable, initError = NewMetaTable(c.ctx, catalog); initError != nil {
				log.Error("RootCoord failed to new MetaTable", zap.Any("reason", initError))
				return initError
			}

			return nil
		}
		log.Debug("RootCoord, Connecting to Etcd", zap.String("kv root", Params.EtcdCfg.KvRootPath), zap.String("meta root", Params.EtcdCfg.MetaRootPath))
		err := retry.Do(c.ctx, connectEtcdFn, retry.Attempts(100))
		if err != nil {
			return
		}

		log.Debug("RootCoord, Setting TSO and ID Allocator")
		kv := tsoutil.NewTSOKVBase(c.etcdCli, Params.EtcdCfg.KvRootPath, "gid")
		idAllocator := allocator.NewGlobalIDAllocator("idTimestamp", kv)
		if initError = idAllocator.Initialize(); initError != nil {
			return
		}
		c.IDAllocator = func(count uint32) (typeutil.UniqueID, typeutil.UniqueID, error) {
			return idAllocator.Alloc(count)
		}
		c.IDAllocatorUpdate = func() error {
			return idAllocator.UpdateID()
		}

		kv = tsoutil.NewTSOKVBase(c.etcdCli, Params.EtcdCfg.KvRootPath, "tso")
		tsoAllocator := tso.NewGlobalTSOAllocator("timestamp", kv)
		if initError = tsoAllocator.Initialize(); initError != nil {
			return
		}
		c.TSOAllocator = func(count uint32) (typeutil.Timestamp, error) {
			return tsoAllocator.Alloc(count)
		}
		c.TSOAllocatorUpdate = func() error {
			return tsoAllocator.UpdateTSO()
		}
		c.TSOGetLastSavedTime = func() time.Time {
			return tsoAllocator.GetLastSavedTime()
		}

		c.factory.Init(&Params)

		chanMap := c.MetaTable.ListCollectionPhysicalChannels()
		c.chanTimeTick = newTimeTickSync(c.ctx, c.session.ServerID, c.factory, chanMap)
		c.chanTimeTick.addSession(c.session)
		c.proxyClientManager = newProxyClientManager(c)

		log.Debug("RootCoord, set proxy manager")
		c.proxyManager = newProxyManager(
			c.ctx,
			c.etcdCli,
			c.chanTimeTick.initSessions,
			c.proxyClientManager.GetProxyClients,
		)
		c.proxyManager.AddSessionFunc(c.chanTimeTick.addSession, c.proxyClientManager.AddProxyClient)
		c.proxyManager.DelSessionFunc(c.chanTimeTick.delSession, c.proxyClientManager.DelProxyClient)

		c.metricsCacheManager = metricsinfo.NewMetricsCacheManager()

		initError = c.setMsgStreams()
		if initError != nil {
			return
		}

		c.importManager = newImportManager(
			c.ctx,
			c.impTaskKv,
			c.IDAllocator,
			c.CallImportService,
			c.getCollectionName,
		)
		c.importManager.init(c.ctx)

		// init data
		initError = c.initData()
		if initError != nil {
			return
		}

		if initError = c.initRbac(); initError != nil {
			return
		}
		log.Debug("RootCoord init user root done")
	})
	if initError != nil {
		log.Debug("RootCoord init error", zap.Error(initError))
	}
	log.Debug("RootCoord init done")
	return initError
}

// TODO using factory once dependency of tnx and snap are removed
func newCatalog(txn kv.TxnKV, snap kv.SnapShotKV) (metastore.Catalog, error) {
	var catalog metastore.Catalog
	if Params.MetaStoreCfg.MetaStoreType == util.MetaStoreTypeEtcd {
		catalog = &kvmetestore.Catalog{Txn: txn, Snapshot: snap}
	} else if Params.MetaStoreCfg.MetaStoreType == util.MetaStoreTypeMysql {
		catalog = db.NewTableCatalog(dbcore.NewTxImpl(), dao.NewMetaDomain())
	} else {
		return nil, errors.New("not supported meta store: " + Params.MetaStoreCfg.MetaStoreType)
	}
	return catalog, nil
}

func (c *Core) initData() error {
	credInfo, _ := c.MetaTable.getCredential(util.UserRoot)
	if credInfo == nil {
		log.Debug("RootCoord init user root")
		encryptedRootPassword, _ := crypto.PasswordEncrypt(util.DefaultRootPassword)
		err := c.MetaTable.AddCredential(&internalpb.CredentialInfo{Username: util.UserRoot, EncryptedPassword: encryptedRootPassword})
		return err
	}
	return nil
}

<<<<<<< HEAD
=======
func (c *Core) initRbac() (initError error) {
	// create default roles, including admin, public
	if initError = c.MetaTable.CreateRole(util.DefaultTenant, &milvuspb.RoleEntity{Name: util.RoleAdmin}); initError != nil {
		return
	}
	if initError = c.MetaTable.CreateRole(util.DefaultTenant, &milvuspb.RoleEntity{Name: util.RolePublic}); initError != nil {
		return
	}

	// create default rolemapping, root -> admin
	if initError = c.MetaTable.OperateUserRole(util.DefaultTenant,
		&milvuspb.UserEntity{Name: util.UserRoot},
		&milvuspb.RoleEntity{Name: util.RoleAdmin},
		milvuspb.OperateUserRoleType_AddUserToRole); initError != nil {
		return
	}

	// grant privileges for the public role
	globalPrivileges := []string{
		commonpb.ObjectPrivilege_PrivilegeDescribeCollection.String(),
		commonpb.ObjectPrivilege_PrivilegeShowCollections.String(),
	}

	for _, globalPrivilege := range globalPrivileges {
		if initError = c.MetaTable.OperatePrivilege(util.DefaultTenant, &milvuspb.GrantEntity{
			Role:       &milvuspb.RoleEntity{Name: util.RolePublic},
			Object:     &milvuspb.ObjectEntity{Name: commonpb.ObjectType_Global.String()},
			ObjectName: funcutil.GlobalResourceName,
			Grantor: &milvuspb.GrantorEntity{
				User:      &milvuspb.UserEntity{Name: util.RoleAdmin},
				Privilege: &milvuspb.PrivilegeEntity{Name: globalPrivilege},
			},
		}, milvuspb.OperatePrivilegeType_Grant); initError != nil {
			return
		}
	}
	return nil
}

func (c *Core) reSendDdMsg(ctx context.Context, force bool) error {
	if !force {
		flag, err := c.MetaTable.txn.Load(DDMsgSendPrefix)
		if err != nil {
			// TODO, this is super ugly hack but our kv interface does not support loadWithExist
			// leave it for later
			if strings.Contains(err.Error(), "there is no value on key") {
				log.Debug("skip reSendDdMsg with no dd-msg-send key")
				return nil
			}
			return err
		}
		value, err := strconv.ParseBool(flag)
		if err != nil {
			return err
		}
		if value {
			log.Debug("skip reSendDdMsg with dd-msg-send set to true")
			return nil
		}
	}

	ddOpStr, err := c.MetaTable.txn.Load(DDOperationPrefix)
	if err != nil {
		log.Debug("DdOperation key does not exist")
		return nil
	}
	var ddOp DdOperation
	if err = json.Unmarshal([]byte(ddOpStr), &ddOp); err != nil {
		return err
	}

	invalidateCache := false
	var ts typeutil.Timestamp
	var collName string
	var collectionID UniqueID

	switch ddOp.Type {
	// TODO remove create collection resend
	// since create collection needs a start position to succeed
	case CreateCollectionDDType:
		var ddReq = internalpb.CreateCollectionRequest{}
		if err = proto.Unmarshal(ddOp.Body, &ddReq); err != nil {
			return err
		}
		if _, err := c.MetaTable.GetCollectionByName(ddReq.CollectionName, 0); err != nil {
			if _, err = c.SendDdCreateCollectionReq(ctx, &ddReq, ddReq.PhysicalChannelNames); err != nil {
				return err
			}
		} else {
			log.Debug("collection has been created, skip re-send CreateCollection",
				zap.String("collection name", collName))
		}
	case DropCollectionDDType:
		var ddReq = internalpb.DropCollectionRequest{}
		if err = proto.Unmarshal(ddOp.Body, &ddReq); err != nil {
			return err
		}
		ts = ddReq.Base.Timestamp
		collName = ddReq.CollectionName
		if collInfo, err := c.MetaTable.GetCollectionByName(ddReq.CollectionName, 0); err == nil {
			if err = c.SendDdDropCollectionReq(ctx, &ddReq, collInfo.PhysicalChannelNames); err != nil {
				return err
			}
			invalidateCache = true
			collectionID = ddReq.CollectionID
		} else {
			log.Debug("collection has been removed, skip re-send DropCollection",
				zap.String("collection name", collName))
		}
	case CreatePartitionDDType:
		var ddReq = internalpb.CreatePartitionRequest{}
		if err = proto.Unmarshal(ddOp.Body, &ddReq); err != nil {
			return err
		}
		ts = ddReq.Base.Timestamp
		collName = ddReq.CollectionName
		collInfo, err := c.MetaTable.GetCollectionByName(ddReq.CollectionName, 0)
		if err != nil {
			return err
		}
		if _, err = c.MetaTable.GetPartitionByName(collInfo.CollectionID, ddReq.PartitionName, 0); err != nil {
			if err = c.SendDdCreatePartitionReq(ctx, &ddReq, collInfo.PhysicalChannelNames); err != nil {
				return err
			}
			invalidateCache = true
			collectionID = ddReq.CollectionID
		} else {
			log.Debug("partition has been created, skip re-send CreatePartition",
				zap.String("collection name", collName), zap.String("partition name", ddReq.PartitionName))
		}
	case DropPartitionDDType:
		var ddReq = internalpb.DropPartitionRequest{}
		if err = proto.Unmarshal(ddOp.Body, &ddReq); err != nil {
			return err
		}
		ts = ddReq.Base.Timestamp
		collName = ddReq.CollectionName
		collInfo, err := c.MetaTable.GetCollectionByName(ddReq.CollectionName, 0)
		if err != nil {
			return err
		}
		if _, err = c.MetaTable.GetPartitionByName(collInfo.CollectionID, ddReq.PartitionName, 0); err == nil {
			if err = c.SendDdDropPartitionReq(ctx, &ddReq, collInfo.PhysicalChannelNames); err != nil {
				return err
			}
			invalidateCache = true
			collectionID = ddReq.CollectionID
		} else {
			log.Debug("partition has been removed, skip re-send DropPartition",
				zap.String("collection name", collName), zap.String("partition name", ddReq.PartitionName))
		}
	default:
		return fmt.Errorf("invalid DdOperation %s", ddOp.Type)
	}

	if invalidateCache {
		if err = c.ExpireMetaCache(ctx, nil, collectionID, ts); err != nil {
			return err
		}
	}

	// Update DDOperation in etcd
	return c.MetaTable.txn.Save(DDMsgSendPrefix, strconv.FormatBool(true))
}

>>>>>>> b4274505
func (c *Core) getCollectionName(collID, partitionID typeutil.UniqueID) (string, string, error) {
	colName, err := c.MetaTable.GetCollectionNameByID(collID)
	if err != nil {
		log.Error("RootCoord failed to get collection name by id", zap.Int64("ID", collID), zap.Error(err))
		return "", "", err
	}

	partName, err := c.MetaTable.GetPartitionNameByID(collID, partitionID, 0)
	if err != nil {
		log.Error("RootCoord failed to get partition name by id", zap.Int64("ID", partitionID), zap.Error(err))
		return colName, "", err
	}

	return colName, partName, nil
}

// Start starts RootCoord.
func (c *Core) Start() error {
	if err := c.checkInit(); err != nil {
		log.Debug("RootCoord Start checkInit failed", zap.Error(err))
		return err
	}

	log.Debug("starting service",
		zap.String("service role", typeutil.RootCoordRole),
		zap.Int64("node id", c.session.ServerID))

	c.startOnce.Do(func() {
		if err := c.proxyManager.WatchProxy(); err != nil {
			log.Fatal("RootCoord Start WatchProxy failed", zap.Error(err))
			// you can not just stuck here,
			panic(err)
		}
		c.wg.Add(7)
		go c.startTimeTickLoop()
		go c.tsLoop()
		go c.chanTimeTick.startWatch(&c.wg)
		go c.checkFlushedSegmentsLoop()
		go c.importManager.expireOldTasksLoop(&c.wg, c.CallReleaseSegRefLock)
		go c.importManager.sendOutTasksLoop(&c.wg)
		go c.recycleDroppedIndex()
		Params.RootCoordCfg.CreatedTime = time.Now()
		Params.RootCoordCfg.UpdatedTime = time.Now()
	})

	return nil
}

// Stop stops rootCoord.
func (c *Core) Stop() error {
	c.UpdateStateCode(internalpb.StateCode_Abnormal)

	c.cancel()
	c.wg.Wait()
	// wait at most one second to revoke
	c.session.Revoke(time.Second)
	return nil
}

// GetComponentStates get states of components
func (c *Core) GetComponentStates(ctx context.Context) (*internalpb.ComponentStates, error) {
	code := c.stateCode.Load().(internalpb.StateCode)
	log.Debug("GetComponentStates", zap.String("State Code", internalpb.StateCode_name[int32(code)]))

	nodeID := common.NotRegisteredID
	if c.session != nil && c.session.Registered() {
		nodeID = c.session.ServerID
	}

	return &internalpb.ComponentStates{
		State: &internalpb.ComponentInfo{
			// NodeID:    c.session.ServerID, // will race with Core.Register()
			NodeID:    nodeID,
			Role:      typeutil.RootCoordRole,
			StateCode: code,
			ExtraInfo: nil,
		},
		Status: &commonpb.Status{
			ErrorCode: commonpb.ErrorCode_Success,
			Reason:    "",
		},
		SubcomponentStates: []*internalpb.ComponentInfo{
			{
				NodeID:    nodeID,
				Role:      typeutil.RootCoordRole,
				StateCode: code,
				ExtraInfo: nil,
			},
		},
	}, nil
}

// GetTimeTickChannel get timetick channel name
func (c *Core) GetTimeTickChannel(ctx context.Context) (*milvuspb.StringResponse, error) {
	return &milvuspb.StringResponse{
		Status: &commonpb.Status{
			ErrorCode: commonpb.ErrorCode_Success,
			Reason:    "",
		},
		Value: Params.CommonCfg.RootCoordTimeTick,
	}, nil
}

// GetStatisticsChannel get statistics channel name
func (c *Core) GetStatisticsChannel(ctx context.Context) (*milvuspb.StringResponse, error) {
	return &milvuspb.StringResponse{
		Status: &commonpb.Status{
			ErrorCode: commonpb.ErrorCode_Success,
			Reason:    "",
		},
		Value: Params.CommonCfg.RootCoordStatistics,
	}, nil
}

// CreateCollection create collection
func (c *Core) CreateCollection(ctx context.Context, in *milvuspb.CreateCollectionRequest) (*commonpb.Status, error) {
	metrics.RootCoordDDLReqCounter.WithLabelValues("CreateCollection", metrics.TotalLabel).Inc()
	if code, ok := c.checkHealthy(); !ok {
		return failStatus(commonpb.ErrorCode_UnexpectedError, "StateCode="+internalpb.StateCode_name[int32(code)]), nil
	}

	tr := timerecord.NewTimeRecorder("CreateCollection")

	log.Debug("CreateCollection", zap.String("role", typeutil.RootCoordRole),
		zap.String("collection name", in.CollectionName), zap.Int64("msgID", in.Base.MsgID))
	t := &CreateCollectionReqTask{
		baseReqTask: baseReqTask{
			ctx:  ctx,
			core: c,
		},
		Req: in,
	}
	err := executeTask(t)
	if err != nil {
		log.Error("CreateCollection failed", zap.String("role", typeutil.RootCoordRole),
			zap.String("collection name", in.CollectionName), zap.Int64("msgID", in.Base.MsgID), zap.Error(err))
		metrics.RootCoordDDLReqCounter.WithLabelValues("CreateCollection", metrics.FailLabel).Inc()
		return failStatus(commonpb.ErrorCode_UnexpectedError, "CreateCollection failed: "+err.Error()), nil
	}
	log.Debug("CreateCollection success", zap.String("role", typeutil.RootCoordRole),
		zap.String("collection name", in.CollectionName), zap.Int64("msgID", in.Base.MsgID))

	metrics.RootCoordDDLReqCounter.WithLabelValues("CreateCollection", metrics.SuccessLabel).Inc()
	metrics.RootCoordDDLReqLatency.WithLabelValues("CreateCollection").Observe(float64(tr.ElapseSpan().Milliseconds()))
	metrics.RootCoordNumOfCollections.Inc()
	return succStatus(), nil
}

// DropCollection drop collection
func (c *Core) DropCollection(ctx context.Context, in *milvuspb.DropCollectionRequest) (*commonpb.Status, error) {
	metrics.RootCoordDDLReqCounter.WithLabelValues("DropCollection", metrics.TotalLabel).Inc()
	if code, ok := c.checkHealthy(); !ok {
		return failStatus(commonpb.ErrorCode_UnexpectedError, "StateCode="+internalpb.StateCode_name[int32(code)]), nil
	}
	tr := timerecord.NewTimeRecorder("DropCollection")
	log.Debug("DropCollection", zap.String("role", typeutil.RootCoordRole),
		zap.String("collection name", in.CollectionName), zap.Int64("msgID", in.Base.MsgID))
	t := &DropCollectionReqTask{
		baseReqTask: baseReqTask{
			ctx:  ctx,
			core: c,
		},
		Req: in,
	}
	err := executeTask(t)
	if err != nil {
		log.Error("DropCollection failed", zap.String("role", typeutil.RootCoordRole),
			zap.String("collection name", in.CollectionName), zap.Int64("msgID", in.Base.MsgID), zap.Error(err))
		metrics.RootCoordDDLReqCounter.WithLabelValues("DropCollection", metrics.FailLabel).Inc()
		return failStatus(commonpb.ErrorCode_UnexpectedError, "DropCollection failed: "+err.Error()), nil
	}
	log.Debug("DropCollection success", zap.String("role", typeutil.RootCoordRole),
		zap.String("collection name", in.CollectionName), zap.Int64("msgID", in.Base.MsgID))

	metrics.RootCoordDDLReqCounter.WithLabelValues("DropCollection", metrics.SuccessLabel).Inc()
	metrics.RootCoordDDLReqLatency.WithLabelValues("DropCollection").Observe(float64(tr.ElapseSpan().Milliseconds()))
	metrics.RootCoordNumOfCollections.Dec()
	return succStatus(), nil
}

// HasCollection check collection existence
func (c *Core) HasCollection(ctx context.Context, in *milvuspb.HasCollectionRequest) (*milvuspb.BoolResponse, error) {
	metrics.RootCoordDDLReqCounter.WithLabelValues("HasCollection", metrics.TotalLabel).Inc()
	if code, ok := c.checkHealthy(); !ok {
		return &milvuspb.BoolResponse{
			Status: failStatus(commonpb.ErrorCode_UnexpectedError, "StateCode="+internalpb.StateCode_name[int32(code)]),
			Value:  false,
		}, nil
	}
	tr := timerecord.NewTimeRecorder("HasCollection")

	log.Debug("HasCollection", zap.String("role", typeutil.RootCoordRole),
		zap.String("collection name", in.CollectionName), zap.Int64("msgID", in.Base.MsgID))
	t := &HasCollectionReqTask{
		baseReqTask: baseReqTask{
			ctx:  ctx,
			core: c,
		},
		Req:           in,
		HasCollection: false,
	}
	err := executeTask(t)
	if err != nil {
		log.Error("HasCollection failed", zap.String("role", typeutil.RootCoordRole),
			zap.String("collection name", in.CollectionName), zap.Int64("msgID", in.Base.MsgID), zap.Error(err))
		metrics.RootCoordDDLReqCounter.WithLabelValues("HasCollection", metrics.FailLabel).Inc()
		return &milvuspb.BoolResponse{
			Status: failStatus(commonpb.ErrorCode_UnexpectedError, "HasCollection failed: "+err.Error()),
			Value:  false,
		}, nil
	}
	log.Debug("HasCollection success", zap.String("role", typeutil.RootCoordRole),
		zap.String("collection name", in.CollectionName), zap.Int64("msgID", in.Base.MsgID), zap.Bool("hasCollection", t.HasCollection))

	metrics.RootCoordDDLReqCounter.WithLabelValues("HasCollection", metrics.SuccessLabel).Inc()
	metrics.RootCoordDDLReqLatency.WithLabelValues("HasCollection").Observe(float64(tr.ElapseSpan().Milliseconds()))
	return &milvuspb.BoolResponse{
		Status: succStatus(),
		Value:  t.HasCollection,
	}, nil
}

// DescribeCollection return collection info
func (c *Core) DescribeCollection(ctx context.Context, in *milvuspb.DescribeCollectionRequest) (*milvuspb.DescribeCollectionResponse, error) {
	metrics.RootCoordDDLReqCounter.WithLabelValues("DescribeCollection", metrics.TotalLabel).Inc()
	if code, ok := c.checkHealthy(); !ok {
		return &milvuspb.DescribeCollectionResponse{
			Status: failStatus(commonpb.ErrorCode_UnexpectedError, "StateCode"+internalpb.StateCode_name[int32(code)]),
		}, nil
	}
	tr := timerecord.NewTimeRecorder("DescribeCollection")

	log.Debug("DescribeCollection", zap.String("role", typeutil.RootCoordRole),
		zap.String("collection name", in.CollectionName), zap.Int64("id", in.CollectionID), zap.Int64("msgID", in.Base.MsgID))
	t := &DescribeCollectionReqTask{
		baseReqTask: baseReqTask{
			ctx:  ctx,
			core: c,
		},
		Req: in,
		Rsp: &milvuspb.DescribeCollectionResponse{},
	}
	err := executeTask(t)
	if err != nil {
		log.Error("DescribeCollection failed", zap.String("role", typeutil.RootCoordRole),
			zap.String("collection name", in.CollectionName), zap.Int64("id", in.CollectionID), zap.Int64("msgID", in.Base.MsgID), zap.Error(err))
		metrics.RootCoordDDLReqCounter.WithLabelValues("DescribeCollection", metrics.FailLabel).Inc()
		return &milvuspb.DescribeCollectionResponse{
			Status: failStatus(commonpb.ErrorCode_UnexpectedError, "DescribeCollection failed: "+err.Error()),
		}, nil
	}
	log.Debug("DescribeCollection success", zap.String("role", typeutil.RootCoordRole),
		zap.String("collection name", in.CollectionName), zap.Int64("id", in.CollectionID), zap.Int64("msgID", in.Base.MsgID))

	metrics.RootCoordDDLReqCounter.WithLabelValues("DescribeCollection", metrics.SuccessLabel).Inc()
	metrics.RootCoordDDLReqLatency.WithLabelValues("DescribeCollection").Observe(float64(tr.ElapseSpan().Milliseconds()))
	t.Rsp.Status = succStatus()
	return t.Rsp, nil
}

// ShowCollections list all collection names
func (c *Core) ShowCollections(ctx context.Context, in *milvuspb.ShowCollectionsRequest) (*milvuspb.ShowCollectionsResponse, error) {
	metrics.RootCoordDDLReqCounter.WithLabelValues("ShowCollections", metrics.TotalLabel).Inc()
	if code, ok := c.checkHealthy(); !ok {
		return &milvuspb.ShowCollectionsResponse{
			Status: failStatus(commonpb.ErrorCode_UnexpectedError, "StateCode="+internalpb.StateCode_name[int32(code)]),
		}, nil
	}
	tr := timerecord.NewTimeRecorder("ShowCollections")

	log.Debug("ShowCollections", zap.String("role", typeutil.RootCoordRole),
		zap.String("dbname", in.DbName), zap.Int64("msgID", in.Base.MsgID))
	t := &ShowCollectionReqTask{
		baseReqTask: baseReqTask{
			ctx:  ctx,
			core: c,
		},
		Req: in,
		Rsp: &milvuspb.ShowCollectionsResponse{},
	}
	err := executeTask(t)
	if err != nil {
		log.Error("ShowCollections failed", zap.String("role", typeutil.RootCoordRole),
			zap.String("dbname", in.DbName), zap.Int64("msgID", in.Base.MsgID), zap.Error(err))
		metrics.RootCoordDDLReqCounter.WithLabelValues("ShowCollections", metrics.FailLabel).Inc()
		return &milvuspb.ShowCollectionsResponse{
			Status: failStatus(commonpb.ErrorCode_UnexpectedError, "ShowCollections failed: "+err.Error()),
		}, nil
	}
	log.Debug("ShowCollections success", zap.String("role", typeutil.RootCoordRole),
		zap.String("dbname", in.DbName), zap.Int("num of collections", len(t.Rsp.CollectionNames)),
		zap.Int64("msgID", in.Base.MsgID))

	metrics.RootCoordDDLReqCounter.WithLabelValues("ShowCollections", metrics.SuccessLabel).Inc()
	t.Rsp.Status = succStatus()
	metrics.RootCoordDDLReqLatency.WithLabelValues("ShowCollections").Observe(float64(tr.ElapseSpan().Milliseconds()))
	return t.Rsp, nil
}

// CreatePartition create partition
func (c *Core) CreatePartition(ctx context.Context, in *milvuspb.CreatePartitionRequest) (*commonpb.Status, error) {
	metrics.RootCoordDDLReqCounter.WithLabelValues("CreatePartition", metrics.TotalLabel).Inc()
	if code, ok := c.checkHealthy(); !ok {
		return failStatus(commonpb.ErrorCode_UnexpectedError, "StateCode="+internalpb.StateCode_name[int32(code)]), nil
	}
	tr := timerecord.NewTimeRecorder("CreatePartition")
	log.Debug("CreatePartition", zap.String("role", typeutil.RootCoordRole),
		zap.String("collection name", in.CollectionName), zap.String("partition name", in.PartitionName),
		zap.Int64("msgID", in.Base.MsgID))
	t := &CreatePartitionReqTask{
		baseReqTask: baseReqTask{
			ctx:  ctx,
			core: c,
		},
		Req: in,
	}
	err := executeTask(t)
	if err != nil {
		log.Error("CreatePartition failed", zap.String("role", typeutil.RootCoordRole),
			zap.String("collection name", in.CollectionName), zap.String("partition name", in.PartitionName),
			zap.Int64("msgID", in.Base.MsgID), zap.Error(err))
		metrics.RootCoordDDLReqCounter.WithLabelValues("CreatePartition", metrics.FailLabel).Inc()
		return failStatus(commonpb.ErrorCode_UnexpectedError, "CreatePartition failed: "+err.Error()), nil
	}
	log.Debug("CreatePartition success", zap.String("role", typeutil.RootCoordRole),
		zap.String("collection name", in.CollectionName), zap.String("partition name", in.PartitionName),
		zap.Int64("msgID", in.Base.MsgID))

	metrics.RootCoordDDLReqCounter.WithLabelValues("CreatePartition", metrics.SuccessLabel).Inc()
	metrics.RootCoordDDLReqLatency.WithLabelValues("CreatePartition").Observe(float64(tr.ElapseSpan().Milliseconds()))
	metrics.RootCoordNumOfPartitions.WithLabelValues().Inc()
	return succStatus(), nil
}

// DropPartition drop partition
func (c *Core) DropPartition(ctx context.Context, in *milvuspb.DropPartitionRequest) (*commonpb.Status, error) {
	metrics.RootCoordDDLReqCounter.WithLabelValues("DropPartition", metrics.TotalLabel).Inc()
	if code, ok := c.checkHealthy(); !ok {
		return failStatus(commonpb.ErrorCode_UnexpectedError, "StateCode="+internalpb.StateCode_name[int32(code)]), nil
	}
	tr := timerecord.NewTimeRecorder("DropPartition")
	log.Debug("DropPartition", zap.String("role", typeutil.RootCoordRole),
		zap.String("collection name", in.CollectionName), zap.String("partition name", in.PartitionName),
		zap.Int64("msgID", in.Base.MsgID))
	t := &DropPartitionReqTask{
		baseReqTask: baseReqTask{
			ctx:  ctx,
			core: c,
		},
		Req: in,
	}
	err := executeTask(t)
	if err != nil {
		log.Error("DropPartition failed", zap.String("role", typeutil.RootCoordRole),
			zap.String("collection name", in.CollectionName), zap.String("partition name", in.PartitionName),
			zap.Int64("msgID", in.Base.MsgID), zap.Error(err))
		metrics.RootCoordDDLReqCounter.WithLabelValues("DropPartition", metrics.FailLabel).Inc()
		return failStatus(commonpb.ErrorCode_UnexpectedError, "DropPartition failed: "+err.Error()), nil
	}
	log.Debug("DropPartition success", zap.String("role", typeutil.RootCoordRole),
		zap.String("collection name", in.CollectionName), zap.String("partition name", in.PartitionName),
		zap.Int64("msgID", in.Base.MsgID))

	metrics.RootCoordDDLReqCounter.WithLabelValues("DropPartition", metrics.SuccessLabel).Inc()
	metrics.RootCoordDDLReqLatency.WithLabelValues("DropPartition").Observe(float64(tr.ElapseSpan().Milliseconds()))
	metrics.RootCoordNumOfPartitions.WithLabelValues().Dec()
	return succStatus(), nil
}

// HasPartition check partition existence
func (c *Core) HasPartition(ctx context.Context, in *milvuspb.HasPartitionRequest) (*milvuspb.BoolResponse, error) {
	metrics.RootCoordDDLReqCounter.WithLabelValues("HasPartition", metrics.TotalLabel).Inc()
	if code, ok := c.checkHealthy(); !ok {
		return &milvuspb.BoolResponse{
			Status: failStatus(commonpb.ErrorCode_UnexpectedError, "StateCode="+internalpb.StateCode_name[int32(code)]),
			Value:  false,
		}, nil
	}
	tr := timerecord.NewTimeRecorder("HasPartition")

	log.Debug("HasPartition", zap.String("role", typeutil.RootCoordRole),
		zap.String("collection name", in.CollectionName), zap.String("partition name", in.PartitionName),
		zap.Int64("msgID", in.Base.MsgID))
	t := &HasPartitionReqTask{
		baseReqTask: baseReqTask{
			ctx:  ctx,
			core: c,
		},
		Req:          in,
		HasPartition: false,
	}
	err := executeTask(t)
	if err != nil {
		log.Error("HasPartition failed", zap.String("role", typeutil.RootCoordRole),
			zap.String("collection name", in.CollectionName), zap.String("partition name", in.PartitionName),
			zap.Int64("msgID", in.Base.MsgID), zap.Error(err))
		metrics.RootCoordDDLReqCounter.WithLabelValues("HasPartition", metrics.FailLabel).Inc()
		return &milvuspb.BoolResponse{
			Status: failStatus(commonpb.ErrorCode_UnexpectedError, "HasPartition failed: "+err.Error()),
			Value:  false,
		}, nil
	}
	log.Debug("HasPartition success", zap.String("role", typeutil.RootCoordRole),
		zap.String("collection name", in.CollectionName), zap.String("partition name", in.PartitionName),
		zap.Int64("msgID", in.Base.MsgID))

	metrics.RootCoordDDLReqCounter.WithLabelValues("HasPartition", metrics.SuccessLabel).Inc()
	metrics.RootCoordDDLReqLatency.WithLabelValues("HasPartition").Observe(float64(tr.ElapseSpan().Milliseconds()))
	return &milvuspb.BoolResponse{
		Status: succStatus(),
		Value:  t.HasPartition,
	}, nil
}

// ShowPartitions list all partition names
func (c *Core) ShowPartitions(ctx context.Context, in *milvuspb.ShowPartitionsRequest) (*milvuspb.ShowPartitionsResponse, error) {
	metrics.RootCoordDDLReqCounter.WithLabelValues("ShowPartitions", metrics.TotalLabel).Inc()
	if code, ok := c.checkHealthy(); !ok {
		return &milvuspb.ShowPartitionsResponse{
			Status: failStatus(commonpb.ErrorCode_UnexpectedError, "StateCode="+internalpb.StateCode_name[int32(code)]),
		}, nil
	}

	tr := timerecord.NewTimeRecorder("ShowPartitions")
	log.Debug("ShowPartitions", zap.String("role", typeutil.RootCoordRole),
		zap.String("collection name", in.CollectionName), zap.Int64("msgID", in.Base.MsgID))
	t := &ShowPartitionReqTask{
		baseReqTask: baseReqTask{
			ctx:  ctx,
			core: c,
		},
		Req: in,
		Rsp: &milvuspb.ShowPartitionsResponse{},
	}
	err := executeTask(t)
	if err != nil {
		log.Error("ShowPartitions failed", zap.String("role", typeutil.RootCoordRole),
			zap.String("collection name", in.CollectionName), zap.Int64("msgID", in.Base.MsgID), zap.Error(err))
		metrics.RootCoordDDLReqCounter.WithLabelValues("ShowPartitions", metrics.FailLabel).Inc()
		return &milvuspb.ShowPartitionsResponse{
			Status: failStatus(commonpb.ErrorCode_UnexpectedError, "ShowPartitions failed: "+err.Error()),
		}, nil
	}
	log.Debug("ShowPartitions success", zap.String("role", typeutil.RootCoordRole),
		zap.String("collection name", in.CollectionName), zap.Int("num of partitions", len(t.Rsp.PartitionNames)),
		zap.Int64("msgID", t.Req.Base.MsgID))

	metrics.RootCoordDDLReqCounter.WithLabelValues("ShowPartitions", metrics.SuccessLabel).Inc()
	t.Rsp.Status = succStatus()
	metrics.RootCoordDDLReqLatency.WithLabelValues("ShowPartitions").Observe(float64(tr.ElapseSpan().Milliseconds()))
	return t.Rsp, nil
}

// CreateIndex create index
func (c *Core) CreateIndex(ctx context.Context, in *milvuspb.CreateIndexRequest) (*commonpb.Status, error) {
	metrics.RootCoordDDLReqCounter.WithLabelValues("CreateIndex", metrics.TotalLabel).Inc()
	if code, ok := c.checkHealthy(); !ok {
		return failStatus(commonpb.ErrorCode_UnexpectedError, "StateCode="+internalpb.StateCode_name[int32(code)]), nil
	}
	tr := timerecord.NewTimeRecorder("CreateIndex")
	log.Debug("CreateIndex", zap.String("role", typeutil.RootCoordRole),
		zap.String("collection name", in.CollectionName), zap.String("field name", in.FieldName),
		zap.Int64("msgID", in.Base.MsgID))
	t := &CreateIndexReqTask{
		baseReqTask: baseReqTask{
			ctx:  ctx,
			core: c,
		},
		Req: in,
	}
	err := executeTask(t)
	if err != nil {
		log.Error("CreateIndex failed", zap.String("role", typeutil.RootCoordRole),
			zap.String("collection name", in.CollectionName), zap.String("field name", in.FieldName),
			zap.Int64("msgID", in.Base.MsgID), zap.Error(err))
		metrics.RootCoordDDLReqCounter.WithLabelValues("CreateIndex", metrics.FailLabel).Inc()
		return failStatus(commonpb.ErrorCode_UnexpectedError, "CreateIndex failed: "+err.Error()), nil
	}
	log.Debug("CreateIndex success", zap.String("role", typeutil.RootCoordRole),
		zap.String("collection name", in.CollectionName), zap.String("field name", in.FieldName),
		zap.Int64("msgID", in.Base.MsgID))

	metrics.RootCoordDDLReqCounter.WithLabelValues("CreateIndex", metrics.SuccessLabel).Inc()
	metrics.RootCoordDDLReqLatency.WithLabelValues("CreateIndex").Observe(float64(tr.ElapseSpan().Milliseconds()))
	return succStatus(), nil
}

// DescribeIndex return index info
func (c *Core) DescribeIndex(ctx context.Context, in *milvuspb.DescribeIndexRequest) (*milvuspb.DescribeIndexResponse, error) {
	metrics.RootCoordDDLReqCounter.WithLabelValues("DescribeIndex", metrics.TotalLabel).Inc()
	if code, ok := c.checkHealthy(); !ok {
		return &milvuspb.DescribeIndexResponse{
			Status: failStatus(commonpb.ErrorCode_UnexpectedError, "StateCode="+internalpb.StateCode_name[int32(code)]),
		}, nil
	}
	tr := timerecord.NewTimeRecorder("DescribeIndex")
	log.Debug("DescribeIndex", zap.String("role", typeutil.RootCoordRole),
		zap.String("collection name", in.CollectionName), zap.String("field name", in.FieldName),
		zap.Int64("msgID", in.Base.MsgID))
	t := &DescribeIndexReqTask{
		baseReqTask: baseReqTask{
			ctx:  ctx,
			core: c,
		},
		Req: in,
		Rsp: &milvuspb.DescribeIndexResponse{},
	}
	err := executeTask(t)
	if err != nil {
		log.Error("DescribeIndex failed", zap.String("role", typeutil.RootCoordRole),
			zap.String("collection name", in.CollectionName), zap.String("field name", in.FieldName),
			zap.Int64("msgID", in.Base.MsgID), zap.Error(err))
		metrics.RootCoordDDLReqCounter.WithLabelValues("DescribeIndex", metrics.FailLabel).Inc()
		return &milvuspb.DescribeIndexResponse{
			Status: failStatus(commonpb.ErrorCode_UnexpectedError, "DescribeIndex failed: "+err.Error()),
		}, nil
	}
	idxNames := make([]string, 0, len(t.Rsp.IndexDescriptions))
	for _, i := range t.Rsp.IndexDescriptions {
		idxNames = append(idxNames, i.IndexName)
	}
	log.Debug("DescribeIndex success", zap.String("role", typeutil.RootCoordRole),
		zap.String("collection name", in.CollectionName), zap.String("field name", in.FieldName),
		zap.Strings("index names", idxNames), zap.Int64("msgID", in.Base.MsgID))

	metrics.RootCoordDDLReqCounter.WithLabelValues("DescribeIndex", metrics.SuccessLabel).Inc()
	if len(t.Rsp.IndexDescriptions) == 0 {
		t.Rsp.Status = failStatus(commonpb.ErrorCode_IndexNotExist, "index not exist")
	} else {
		t.Rsp.Status = succStatus()
	}
	metrics.RootCoordDDLReqLatency.WithLabelValues("DescribeIndex").Observe(float64(tr.ElapseSpan().Milliseconds()))
	return t.Rsp, nil
}

func (c *Core) GetIndexState(ctx context.Context, in *milvuspb.GetIndexStateRequest) (*indexpb.GetIndexStatesResponse, error) {
	if code, ok := c.checkHealthy(); !ok {
		log.Error("RootCoord GetIndexState failed, RootCoord is not healthy")
		return &indexpb.GetIndexStatesResponse{
			Status: failStatus(commonpb.ErrorCode_UnexpectedError, "StateCode="+internalpb.StateCode_name[int32(code)]),
		}, nil
	}
	log.Info("RootCoord GetIndexState", zap.String("collName", in.GetCollectionName()),
		zap.String("fieldName", in.GetFieldName()), zap.String("indexName", in.GetIndexName()))

	// initBuildIDs are the buildIDs generated when CreateIndex is called.
	initBuildIDs, err := c.MetaTable.GetInitBuildIDs(in.GetCollectionName(), in.GetIndexName())
	if err != nil {
		log.Error("RootCoord GetIndexState failed", zap.String("collName", in.GetCollectionName()),
			zap.String("fieldName", in.GetFieldName()), zap.String("indexName", in.GetIndexName()), zap.Error(err))
		return &indexpb.GetIndexStatesResponse{
			Status: failStatus(commonpb.ErrorCode_UnexpectedError, err.Error()),
		}, nil
	}

	ret := &indexpb.GetIndexStatesResponse{
		Status: succStatus(),
	}
	if len(initBuildIDs) == 0 {
		log.Warn("RootCoord GetIndexState successful, all segments generated when CreateIndex is called have been compacted")
		return ret, nil
	}

	states, err := c.CallGetIndexStatesService(ctx, initBuildIDs)
	if err != nil {
		log.Error("RootCoord GetIndexState CallGetIndexStatesService failed", zap.String("collName", in.GetCollectionName()),
			zap.String("fieldName", in.GetFieldName()), zap.String("indexName", in.GetIndexName()), zap.Error(err))
		ret.Status = failStatus(commonpb.ErrorCode_UnexpectedError, err.Error())
		return ret, err
	}

	log.Info("RootCoord GetIndexState successful", zap.String("collName", in.GetCollectionName()),
		zap.String("fieldName", in.GetFieldName()), zap.String("indexName", in.GetIndexName()))
	return &indexpb.GetIndexStatesResponse{
		Status: succStatus(),
		States: states,
	}, nil
}

// DropIndex drop index
func (c *Core) DropIndex(ctx context.Context, in *milvuspb.DropIndexRequest) (*commonpb.Status, error) {
	metrics.RootCoordDDLReqCounter.WithLabelValues("DropIndex", metrics.TotalLabel).Inc()
	if code, ok := c.checkHealthy(); !ok {
		return failStatus(commonpb.ErrorCode_UnexpectedError, "StateCode="+internalpb.StateCode_name[int32(code)]), nil
	}
	tr := timerecord.NewTimeRecorder("DropIndex")
	log.Debug("DropIndex", zap.String("role", typeutil.RootCoordRole),
		zap.String("collection name", in.CollectionName), zap.String("field name", in.FieldName),
		zap.String("index name", in.IndexName), zap.Int64("msgID", in.Base.MsgID))
	t := &DropIndexReqTask{
		baseReqTask: baseReqTask{
			ctx:  ctx,
			core: c,
		},
		Req: in,
	}
	err := executeTask(t)
	if err != nil {
		log.Error("DropIndex failed", zap.String("role", typeutil.RootCoordRole),
			zap.String("collection name", in.CollectionName), zap.String("field name", in.FieldName),
			zap.String("index name", in.IndexName), zap.Int64("msgID", in.Base.MsgID), zap.Error(err))
		metrics.RootCoordDDLReqCounter.WithLabelValues("DropIndex", metrics.FailLabel).Inc()
		return failStatus(commonpb.ErrorCode_UnexpectedError, "DropIndex failed: "+err.Error()), nil
	}
	log.Debug("DropIndex success", zap.String("role", typeutil.RootCoordRole),
		zap.String("collection name", in.CollectionName), zap.String("field name", in.FieldName),
		zap.String("index name", in.IndexName), zap.Int64("msgID", in.Base.MsgID))

	metrics.RootCoordDDLReqCounter.WithLabelValues("DropIndex", metrics.SuccessLabel).Inc()
	metrics.RootCoordDDLReqLatency.WithLabelValues("DropIndex").Observe(float64(tr.ElapseSpan().Milliseconds()))
	return succStatus(), nil
}

// DescribeSegment return segment info
func (c *Core) DescribeSegment(ctx context.Context, in *milvuspb.DescribeSegmentRequest) (*milvuspb.DescribeSegmentResponse, error) {
	metrics.RootCoordDDLReqCounter.WithLabelValues("DescribeSegment", metrics.TotalLabel).Inc()
	if code, ok := c.checkHealthy(); !ok {
		return &milvuspb.DescribeSegmentResponse{
			Status: failStatus(commonpb.ErrorCode_UnexpectedError, "StateCode="+internalpb.StateCode_name[int32(code)]),
		}, nil
	}
	tr := timerecord.NewTimeRecorder("DescribeSegment")
	log.Debug("DescribeSegment", zap.String("role", typeutil.RootCoordRole),
		zap.Int64("collection id", in.CollectionID), zap.Int64("segment id", in.SegmentID),
		zap.Int64("msgID", in.Base.MsgID))
	t := &DescribeSegmentReqTask{
		baseReqTask: baseReqTask{
			ctx:  ctx,
			core: c,
		},
		Req: in,
		Rsp: &milvuspb.DescribeSegmentResponse{},
	}
	err := executeTask(t)
	if err != nil {
		log.Error("DescribeSegment failed", zap.String("role", typeutil.RootCoordRole),
			zap.Int64("collection id", in.CollectionID), zap.Int64("segment id", in.SegmentID),
			zap.Int64("msgID", in.Base.MsgID), zap.Error(err))
		metrics.RootCoordDDLReqCounter.WithLabelValues("DescribeSegment", metrics.FailLabel).Inc()
		return &milvuspb.DescribeSegmentResponse{
			Status: failStatus(commonpb.ErrorCode_UnexpectedError, "DescribeSegment failed: "+err.Error()),
		}, nil
	}
	log.Debug("DescribeSegment success", zap.String("role", typeutil.RootCoordRole),
		zap.Int64("collection id", in.CollectionID), zap.Int64("segment id", in.SegmentID),
		zap.Int64("msgID", in.Base.MsgID))

	metrics.RootCoordDDLReqCounter.WithLabelValues("DescribeSegment", metrics.SuccessLabel).Inc()
	metrics.RootCoordDDLReqLatency.WithLabelValues("DescribeSegment").Observe(float64(tr.ElapseSpan().Milliseconds()))
	t.Rsp.Status = succStatus()
	return t.Rsp, nil
}

func (c *Core) DescribeSegments(ctx context.Context, in *rootcoordpb.DescribeSegmentsRequest) (*rootcoordpb.DescribeSegmentsResponse, error) {
	metrics.RootCoordDDLReqCounter.WithLabelValues("DescribeSegments", metrics.TotalLabel).Inc()
	if code, ok := c.checkHealthy(); !ok {
		log.Error("failed to describe segments, rootcoord not healthy",
			zap.String("role", typeutil.RootCoordRole),
			zap.Int64("msgID", in.GetBase().GetMsgID()),
			zap.Int64("collection", in.GetCollectionID()),
			zap.Int64s("segments", in.GetSegmentIDs()))

		return &rootcoordpb.DescribeSegmentsResponse{
			Status: failStatus(commonpb.ErrorCode_UnexpectedError, "StateCode="+internalpb.StateCode_name[int32(code)]),
		}, nil
	}

	tr := timerecord.NewTimeRecorder("DescribeSegments")

	log.Debug("received request to describe segments",
		zap.String("role", typeutil.RootCoordRole),
		zap.Int64("msgID", in.GetBase().GetMsgID()),
		zap.Int64("collection", in.GetCollectionID()),
		zap.Int64s("segments", in.GetSegmentIDs()))

	t := &DescribeSegmentsReqTask{
		baseReqTask: baseReqTask{
			ctx:  ctx,
			core: c,
		},
		Req: in,
		Rsp: &rootcoordpb.DescribeSegmentsResponse{},
	}

	if err := executeTask(t); err != nil {
		log.Error("failed to describe segments",
			zap.Error(err),
			zap.String("role", typeutil.RootCoordRole),
			zap.Int64("msgID", in.GetBase().GetMsgID()),
			zap.Int64("collection", in.GetCollectionID()),
			zap.Int64s("segments", in.GetSegmentIDs()))

		metrics.RootCoordDDLReqCounter.WithLabelValues("DescribeSegments", metrics.FailLabel).Inc()
		return &rootcoordpb.DescribeSegmentsResponse{
			Status: failStatus(commonpb.ErrorCode_UnexpectedError, "DescribeSegments failed: "+err.Error()),
		}, nil
	}

	log.Debug("succeed to describe segments",
		zap.String("role", typeutil.RootCoordRole),
		zap.Int64("msgID", in.GetBase().GetMsgID()),
		zap.Int64("collection", in.GetCollectionID()),
		zap.Int64s("segments", in.GetSegmentIDs()))

	metrics.RootCoordDDLReqCounter.WithLabelValues("DescribeSegments", metrics.SuccessLabel).Inc()
	metrics.RootCoordDDLReqLatency.WithLabelValues("DescribeSegments").Observe(float64(tr.ElapseSpan().Milliseconds()))

	t.Rsp.Status = succStatus()
	return t.Rsp, nil
}

// ShowSegments list all segments
func (c *Core) ShowSegments(ctx context.Context, in *milvuspb.ShowSegmentsRequest) (*milvuspb.ShowSegmentsResponse, error) {
	metrics.RootCoordDDLReqCounter.WithLabelValues("ShowSegments", metrics.TotalLabel).Inc()
	if code, ok := c.checkHealthy(); !ok {
		return &milvuspb.ShowSegmentsResponse{
			Status: failStatus(commonpb.ErrorCode_UnexpectedError, "StateCode="+internalpb.StateCode_name[int32(code)]),
		}, nil
	}
	tr := timerecord.NewTimeRecorder("ShowSegments")

	log.Debug("ShowSegments", zap.String("role", typeutil.RootCoordRole),
		zap.Int64("collection id", in.CollectionID), zap.Int64("partition id", in.PartitionID),
		zap.Int64("msgID", in.Base.MsgID))
	t := &ShowSegmentReqTask{
		baseReqTask: baseReqTask{
			ctx:  ctx,
			core: c,
		},
		Req: in,
		Rsp: &milvuspb.ShowSegmentsResponse{},
	}
	err := executeTask(t)
	if err != nil {
		log.Debug("ShowSegments failed", zap.String("role", typeutil.RootCoordRole),
			zap.Int64("collection id", in.CollectionID), zap.Int64("partition id", in.PartitionID),
			zap.Int64("msgID", in.Base.MsgID), zap.Error(err))
		metrics.RootCoordDDLReqCounter.WithLabelValues("ShowSegments", metrics.FailLabel).Inc()
		return &milvuspb.ShowSegmentsResponse{
			Status: failStatus(commonpb.ErrorCode_UnexpectedError, "ShowSegments failed: "+err.Error()),
		}, nil
	}
	log.Debug("ShowSegments success", zap.String("role", typeutil.RootCoordRole),
		zap.Int64("collection id", in.CollectionID), zap.Int64("partition id", in.PartitionID),
		zap.Int64s("segments ids", t.Rsp.SegmentIDs),
		zap.Int64("msgID", in.Base.MsgID))

	metrics.RootCoordDDLReqCounter.WithLabelValues("ShowSegments", metrics.SuccessLabel).Inc()
	metrics.RootCoordDDLReqLatency.WithLabelValues("ShowSegments").Observe(float64(tr.ElapseSpan().Milliseconds()))
	t.Rsp.Status = succStatus()
	return t.Rsp, nil
}

// AllocTimestamp alloc timestamp
func (c *Core) AllocTimestamp(ctx context.Context, in *rootcoordpb.AllocTimestampRequest) (*rootcoordpb.AllocTimestampResponse, error) {
	if code, ok := c.checkHealthy(); !ok {
		return &rootcoordpb.AllocTimestampResponse{
			Status: failStatus(commonpb.ErrorCode_UnexpectedError, "StateCode="+internalpb.StateCode_name[int32(code)]),
		}, nil
	}
	ts, err := c.TSOAllocator(in.Count)
	if err != nil {
		log.Error("AllocTimestamp failed", zap.String("role", typeutil.RootCoordRole),
			zap.Int64("msgID", in.Base.MsgID), zap.Error(err))
		return &rootcoordpb.AllocTimestampResponse{
			Status: failStatus(commonpb.ErrorCode_UnexpectedError, "AllocTimestamp failed: "+err.Error()),
		}, nil
	}

	//return first available  time stamp
	ts = ts - uint64(in.Count) + 1
	metrics.RootCoordTimestamp.Set(float64(ts))
	return &rootcoordpb.AllocTimestampResponse{
		Status:    succStatus(),
		Timestamp: ts,
		Count:     in.Count,
	}, nil
}

// AllocID alloc ids
func (c *Core) AllocID(ctx context.Context, in *rootcoordpb.AllocIDRequest) (*rootcoordpb.AllocIDResponse, error) {
	if code, ok := c.checkHealthy(); !ok {
		return &rootcoordpb.AllocIDResponse{
			Status: failStatus(commonpb.ErrorCode_UnexpectedError, "StateCode="+internalpb.StateCode_name[int32(code)]),
		}, nil
	}
	start, _, err := c.IDAllocator(in.Count)
	if err != nil {
		log.Error("AllocID failed", zap.String("role", typeutil.RootCoordRole),
			zap.Int64("msgID", in.Base.MsgID), zap.Error(err))
		return &rootcoordpb.AllocIDResponse{
			Status: failStatus(commonpb.ErrorCode_UnexpectedError, "AllocID failed: "+err.Error()),
			Count:  in.Count,
		}, nil
	}
	metrics.RootCoordIDAllocCounter.Add(float64(in.Count))
	return &rootcoordpb.AllocIDResponse{
		Status: succStatus(),
		ID:     start,
		Count:  in.Count,
	}, nil
}

// UpdateChannelTimeTick used to handle ChannelTimeTickMsg
func (c *Core) UpdateChannelTimeTick(ctx context.Context, in *internalpb.ChannelTimeTickMsg) (*commonpb.Status, error) {
	if code, ok := c.checkHealthy(); !ok {
		log.Warn("failed to updateTimeTick because rootcoord is not healthy", zap.Any("state", code))
		return failStatus(commonpb.ErrorCode_UnexpectedError, "StateCode="+internalpb.StateCode_name[int32(code)]), nil
	}
	if in.Base.MsgType != commonpb.MsgType_TimeTick {
		log.Warn("failed to updateTimeTick because base messasge is not timetick, state", zap.Any("base message type", in.Base.MsgType))
		msgTypeName := commonpb.MsgType_name[int32(in.Base.GetMsgType())]
		return failStatus(commonpb.ErrorCode_UnexpectedError, "invalid message type "+msgTypeName), nil
	}
	err := c.chanTimeTick.updateTimeTick(in, "gRPC")
	if err != nil {
		log.Warn("failed to updateTimeTick", zap.String("role", typeutil.RootCoordRole),
			zap.Int64("msgID", in.Base.MsgID), zap.Error(err))
		return failStatus(commonpb.ErrorCode_UnexpectedError, "UpdateTimeTick failed: "+err.Error()), nil
	}
	return succStatus(), nil
}

// ReleaseDQLMessageStream release DQL msgstream
func (c *Core) ReleaseDQLMessageStream(ctx context.Context, in *proxypb.ReleaseDQLMessageStreamRequest) (*commonpb.Status, error) {
	if code, ok := c.checkHealthy(); !ok {
		return failStatus(commonpb.ErrorCode_UnexpectedError, "StateCode="+internalpb.StateCode_name[int32(code)]), nil
	}
	err := c.proxyClientManager.ReleaseDQLMessageStream(ctx, in)
	if err != nil {
		return failStatus(commonpb.ErrorCode_UnexpectedError, err.Error()), nil
	}
	return succStatus(), nil
}

// InvalidateCollectionMetaCache notifies RootCoord to release the collection cache in Proxies.
func (c *Core) InvalidateCollectionMetaCache(ctx context.Context, in *proxypb.InvalidateCollMetaCacheRequest) (*commonpb.Status, error) {
	if code, ok := c.checkHealthy(); !ok {
		return failStatus(commonpb.ErrorCode_UnexpectedError, "StateCode="+internalpb.StateCode_name[int32(code)]), nil
	}
	err := c.proxyClientManager.InvalidateCollectionMetaCache(ctx, in)
	if err != nil {
		return failStatus(commonpb.ErrorCode_UnexpectedError, err.Error()), nil
	}
	return succStatus(), nil
}

// SegmentFlushCompleted check whether segment flush has completed
func (c *Core) SegmentFlushCompleted(ctx context.Context, in *datapb.SegmentFlushCompletedMsg) (status *commonpb.Status, err error) {
	if code, ok := c.checkHealthy(); !ok {
		return failStatus(commonpb.ErrorCode_UnexpectedError, "StateCode="+internalpb.StateCode_name[int32(code)]), nil
	}
	if in.Base.MsgType != commonpb.MsgType_SegmentFlushDone {
		return failStatus(commonpb.ErrorCode_UnexpectedError, "invalid msg type "+commonpb.MsgType_name[int32(in.Base.MsgType)]), nil
	}

	log.Info("SegmentFlushCompleted received", zap.Int64("msgID", in.Base.MsgID), zap.Int64("collID", in.Segment.CollectionID),
		zap.Int64("partID", in.Segment.PartitionID), zap.Int64("segID", in.Segment.ID), zap.Int64s("compactFrom", in.Segment.CompactionFrom))

	err = c.createIndexForSegment(ctx, in.Segment.CollectionID, in.Segment.PartitionID, in.Segment.ID, in.Segment.NumOfRows, in.Segment.Binlogs)
	if err != nil {
		log.Error("createIndexForSegment", zap.Int64("msgID", in.Base.MsgID), zap.Int64("collID", in.Segment.CollectionID),
			zap.Int64("partID", in.Segment.PartitionID), zap.Int64("segID", in.Segment.ID), zap.Error(err))
		return failStatus(commonpb.ErrorCode_UnexpectedError, err.Error()), nil
	}

	buildIDs := c.MetaTable.GetBuildIDsBySegIDs(in.Segment.CompactionFrom)
	if len(buildIDs) != 0 {
		if err = c.CallRemoveIndexService(ctx, buildIDs); err != nil {
			log.Error("CallRemoveIndexService failed", zap.Int64("msgID", in.Base.MsgID), zap.Int64("collID", in.Segment.CollectionID),
				zap.Int64("partID", in.Segment.PartitionID), zap.Int64("segID", in.Segment.ID),
				zap.Int64s("compactFrom", in.Segment.CompactionFrom), zap.Int64s("buildIDs", buildIDs), zap.Error(err))
			return failStatus(commonpb.ErrorCode_UnexpectedError, err.Error()), nil
		}
	}

	if err = c.MetaTable.RemoveSegments(in.Segment.CollectionID, in.Segment.PartitionID, in.Segment.CompactionFrom); err != nil {
		log.Error("RemoveSegments failed", zap.Int64("msgID", in.Base.MsgID), zap.Int64("collID", in.Segment.CollectionID),
			zap.Int64("partID", in.Segment.PartitionID), zap.Int64("segID", in.Segment.ID),
			zap.Int64s("compactFrom", in.Segment.CompactionFrom), zap.Error(err))
		return failStatus(commonpb.ErrorCode_UnexpectedError, err.Error()), nil
	}

	log.Debug("SegmentFlushCompleted success", zap.String("role", typeutil.RootCoordRole),
		zap.Int64("collection id", in.Segment.CollectionID), zap.Int64("partition id", in.Segment.PartitionID),
		zap.Int64("segment id", in.Segment.ID), zap.Int64("msgID", in.Base.MsgID))
	return succStatus(), nil
}

// GetMetrics get metrics
func (c *Core) GetMetrics(ctx context.Context, in *milvuspb.GetMetricsRequest) (*milvuspb.GetMetricsResponse, error) {
	if code, ok := c.checkHealthy(); !ok {
		return &milvuspb.GetMetricsResponse{
			Status:   failStatus(commonpb.ErrorCode_UnexpectedError, "StateCode="+internalpb.StateCode_name[int32(code)]),
			Response: "",
		}, nil
	}

	metricType, err := metricsinfo.ParseMetricType(in.Request)
	if err != nil {
		log.Warn("ParseMetricType failed", zap.String("role", typeutil.RootCoordRole),
			zap.Int64("node_id", c.session.ServerID), zap.String("req", in.Request), zap.Error(err))
		return &milvuspb.GetMetricsResponse{
			Status:   failStatus(commonpb.ErrorCode_UnexpectedError, "ParseMetricType failed: "+err.Error()),
			Response: "",
		}, nil
	}

	log.Debug("GetMetrics success", zap.String("role", typeutil.RootCoordRole),
		zap.String("metric_type", metricType), zap.Int64("msgID", in.GetBase().GetMsgID()))

	if metricType == metricsinfo.SystemInfoMetrics {
		ret, err := c.metricsCacheManager.GetSystemInfoMetrics()
		if err == nil && ret != nil {
			return ret, nil
		}

		log.Warn("GetSystemInfoMetrics from cache failed", zap.String("role", typeutil.RootCoordRole),
			zap.Int64("msgID", in.GetBase().GetMsgID()), zap.Error(err))

		systemInfoMetrics, err := c.getSystemInfoMetrics(ctx, in)
		if err != nil {
			log.Warn("GetSystemInfoMetrics failed", zap.String("role", typeutil.RootCoordRole),
				zap.String("metric_type", metricType), zap.Int64("msgID", in.GetBase().GetMsgID()), zap.Error(err))
			return &milvuspb.GetMetricsResponse{
				Status:   failStatus(commonpb.ErrorCode_UnexpectedError, fmt.Sprintf("getSystemInfoMetrics failed: %s", err.Error())),
				Response: "",
			}, nil
		}

		c.metricsCacheManager.UpdateSystemInfoMetrics(systemInfoMetrics)
		return systemInfoMetrics, err
	}

	log.Warn("GetMetrics failed, metric type not implemented", zap.String("role", typeutil.RootCoordRole),
		zap.String("metric_type", metricType), zap.Int64("msgID", in.GetBase().GetMsgID()))

	return &milvuspb.GetMetricsResponse{
		Status:   failStatus(commonpb.ErrorCode_UnexpectedError, metricsinfo.MsgUnimplementedMetric),
		Response: "",
	}, nil
}

// CreateAlias create collection alias
func (c *Core) CreateAlias(ctx context.Context, in *milvuspb.CreateAliasRequest) (*commonpb.Status, error) {
	metrics.RootCoordDDLReqCounter.WithLabelValues("CreateAlias", metrics.TotalLabel).Inc()
	if code, ok := c.checkHealthy(); !ok {
		return failStatus(commonpb.ErrorCode_UnexpectedError, "StateCode="+internalpb.StateCode_name[int32(code)]), nil
	}
	tr := timerecord.NewTimeRecorder("CreateAlias")
	log.Debug("CreateAlias", zap.String("role", typeutil.RootCoordRole),
		zap.String("alias", in.Alias), zap.String("collection name", in.CollectionName),
		zap.Int64("msgID", in.Base.MsgID))
	t := &CreateAliasReqTask{
		baseReqTask: baseReqTask{
			ctx:  ctx,
			core: c,
		},
		Req: in,
	}
	err := executeTask(t)
	if err != nil {
		log.Error("CreateAlias failed", zap.String("role", typeutil.RootCoordRole),
			zap.String("alias", in.Alias), zap.String("collection name", in.CollectionName),
			zap.Int64("msgID", in.Base.MsgID), zap.Error(err))
		metrics.RootCoordDDLReqCounter.WithLabelValues("CreateAlias", metrics.FailLabel).Inc()
		return failStatus(commonpb.ErrorCode_UnexpectedError, "CreateAlias failed: "+err.Error()), nil
	}
	log.Debug("CreateAlias success", zap.String("role", typeutil.RootCoordRole),
		zap.String("alias", in.Alias), zap.String("collection name", in.CollectionName),
		zap.Int64("msgID", in.Base.MsgID))

	metrics.RootCoordDDLReqCounter.WithLabelValues("CreateAlias", metrics.SuccessLabel).Inc()
	metrics.RootCoordDDLReqLatency.WithLabelValues("CreateAlias").Observe(float64(tr.ElapseSpan().Milliseconds()))
	return succStatus(), nil
}

// DropAlias drop collection alias
func (c *Core) DropAlias(ctx context.Context, in *milvuspb.DropAliasRequest) (*commonpb.Status, error) {
	metrics.RootCoordDDLReqCounter.WithLabelValues("DropAlias", metrics.TotalLabel).Inc()
	if code, ok := c.checkHealthy(); !ok {
		return failStatus(commonpb.ErrorCode_UnexpectedError, "StateCode="+internalpb.StateCode_name[int32(code)]), nil
	}
	tr := timerecord.NewTimeRecorder("DropAlias")
	log.Debug("DropAlias", zap.String("role", typeutil.RootCoordRole),
		zap.String("alias", in.Alias), zap.Int64("msgID", in.Base.MsgID))
	t := &DropAliasReqTask{
		baseReqTask: baseReqTask{
			ctx:  ctx,
			core: c,
		},
		Req: in,
	}
	err := executeTask(t)
	if err != nil {
		log.Error("DropAlias failed", zap.String("role", typeutil.RootCoordRole),
			zap.String("alias", in.Alias), zap.Int64("msgID", in.Base.MsgID), zap.Error(err))
		metrics.RootCoordDDLReqCounter.WithLabelValues("DropAlias", metrics.FailLabel).Inc()
		return failStatus(commonpb.ErrorCode_UnexpectedError, "DropAlias failed: "+err.Error()), nil
	}
	log.Debug("DropAlias success", zap.String("role", typeutil.RootCoordRole),
		zap.String("alias", in.Alias), zap.Int64("msgID", in.Base.MsgID))

	metrics.RootCoordDDLReqCounter.WithLabelValues("DropAlias", metrics.SuccessLabel).Inc()
	metrics.RootCoordDDLReqLatency.WithLabelValues("DropAlias").Observe(float64(tr.ElapseSpan().Milliseconds()))
	return succStatus(), nil
}

// AlterAlias alter collection alias
func (c *Core) AlterAlias(ctx context.Context, in *milvuspb.AlterAliasRequest) (*commonpb.Status, error) {
	metrics.RootCoordDDLReqCounter.WithLabelValues("DropAlias", metrics.TotalLabel).Inc()
	if code, ok := c.checkHealthy(); !ok {
		return failStatus(commonpb.ErrorCode_UnexpectedError, "StateCode="+internalpb.StateCode_name[int32(code)]), nil
	}
	tr := timerecord.NewTimeRecorder("AlterAlias")
	log.Debug("AlterAlias", zap.String("role", typeutil.RootCoordRole),
		zap.String("alias", in.Alias), zap.String("collection name", in.CollectionName),
		zap.Int64("msgID", in.Base.MsgID))
	t := &AlterAliasReqTask{
		baseReqTask: baseReqTask{
			ctx:  ctx,
			core: c,
		},
		Req: in,
	}
	err := executeTask(t)
	if err != nil {
		log.Error("AlterAlias failed", zap.String("role", typeutil.RootCoordRole),
			zap.String("alias", in.Alias), zap.String("collection name", in.CollectionName),
			zap.Int64("msgID", in.Base.MsgID), zap.Error(err))
		metrics.RootCoordDDLReqCounter.WithLabelValues("AlterAlias", metrics.FailLabel).Inc()
		return failStatus(commonpb.ErrorCode_UnexpectedError, "AlterAlias failed: "+err.Error()), nil
	}
	log.Debug("AlterAlias success", zap.String("role", typeutil.RootCoordRole),
		zap.String("alias", in.Alias), zap.String("collection name", in.CollectionName),
		zap.Int64("msgID", in.Base.MsgID))

	metrics.RootCoordDDLReqCounter.WithLabelValues("AlterAlias", metrics.SuccessLabel).Inc()
	metrics.RootCoordDDLReqLatency.WithLabelValues("AlterAlias").Observe(float64(tr.ElapseSpan().Milliseconds()))
	return succStatus(), nil
}

// Import imports large files (json, numpy, etc.) on MinIO/S3 storage into Milvus storage.
func (c *Core) Import(ctx context.Context, req *milvuspb.ImportRequest) (*milvuspb.ImportResponse, error) {
	if code, ok := c.checkHealthy(); !ok {
		return &milvuspb.ImportResponse{
			Status: failStatus(commonpb.ErrorCode_UnexpectedError, "StateCode="+internalpb.StateCode_name[int32(code)]),
		}, nil
	}

	// Get collection/partition ID from collection/partition name.
	var cID UniqueID
	var err error
	if cID, err = c.MetaTable.GetCollectionIDByName(req.GetCollectionName()); err != nil {
		log.Error("failed to find collection ID from its name",
			zap.String("collection name", req.GetCollectionName()),
			zap.Error(err))
		return nil, err
	}
	var pID UniqueID
	if pID, err = c.MetaTable.getPartitionByName(cID, req.GetPartitionName(), 0); err != nil {
		log.Error("failed to get partition ID from its name",
			zap.String("partition name", req.GetPartitionName()),
			zap.Error(err))
		return nil, err
	}
	log.Info("RootCoord receive import request",
		zap.String("collection name", req.GetCollectionName()),
		zap.Int64("collection ID", cID),
		zap.String("partition name", req.GetPartitionName()),
		zap.Int64("partition ID", pID),
		zap.Int("# of files = ", len(req.GetFiles())),
		zap.Bool("row-based", req.GetRowBased()),
	)
	resp := c.importManager.importJob(ctx, req, cID, pID)
	return resp, nil
}

// GetImportState returns the current state of an import task.
func (c *Core) GetImportState(ctx context.Context, req *milvuspb.GetImportStateRequest) (*milvuspb.GetImportStateResponse, error) {
	if code, ok := c.checkHealthy(); !ok {
		return &milvuspb.GetImportStateResponse{
			Status: failStatus(commonpb.ErrorCode_UnexpectedError, "StateCode="+internalpb.StateCode_name[int32(code)]),
		}, nil
	}
	return c.importManager.getTaskState(req.GetTask()), nil
}

// ListImportTasks returns id array of all import tasks.
func (c *Core) ListImportTasks(ctx context.Context, req *milvuspb.ListImportTasksRequest) (*milvuspb.ListImportTasksResponse, error) {
	if code, ok := c.checkHealthy(); !ok {
		return &milvuspb.ListImportTasksResponse{
			Status: failStatus(commonpb.ErrorCode_UnexpectedError, "StateCode="+internalpb.StateCode_name[int32(code)]),
		}, nil
	}

	resp := &milvuspb.ListImportTasksResponse{
		Status: &commonpb.Status{
			ErrorCode: commonpb.ErrorCode_Success,
		},
		Tasks: c.importManager.listAllTasks(),
	}
	return resp, nil
}

// ReportImport reports import task state to RootCoord.
func (c *Core) ReportImport(ctx context.Context, ir *rootcoordpb.ImportResult) (*commonpb.Status, error) {
	log.Info("RootCoord receive import state report",
		zap.Int64("task ID", ir.GetTaskId()),
		zap.Any("import state", ir.GetState()))
	if code, ok := c.checkHealthy(); !ok {
		return failStatus(commonpb.ErrorCode_UnexpectedError, "StateCode="+internalpb.StateCode_name[int32(code)]), nil
	}
	// Special case for ImportState_ImportAllocSegment state, where we shall only add segment ref lock and do no other
	// operations.
	// TODO: This is inelegant and must get re-structured.
	if ir.GetState() == commonpb.ImportState_ImportAllocSegment {
		// Lock the segments, so we don't lose track of them when compaction happens.
		// Note that these locks will be unlocked in c.postImportPersistLoop() -> checkSegmentLoadedLoop().
		if err := c.CallAddSegRefLock(ctx, ir.GetTaskId(), ir.GetSegments()); err != nil {
			log.Error("failed to acquire segment ref lock", zap.Error(err))
			return &commonpb.Status{
				ErrorCode: commonpb.ErrorCode_UnexpectedError,
				Reason:    fmt.Sprintf("failed to acquire segment ref lock %s", err.Error()),
			}, nil
		}
		// Update task store with new segments.
		c.importManager.appendTaskSegments(ir.GetTaskId(), ir.GetSegments())
		return &commonpb.Status{
			ErrorCode: commonpb.ErrorCode_Success,
		}, nil
	}
	// Upon receiving ReportImport request, update the related task's state in task store.
	ti, err := c.importManager.updateTaskState(ir)
	if err != nil {
		return &commonpb.Status{
			ErrorCode: commonpb.ErrorCode_UpdateImportTaskFailure,
			Reason:    err.Error(),
		}, nil
	}

	// This method update a busy node to idle node, and send import task to idle node
	resendTaskFunc := func() {
		func() {
			c.importManager.busyNodesLock.Lock()
			defer c.importManager.busyNodesLock.Unlock()
			delete(c.importManager.busyNodes, ir.GetDatanodeId())
			log.Info("DataNode is no longer busy",
				zap.Int64("dataNode ID", ir.GetDatanodeId()),
				zap.Int64("task ID", ir.GetTaskId()))

		}()
		c.importManager.sendOutTasks(c.importManager.ctx)
	}

	// If task failed, send task to idle datanode
	if ir.GetState() == commonpb.ImportState_ImportFailed {
		// Release segments when task fails.
		log.Info("task failed, release segment ref locks")
		err := retry.Do(ctx, func() error {
			return c.CallReleaseSegRefLock(ctx, ir.GetTaskId(), ir.GetSegments())
		}, retry.Attempts(100))
		if err != nil {
			log.Error("failed to release lock, about to panic!")
			panic(err)
		}
		resendTaskFunc()
	}

	// So much for reporting, unless the task just reached `ImportPersisted` state.
	if ir.GetState() != commonpb.ImportState_ImportPersisted {
		log.Debug("non import-persisted state received, return immediately",
			zap.Any("task ID", ir.GetTaskId()),
			zap.Any("import state", ir.GetState()))
		return &commonpb.Status{
			ErrorCode: commonpb.ErrorCode_Success,
		}, nil
	}

	// Look up collection name on collection ID.
	var colName string
	var colMeta *model.Collection
	if colMeta, err = c.MetaTable.GetCollectionByID(ti.GetCollectionId(), 0); err != nil {
		log.Error("failed to get collection name",
			zap.Int64("collection ID", ti.GetCollectionId()),
			zap.Error(err))
		// In some unexpected cases, user drop collection when bulkload task still in pending list, the datanode become idle.
		// If we directly return, the pending tasks will remain in pending list. So we call resendTaskFunc() to push next pending task to idle datanode.
		resendTaskFunc()
		return &commonpb.Status{
			ErrorCode: commonpb.ErrorCode_CollectionNameNotFound,
			Reason:    "failed to get collection name for collection ID" + strconv.FormatInt(ti.GetCollectionId(), 10),
		}, nil
	}
	colName = colMeta.Name

	// When DataNode has done its thing, remove it from the busy node list. And send import task again
	resendTaskFunc()

	// Flush all import data segments.
	c.CallFlushOnCollection(ctx, ti.GetCollectionId(), ir.GetSegments())
	// Check if data are "queryable" and if indices are built on all segments.
	go c.postImportPersistLoop(c.ctx, ir.GetTaskId(), ti.GetCollectionId(), colName, ir.GetSegments())

	return &commonpb.Status{
		ErrorCode: commonpb.ErrorCode_Success,
	}, nil
}

// CountCompleteIndex checks indexing status of the given segments.
// It returns an error if error occurs. It also returns a boolean indicating whether indexing is done (or if no index
// is needed).
func (c *Core) CountCompleteIndex(ctx context.Context, collectionName string, collectionID UniqueID,
	allSegmentIDs []UniqueID) (bool, error) {
	// Note: Index name is always Params.CommonCfg.DefaultIndexName in current Milvus designs as of today.
	indexName := Params.CommonCfg.DefaultIndexName

	// Retrieve index status and detailed index information.
	describeIndexReq := &milvuspb.DescribeIndexRequest{
		Base: &commonpb.MsgBase{
			MsgType: commonpb.MsgType_DescribeIndex,
		},
		CollectionName: collectionName,
		IndexName:      indexName,
	}
	indexDescriptionResp, err := c.DescribeIndex(ctx, describeIndexReq)
	if err != nil {
		return false, err
	}
	if len(indexDescriptionResp.GetIndexDescriptions()) == 0 {
		log.Info("no index needed for collection, consider indexing done",
			zap.Int64("collection ID", collectionID))
		return true, nil
	}
	log.Debug("got index description",
		zap.Any("index description", indexDescriptionResp))

	// Check if the target index name exists.
	matchIndexID := int64(-1)
	foundIndexID := false
	for _, desc := range indexDescriptionResp.GetIndexDescriptions() {
		if desc.GetIndexName() == indexName {
			matchIndexID = desc.GetIndexID()
			foundIndexID = true
			break
		}
	}
	if !foundIndexID {
		return false, fmt.Errorf("no index is created")
	}
	log.Debug("found match index ID",
		zap.Int64("match index ID", matchIndexID))

	getIndexStatesRequest := &indexpb.GetIndexStatesRequest{
		IndexBuildIDs: make([]UniqueID, 0),
	}

	// Fetch index build IDs from segments.
	var seg2Check []UniqueID
	for _, segmentID := range allSegmentIDs {
		describeSegmentRequest := &milvuspb.DescribeSegmentRequest{
			Base: &commonpb.MsgBase{
				MsgType: commonpb.MsgType_DescribeSegment,
			},
			CollectionID: collectionID,
			SegmentID:    segmentID,
		}
		segmentDesc, _ := c.DescribeSegment(ctx, describeSegmentRequest)
		if segmentDesc.GetStatus().GetErrorCode() != commonpb.ErrorCode_Success {
			// Describe failed, since the segment could get compacted, simply log and ignore the error.
			log.Error("failed to describe segment",
				zap.Int64("collection ID", collectionID),
				zap.Int64("segment ID", segmentID),
				zap.String("error", segmentDesc.GetStatus().GetReason()))
		}
		if segmentDesc.GetIndexID() == matchIndexID {
			if segmentDesc.GetEnableIndex() {
				seg2Check = append(seg2Check, segmentID)
				getIndexStatesRequest.IndexBuildIDs = append(getIndexStatesRequest.GetIndexBuildIDs(), segmentDesc.GetBuildID())
			}
		}
	}
	if len(getIndexStatesRequest.GetIndexBuildIDs()) == 0 {
		log.Info("none index build IDs returned, perhaps no index is needed",
			zap.String("collection name", collectionName),
			zap.Int64("collection ID", collectionID))
		return true, nil
	}

	log.Debug("working on GetIndexState",
		zap.Int("# of IndexBuildIDs", len(getIndexStatesRequest.GetIndexBuildIDs())))

	states, err := c.CallGetIndexStatesService(ctx, getIndexStatesRequest.GetIndexBuildIDs())
	if err != nil {
		log.Error("failed to get index state in checkSegmentIndexStates", zap.Error(err))
		return false, err
	}

	// Count the # of segments with finished index.
	ct := 0
	for _, s := range states {
		if s.State == commonpb.IndexState_Finished {
			ct++
		}
	}
	log.Info("segment indexing state checked",
		zap.Int64s("segments checked", seg2Check),
		zap.Int("# of checked segment", len(seg2Check)),
		zap.Int("# of segments with complete index", ct),
		zap.String("collection name", collectionName),
		zap.Int64("collection ID", collectionID),
	)
	return len(seg2Check) == ct, nil
}

func (c *Core) postImportPersistLoop(ctx context.Context, taskID int64, colID int64, colName string, segIDs []UniqueID) {
	// Loop and check if segments are loaded in queryNodes.
	c.wg.Add(1)
	go c.checkSegmentLoadedLoop(ctx, taskID, colID, segIDs)
	// Check if collection has any indexed fields. If so, start a loop to check segments' index states.
	if colMeta, err := c.MetaTable.GetCollectionByID(colID, 0); err != nil {
		log.Error("failed to find meta for collection",
			zap.Int64("collection ID", colID),
			zap.Error(err))
	} else if len(colMeta.FieldIDToIndexID) == 0 {
		log.Info("no index field found for collection", zap.Int64("collection ID", colID))
	} else {
		log.Info("start checking index state", zap.Int64("collection ID", colID))
		c.wg.Add(1)
		go c.checkCompleteIndexLoop(ctx, taskID, colID, colName, segIDs)
	}
}

// checkSegmentLoadedLoop loops and checks if all segments in `segIDs` are loaded in queryNodes.
func (c *Core) checkSegmentLoadedLoop(ctx context.Context, taskID int64, colID int64, segIDs []UniqueID) {
	defer c.wg.Done()
	ticker := time.NewTicker(time.Duration(Params.RootCoordCfg.ImportSegmentStateCheckInterval*1000) * time.Millisecond)
	defer ticker.Stop()
	expireTicker := time.NewTicker(time.Duration(Params.RootCoordCfg.ImportSegmentStateWaitLimit*1000) * time.Millisecond)
	defer expireTicker.Stop()
	defer func() {
		log.Info("we are done checking segment loading state, release segment ref locks")
		err := retry.Do(ctx, func() error {
			return c.CallReleaseSegRefLock(ctx, taskID, segIDs)
		}, retry.Attempts(100))
		if err != nil {
			log.Error("failed to release lock, about to panic!")
			panic(err)
		}
	}()
	for {
		select {
		case <-c.ctx.Done():
			log.Info("(in check segment loaded loop) context done, exiting checkSegmentLoadedLoop")
			return
		case <-ticker.C:
			resp, err := c.CallGetSegmentInfoService(ctx, colID, segIDs)
			log.Debug("(in check segment loaded loop)",
				zap.Int64("task ID", taskID),
				zap.Int64("collection ID", colID),
				zap.Int64s("segment IDs expected", segIDs),
				zap.Int("# of segments found", len(resp.GetInfos())))
			if err != nil {
				log.Warn("(in check segment loaded loop) failed to call get segment info on queryCoord",
					zap.Int64("task ID", taskID),
					zap.Int64("collection ID", colID),
					zap.Int64s("segment IDs", segIDs))
			} else if len(resp.GetInfos()) == len(segIDs) {
				// Check if all segment info are loaded in queryNodes.
				log.Info("(in check segment loaded loop) all import data segments loaded in queryNodes",
					zap.Int64("task ID", taskID),
					zap.Int64("collection ID", colID),
					zap.Int64s("segment IDs", segIDs))
				c.importManager.setTaskDataQueryable(taskID)
				return
			}
		case <-expireTicker.C:
			log.Warn("(in check segment loaded loop) segments still not loaded after max wait time",
				zap.Int64("task ID", taskID),
				zap.Int64("collection ID", colID),
				zap.Int64s("segment IDs", segIDs))
			return
		}
	}
}

// checkCompleteIndexLoop loops and checks if all indices are built for an import task's segments.
func (c *Core) checkCompleteIndexLoop(ctx context.Context, taskID int64, colID int64, colName string, segIDs []UniqueID) {
	defer c.wg.Done()
	ticker := time.NewTicker(time.Duration(Params.RootCoordCfg.ImportIndexCheckInterval*1000) * time.Millisecond)
	defer ticker.Stop()
	expireTicker := time.NewTicker(time.Duration(Params.RootCoordCfg.ImportIndexWaitLimit*1000) * time.Millisecond)
	defer expireTicker.Stop()
	for {
		select {
		case <-c.ctx.Done():
			log.Info("(in check complete index loop) context done, exiting checkCompleteIndexLoop")
			return
		case <-ticker.C:
			if done, err := c.CountCompleteIndex(ctx, colName, colID, segIDs); err == nil && done {
				log.Info("(in check complete index loop) indices are built or no index needed",
					zap.Int64("task ID", taskID))
				c.importManager.setTaskDataIndexed(taskID)
				return
			} else if err != nil {
				log.Error("(in check complete index loop) an error occurs",
					zap.Error(err))
			}
		case <-expireTicker.C:
			log.Warn("(in check complete index loop) indexing is taken too long",
				zap.Int64("task ID", taskID),
				zap.Int64("collection ID", colID),
				zap.Int64s("segment IDs", segIDs))
			return
		}
	}
}

// ExpireCredCache will call invalidate credential cache
func (c *Core) ExpireCredCache(ctx context.Context, username string) error {
	req := proxypb.InvalidateCredCacheRequest{
		Base: &commonpb.MsgBase{
			MsgType:  0, //TODO, msg type
			MsgID:    0, //TODO, msg id
			SourceID: c.session.ServerID,
		},
		Username: username,
	}
	return c.proxyClientManager.InvalidateCredentialCache(ctx, &req)
}

// UpdateCredCache will call update credential cache
func (c *Core) UpdateCredCache(ctx context.Context, credInfo *internalpb.CredentialInfo) error {
	req := proxypb.UpdateCredCacheRequest{
		Base: &commonpb.MsgBase{
			MsgType:  0, //TODO, msg type
			MsgID:    0, //TODO, msg id
			SourceID: c.session.ServerID,
		},
		Username: credInfo.Username,
		Password: credInfo.Sha256Password,
	}
	return c.proxyClientManager.UpdateCredentialCache(ctx, &req)
}

// CreateCredential create new user and password
// 	1. decode ciphertext password to raw password
// 	2. encrypt raw password
// 	3. save in to etcd
func (c *Core) CreateCredential(ctx context.Context, credInfo *internalpb.CredentialInfo) (*commonpb.Status, error) {
	method := "CreateCredential"
	metrics.RootCoordDDLReqCounter.WithLabelValues(method, metrics.TotalLabel).Inc()
	tr := timerecord.NewTimeRecorder(method)
	log.Debug("CreateCredential", zap.String("role", typeutil.RootCoordRole),
		zap.String("username", credInfo.Username))

	usersInfo, err := c.MetaTable.ListCredentialUsernames()
	if err != nil {
		log.Error("CreateCredential get credential username list failed", zap.String("role", typeutil.RootCoordRole),
			zap.String("username", credInfo.Username), zap.Error(err))
		return failStatus(commonpb.ErrorCode_CreateCredentialFailure, "CreateCredential failed, fail to get credential username list to check the user number, error: "+err.Error()), nil
	}
	if len(usersInfo.Usernames) >= Params.ProxyCfg.MaxUserNum {
		return failStatus(commonpb.ErrorCode_CreateCredentialFailure, "unable to add user because the number of users has reached the limit"), nil
	}

	if cred, _ := c.MetaTable.getCredential(credInfo.Username); cred != nil {
		return failStatus(commonpb.ErrorCode_CreateCredentialFailure, "user already exists:"+credInfo.Username), nil
	}
	// insert to db
	err = c.MetaTable.AddCredential(credInfo)
	if err != nil {
		log.Error("CreateCredential save credential failed", zap.String("role", typeutil.RootCoordRole),
			zap.String("username", credInfo.Username), zap.Error(err))
		metrics.RootCoordDDLReqCounter.WithLabelValues(method, metrics.FailLabel).Inc()
		return failStatus(commonpb.ErrorCode_CreateCredentialFailure, "CreateCredential failed: "+err.Error()), nil
	}
	// update proxy's local cache
	err = c.UpdateCredCache(ctx, credInfo)
	if err != nil {
		log.Warn("CreateCredential add cache failed", zap.String("role", typeutil.RootCoordRole),
			zap.String("username", credInfo.Username), zap.Error(err))
		metrics.RootCoordDDLReqCounter.WithLabelValues(method, metrics.FailLabel).Inc()
	}
	log.Debug("CreateCredential success", zap.String("role", typeutil.RootCoordRole),
		zap.String("username", credInfo.Username))

	metrics.RootCoordDDLReqCounter.WithLabelValues(method, metrics.SuccessLabel).Inc()
	metrics.RootCoordDDLReqLatency.WithLabelValues(method).Observe(float64(tr.ElapseSpan().Milliseconds()))
	metrics.RootCoordNumOfCredentials.Inc()
	return succStatus(), nil
}

// GetCredential get credential by username
func (c *Core) GetCredential(ctx context.Context, in *rootcoordpb.GetCredentialRequest) (*rootcoordpb.GetCredentialResponse, error) {
	method := "GetCredential"
	metrics.RootCoordDDLReqCounter.WithLabelValues(method, metrics.TotalLabel).Inc()
	tr := timerecord.NewTimeRecorder(method)
	log.Debug("GetCredential", zap.String("role", typeutil.RootCoordRole),
		zap.String("username", in.Username))

	credInfo, err := c.MetaTable.getCredential(in.Username)
	if err != nil {
		log.Error("GetCredential query credential failed", zap.String("role", typeutil.RootCoordRole),
			zap.String("username", in.Username), zap.Error(err))
		metrics.RootCoordDDLReqCounter.WithLabelValues(method, metrics.FailLabel).Inc()
		return &rootcoordpb.GetCredentialResponse{
			Status: failStatus(commonpb.ErrorCode_GetCredentialFailure, "GetCredential failed: "+err.Error()),
		}, err
	}
	log.Debug("GetCredential success", zap.String("role", typeutil.RootCoordRole),
		zap.String("username", in.Username))

	metrics.RootCoordDDLReqCounter.WithLabelValues(method, metrics.SuccessLabel).Inc()
	metrics.RootCoordDDLReqLatency.WithLabelValues(method).Observe(float64(tr.ElapseSpan().Milliseconds()))
	return &rootcoordpb.GetCredentialResponse{
		Status:   succStatus(),
		Username: credInfo.Username,
		Password: credInfo.EncryptedPassword,
	}, nil
}

// UpdateCredential update password for a user
func (c *Core) UpdateCredential(ctx context.Context, credInfo *internalpb.CredentialInfo) (*commonpb.Status, error) {
	method := "UpdateCredential"
	metrics.RootCoordDDLReqCounter.WithLabelValues(method, metrics.TotalLabel).Inc()
	tr := timerecord.NewTimeRecorder(method)
	log.Debug("UpdateCredential", zap.String("role", typeutil.RootCoordRole),
		zap.String("username", credInfo.Username))
	// update data on storage
	err := c.MetaTable.AddCredential(credInfo)
	if err != nil {
		log.Error("UpdateCredential save credential failed", zap.String("role", typeutil.RootCoordRole),
			zap.String("username", credInfo.Username), zap.Error(err))
		metrics.RootCoordDDLReqCounter.WithLabelValues(method, metrics.FailLabel).Inc()
		return failStatus(commonpb.ErrorCode_UpdateCredentialFailure, "UpdateCredential failed: "+err.Error()), nil
	}
	// update proxy's local cache
	err = c.UpdateCredCache(ctx, credInfo)
	if err != nil {
		log.Error("UpdateCredential update cache failed", zap.String("role", typeutil.RootCoordRole),
			zap.String("username", credInfo.Username), zap.Error(err))
		metrics.RootCoordDDLReqCounter.WithLabelValues(method, metrics.FailLabel).Inc()
		return failStatus(commonpb.ErrorCode_UpdateCredentialFailure, "UpdateCredential failed: "+err.Error()), nil
	}
	log.Debug("UpdateCredential success", zap.String("role", typeutil.RootCoordRole),
		zap.String("username", credInfo.Username))

	metrics.RootCoordDDLReqCounter.WithLabelValues(method, metrics.SuccessLabel).Inc()
	metrics.RootCoordDDLReqLatency.WithLabelValues(method).Observe(float64(tr.ElapseSpan().Milliseconds()))
	return succStatus(), nil
}

// DeleteCredential delete a user
func (c *Core) DeleteCredential(ctx context.Context, in *milvuspb.DeleteCredentialRequest) (*commonpb.Status, error) {
	method := "DeleteCredential"
	metrics.RootCoordDDLReqCounter.WithLabelValues(method, metrics.TotalLabel).Inc()
	tr := timerecord.NewTimeRecorder(method)

	// delete data on storage
	err := c.MetaTable.DeleteCredential(in.Username)
	if err != nil {
		log.Error("DeleteCredential remove credential failed", zap.String("role", typeutil.RootCoordRole),
			zap.String("username", in.Username), zap.Error(err))
		metrics.RootCoordDDLReqCounter.WithLabelValues(method, metrics.FailLabel).Inc()
		return failStatus(commonpb.ErrorCode_DeleteCredentialFailure, "DeleteCredential failed: "+err.Error()), err
	}
	// invalidate proxy's local cache
	err = c.ExpireCredCache(ctx, in.Username)
	if err != nil {
		log.Error("DeleteCredential expire credential cache failed", zap.String("role", typeutil.RootCoordRole),
			zap.String("username", in.Username), zap.Error(err))
		metrics.RootCoordDDLReqCounter.WithLabelValues(method, metrics.FailLabel).Inc()
		return failStatus(commonpb.ErrorCode_DeleteCredentialFailure, "DeleteCredential failed: "+err.Error()), nil
	}
	log.Debug("DeleteCredential success", zap.String("role", typeutil.RootCoordRole),
		zap.String("username", in.Username))

	metrics.RootCoordDDLReqCounter.WithLabelValues(method, metrics.SuccessLabel).Inc()
	metrics.RootCoordDDLReqLatency.WithLabelValues(method).Observe(float64(tr.ElapseSpan().Milliseconds()))
	metrics.RootCoordNumOfCredentials.Dec()
	return succStatus(), nil
}

// ListCredUsers list all usernames
func (c *Core) ListCredUsers(ctx context.Context, in *milvuspb.ListCredUsersRequest) (*milvuspb.ListCredUsersResponse, error) {
	method := "ListCredUsers"
	metrics.RootCoordDDLReqCounter.WithLabelValues(method, metrics.TotalLabel).Inc()
	tr := timerecord.NewTimeRecorder(method)

	credInfo, err := c.MetaTable.ListCredentialUsernames()
	if err != nil {
		log.Error("ListCredUsers query usernames failed", zap.String("role", typeutil.RootCoordRole),
			zap.Int64("msgID", in.Base.MsgID), zap.Error(err))
		metrics.RootCoordDDLReqCounter.WithLabelValues(method, metrics.FailLabel).Inc()
		return &milvuspb.ListCredUsersResponse{
			Status: failStatus(commonpb.ErrorCode_ListCredUsersFailure, "ListCredUsers failed: "+err.Error()),
		}, err
	}
	log.Debug("ListCredUsers success", zap.String("role", typeutil.RootCoordRole))

	metrics.RootCoordDDLReqCounter.WithLabelValues(method, metrics.SuccessLabel).Inc()
	metrics.RootCoordDDLReqLatency.WithLabelValues(method).Observe(float64(tr.ElapseSpan().Milliseconds()))
	return &milvuspb.ListCredUsersResponse{
		Status:    succStatus(),
		Usernames: credInfo.Usernames,
	}, nil
}

// CreateRole create role
// - check the node health
// - check if the role is existed
// - check if the role num has reached the limit
// - create the role by the metatable api
func (c *Core) CreateRole(ctx context.Context, in *milvuspb.CreateRoleRequest) (*commonpb.Status, error) {
	method := "CreateRole"
	metrics.RootCoordDDLReqCounter.WithLabelValues(method, metrics.TotalLabel).Inc()
	tr := timerecord.NewTimeRecorder(method)
	logger.Debug(method, zap.Any("in", in))

	if code, ok := c.checkHealthy(); !ok {
		return errorutil.UnhealthyStatus(code), errorutil.UnhealthyError()
	}
	entity := in.Entity
	_, err := c.MetaTable.SelectRole(util.DefaultTenant, &milvuspb.RoleEntity{Name: entity.Name}, false)
	if err == nil {
		errMsg := "role already exists:" + entity.Name
		return failStatus(commonpb.ErrorCode_CreateRoleFailure, errMsg), errors.New(errMsg)
	}
	if !funcutil.IsKeyNotExistError(err) {
		return failStatus(commonpb.ErrorCode_CreateRoleFailure, err.Error()), err
	}

	results, err := c.MetaTable.SelectRole(util.DefaultTenant, nil, false)
	if err != nil {
		logger.Error("fail to select roles", zap.Error(err))
		return failStatus(commonpb.ErrorCode_CreateRoleFailure, "fail to select roles to check the role number, error: "+err.Error()), err
	}
	if len(results) >= Params.ProxyCfg.MaxRoleNum {
		errMsg := "unable to add role because the number of roles has reached the limit"
		return failStatus(commonpb.ErrorCode_CreateRoleFailure, errMsg), errors.New(errMsg)
	}

	err = c.MetaTable.CreateRole(util.DefaultTenant, &milvuspb.RoleEntity{Name: entity.Name})
	if err != nil {
		logger.Error("fail to create role", zap.String("role_name", entity.Name), zap.Error(err))
		return failStatus(commonpb.ErrorCode_CreateRoleFailure, "CreateCollection role failed: "+err.Error()), err
	}

	logger.Debug(method+" success", zap.String("role_name", entity.Name))
	metrics.RootCoordDDLReqCounter.WithLabelValues(method, metrics.SuccessLabel).Inc()
	metrics.RootCoordDDLReqLatency.WithLabelValues(method).Observe(float64(tr.ElapseSpan().Milliseconds()))
	metrics.RootCoordNumOfRoles.Inc()

	return succStatus(), nil
}

// DropRole drop role
// - check the node health
// - check if the role name is existed
// - check if the role has some grant info
// - get all role mapping of this role
// - drop these role mappings
// - drop the role by the metatable api
func (c *Core) DropRole(ctx context.Context, in *milvuspb.DropRoleRequest) (*commonpb.Status, error) {
	method := "DropRole"
	metrics.RootCoordDDLReqCounter.WithLabelValues(method, metrics.TotalLabel).Inc()
	tr := timerecord.NewTimeRecorder(method)
	logger.Debug(method, zap.Any("in", in))

	if code, ok := c.checkHealthy(); !ok {
		return errorutil.UnhealthyStatus(code), errorutil.UnhealthyError()
	}
	if _, err := c.MetaTable.SelectRole(util.DefaultTenant, &milvuspb.RoleEntity{Name: in.RoleName}, false); err != nil {
		logger.Error("the role isn't existed", zap.String("role_name", in.RoleName), zap.Error(err))
		return failStatus(commonpb.ErrorCode_DropRoleFailure, fmt.Sprintf("the role isn't existed, role name: %s", in.RoleName)), err
	}

	grantEntities, err := c.MetaTable.SelectGrant(util.DefaultTenant, &milvuspb.GrantEntity{
		Role: &milvuspb.RoleEntity{Name: in.RoleName},
	})
	if len(grantEntities) != 0 {
		errMsg := "fail to drop the role that it has privileges. Use REVOKE API to revoke privileges"
		logger.Error(errMsg, zap.String("role_name", in.RoleName), zap.Error(err))
		return failStatus(commonpb.ErrorCode_DropRoleFailure, errMsg), errors.New(errMsg)
	}
	roleResults, err := c.MetaTable.SelectRole(util.DefaultTenant, &milvuspb.RoleEntity{Name: in.RoleName}, true)
	if err != nil {
		errMsg := "fail to select a role by role name"
		logger.Error("fail to select a role by role name", zap.String("role_name", in.RoleName), zap.Error(err))
		return failStatus(commonpb.ErrorCode_DropRoleFailure, errMsg), err
	}
	logger.Debug("role to user info", zap.Int("counter", len(roleResults)))
	for _, roleResult := range roleResults {
		for index, userEntity := range roleResult.Users {
			if err = c.MetaTable.OperateUserRole(util.DefaultTenant, &milvuspb.UserEntity{Name: userEntity.Name}, &milvuspb.RoleEntity{Name: roleResult.Role.Name}, milvuspb.OperateUserRoleType_RemoveUserFromRole); err != nil {
				errMsg := "fail to remove user from role"
				logger.Error(errMsg, zap.String("role_name", roleResult.Role.Name), zap.String("username", userEntity.Name), zap.Int("current_index", index), zap.Error(err))
				return failStatus(commonpb.ErrorCode_OperateUserRoleFailure, errMsg), err
			}
		}
	}
	if err = c.MetaTable.DropRole(util.DefaultTenant, in.RoleName); err != nil {
		errMsg := "fail to drop the role"
		logger.Error(errMsg, zap.String("role_name", in.RoleName), zap.Error(err))
		return failStatus(commonpb.ErrorCode_DropRoleFailure, errMsg), err
	}

	logger.Debug(method+" success", zap.String("role_name", in.RoleName))
	metrics.RootCoordDDLReqCounter.WithLabelValues(method, metrics.SuccessLabel).Inc()
	metrics.RootCoordDDLReqLatency.WithLabelValues(method).Observe(float64(tr.ElapseSpan().Milliseconds()))
	metrics.RootCoordNumOfRoles.Dec()
	return succStatus(), nil
}

// OperateUserRole operate the relationship between a user and a role
// - check the node health
// - check if the role is valid
// - check if the user is valid
// - operate the user-role by the metatable api
// - update the policy cache
func (c *Core) OperateUserRole(ctx context.Context, in *milvuspb.OperateUserRoleRequest) (*commonpb.Status, error) {
	method := "OperateUserRole-" + in.Type.String()
	metrics.RootCoordDDLReqCounter.WithLabelValues(method, metrics.TotalLabel).Inc()
	tr := timerecord.NewTimeRecorder(method)
	logger.Debug(method, zap.Any("in", in))

	if code, ok := c.checkHealthy(); !ok {
		return errorutil.UnhealthyStatus(code), errorutil.UnhealthyError()
	}

	if _, err := c.MetaTable.SelectRole(util.DefaultTenant, &milvuspb.RoleEntity{Name: in.RoleName}, false); err != nil {
		errMsg := "fail to check the role name"
		logger.Error(errMsg, zap.String("role_name", in.RoleName), zap.Error(err))
		return failStatus(commonpb.ErrorCode_OperateUserRoleFailure, errMsg), err
	}
	if _, err := c.MetaTable.SelectUser(util.DefaultTenant, &milvuspb.UserEntity{Name: in.Username}, false); err != nil {
		errMsg := "fail to check the username"
		logger.Error(errMsg, zap.String("username", in.Username), zap.Error(err))
		return failStatus(commonpb.ErrorCode_OperateUserRoleFailure, errMsg), err
	}
	if err := c.MetaTable.OperateUserRole(util.DefaultTenant, &milvuspb.UserEntity{Name: in.Username}, &milvuspb.RoleEntity{Name: in.RoleName}, in.Type); err != nil {
		errMsg := "fail to operate user to role"
		logger.Error(errMsg, zap.String("role_name", in.RoleName), zap.String("username", in.Username), zap.Error(err))
		return failStatus(commonpb.ErrorCode_OperateUserRoleFailure, errMsg), err
	}

	var opType int32
	if in.Type == milvuspb.OperateUserRoleType_AddUserToRole {
		opType = int32(typeutil.CacheAddUserToRole)
	} else if in.Type == milvuspb.OperateUserRoleType_RemoveUserFromRole {
		opType = int32(typeutil.CacheRemoveUserFromRole)
	}
	if err := c.proxyClientManager.RefreshPolicyInfoCache(ctx, &proxypb.RefreshPolicyInfoCacheRequest{
		OpType: opType,
		OpKey:  funcutil.EncodeUserRoleCache(in.Username, in.RoleName),
	}); err != nil {
		return failStatus(commonpb.ErrorCode_OperateUserRoleFailure, err.Error()), err
	}

	logger.Debug(method + " success")
	metrics.RootCoordDDLReqCounter.WithLabelValues(method, metrics.SuccessLabel).Inc()
	metrics.RootCoordDDLReqLatency.WithLabelValues(method).Observe(float64(tr.ElapseSpan().Milliseconds()))
	return succStatus(), nil
}

// SelectRole select role
// - check the node health
// - check if the role is valid when this param is provided
// - select role by the metatable api
func (c *Core) SelectRole(ctx context.Context, in *milvuspb.SelectRoleRequest) (*milvuspb.SelectRoleResponse, error) {
	method := "SelectRole"
	metrics.RootCoordDDLReqCounter.WithLabelValues(method, metrics.TotalLabel).Inc()
	tr := timerecord.NewTimeRecorder(method)
	logger.Debug(method, zap.Any("in", in))

	if code, ok := c.checkHealthy(); !ok {
		return &milvuspb.SelectRoleResponse{Status: errorutil.UnhealthyStatus(code)}, errorutil.UnhealthyError()
	}

	if in.Role != nil {
		if _, err := c.MetaTable.SelectRole(util.DefaultTenant, &milvuspb.RoleEntity{Name: in.Role.Name}, false); err != nil {
			errMsg := "fail to select the role to check the role name"
			logger.Error(errMsg, zap.String("role_name", in.Role.Name), zap.Error(err))
			return &milvuspb.SelectRoleResponse{
				Status: failStatus(commonpb.ErrorCode_SelectRoleFailure, errMsg),
			}, err
		}
	}
	roleResults, err := c.MetaTable.SelectRole(util.DefaultTenant, in.Role, in.IncludeUserInfo)
	if err != nil {
		errMsg := "fail to select the role"
		logger.Error(errMsg, zap.Error(err))
		return &milvuspb.SelectRoleResponse{
			Status: failStatus(commonpb.ErrorCode_SelectRoleFailure, errMsg),
		}, err
	}

	logger.Debug(method + " success")
	metrics.RootCoordDDLReqCounter.WithLabelValues(method, metrics.SuccessLabel).Inc()
	metrics.RootCoordDDLReqLatency.WithLabelValues(method).Observe(float64(tr.ElapseSpan().Milliseconds()))
	return &milvuspb.SelectRoleResponse{
		Status:  succStatus(),
		Results: roleResults,
	}, nil
}

// SelectUser select user
// - check the node health
// - check if the user is valid when this param is provided
// - select user by the metatable api
func (c *Core) SelectUser(ctx context.Context, in *milvuspb.SelectUserRequest) (*milvuspb.SelectUserResponse, error) {
	method := "SelectUser"
	metrics.RootCoordDDLReqCounter.WithLabelValues(method, metrics.TotalLabel).Inc()
	tr := timerecord.NewTimeRecorder(method)
	logger.Debug(method, zap.Any("in", in))

	if code, ok := c.checkHealthy(); !ok {
		return &milvuspb.SelectUserResponse{Status: errorutil.UnhealthyStatus(code)}, errorutil.UnhealthyError()
	}

	if in.User != nil {
		if _, err := c.MetaTable.SelectUser(util.DefaultTenant, &milvuspb.UserEntity{Name: in.User.Name}, false); err != nil {
			errMsg := "fail to select the user to check the username"
			logger.Error(errMsg, zap.String("username", in.User.Name), zap.Error(err))
			return &milvuspb.SelectUserResponse{
				Status: failStatus(commonpb.ErrorCode_SelectUserFailure, errMsg),
			}, err
		}
	}
	userResults, err := c.MetaTable.SelectUser(util.DefaultTenant, in.User, in.IncludeRoleInfo)
	if err != nil {
		errMsg := "fail to select the user"
		log.Error(errMsg, zap.Error(err))
		return &milvuspb.SelectUserResponse{
			Status: failStatus(commonpb.ErrorCode_SelectUserFailure, errMsg),
		}, err
	}

	logger.Debug(method + " success")
	metrics.RootCoordDDLReqCounter.WithLabelValues(method, metrics.SuccessLabel).Inc()
	metrics.RootCoordDDLReqLatency.WithLabelValues(method).Observe(float64(tr.ElapseSpan().Milliseconds()))
	return &milvuspb.SelectUserResponse{
		Status:  succStatus(),
		Results: userResults,
	}, nil
}

func (c *Core) isValidRole(entity *milvuspb.RoleEntity) error {
	if entity == nil {
		return fmt.Errorf("the role entity is nil")
	}
	if entity.Name == "" {
		return fmt.Errorf("the name in the role entity is empty")
	}
	if _, err := c.MetaTable.SelectRole(util.DefaultTenant, &milvuspb.RoleEntity{Name: entity.Name}, false); err != nil {
		return err
	}
	return nil
}

func (c *Core) isValidObject(entity *milvuspb.ObjectEntity) error {
	if entity == nil {
		return fmt.Errorf("the object entity is nil")
	}
	if _, ok := commonpb.ObjectType_value[entity.Name]; !ok {
		return fmt.Errorf("the object type in the object entity is invalid, current value: %s", entity.Name)
	}
	return nil
}

func (c *Core) isValidGrantor(entity *milvuspb.GrantorEntity, object string) error {
	if entity == nil {
		return fmt.Errorf("the grantor entity is nil")
	}
	if entity.User == nil {
		return fmt.Errorf("the user entity in the grantor entity is nil")
	}
	if entity.User.Name == "" {
		return fmt.Errorf("the name in the user entity of the grantor entity is empty")
	}
	if _, err := c.MetaTable.SelectUser(util.DefaultTenant, &milvuspb.UserEntity{Name: entity.GetUser().Name}, false); err != nil {
		return err
	}
	if entity.Privilege == nil {
		return fmt.Errorf("the privilege entity in the grantor entity is nil")
	}
	if privilegeName := util.PrivilegeNameForDb(entity.Privilege.Name); privilegeName == "" {
		return fmt.Errorf("the privilege name in the privilege entity is invalid, current value: %s", entity.Privilege.Name)
	}
	privileges, ok := util.GetObjectPrivileges()[object]
	if !ok {
		return fmt.Errorf("the object type is invalid, current value: %s", object)
	}
	for _, privilege := range privileges {
		if privilege == entity.Privilege.Name {
			return nil
		}
	}
	return fmt.Errorf("the privilege name is invalid, current value: %s", entity.Privilege.Name)
}

// OperatePrivilege operate the privilege, including grant and revoke
// - check the node health
// - check if the operating type is valid
// - check if the entity is nil
// - check if the params, including the resource entity, the principal entity, the grantor entity, is valid
// - operate the privilege by the metatable api
// - update the policy cache
func (c *Core) OperatePrivilege(ctx context.Context, in *milvuspb.OperatePrivilegeRequest) (*commonpb.Status, error) {
	method := "OperatePrivilege"
	metrics.RootCoordDDLReqCounter.WithLabelValues(method, metrics.TotalLabel).Inc()
	tr := timerecord.NewTimeRecorder(method)
	logger.Debug(method, zap.Any("in", in))

	if code, ok := c.checkHealthy(); !ok {
		return errorutil.UnhealthyStatus(code), errorutil.UnhealthyError()
	}
	if in.Type != milvuspb.OperatePrivilegeType_Grant && in.Type != milvuspb.OperatePrivilegeType_Revoke {
		errMsg := fmt.Sprintf("invalid operate privilege type, current type: %s, valid value: [%s, %s]", in.Type, milvuspb.OperatePrivilegeType_Grant, milvuspb.OperatePrivilegeType_Revoke)
		return failStatus(commonpb.ErrorCode_OperatePrivilegeFailure, errMsg), errors.New(errMsg)
	}
	if in.Entity == nil {
		errMsg := "the grant entity in the request is nil"
		return failStatus(commonpb.ErrorCode_OperatePrivilegeFailure, errMsg), errors.New(errMsg)
	}
	if err := c.isValidObject(in.Entity.Object); err != nil {
		return failStatus(commonpb.ErrorCode_OperatePrivilegeFailure, err.Error()), err
	}
	if err := c.isValidRole(in.Entity.Role); err != nil {
		return failStatus(commonpb.ErrorCode_OperatePrivilegeFailure, err.Error()), err
	}
	if err := c.isValidGrantor(in.Entity.Grantor, in.Entity.Object.Name); err != nil {
		return failStatus(commonpb.ErrorCode_OperatePrivilegeFailure, err.Error()), err
	}

	logger.Debug("before PrivilegeNameForDb", zap.String("privilege", in.Entity.Grantor.Privilege.Name))
	in.Entity.Grantor.Privilege.Name = util.PrivilegeNameForDb(in.Entity.Grantor.Privilege.Name)
	logger.Debug("after PrivilegeNameForDb", zap.String("privilege", in.Entity.Grantor.Privilege.Name))
	if in.Entity.Object.Name == commonpb.ObjectType_Global.String() {
		in.Entity.ObjectName = funcutil.GlobalResourceName
	}
	if err := c.MetaTable.OperatePrivilege(util.DefaultTenant, in.Entity, in.Type); err != nil {
		errMsg := "fail to operate the privilege"
		logger.Error(errMsg, zap.Error(err))
		return failStatus(commonpb.ErrorCode_OperatePrivilegeFailure, errMsg), err
	}

	var opType int32
	if in.Type == milvuspb.OperatePrivilegeType_Grant {
		opType = int32(typeutil.CacheGrantPrivilege)
	} else if in.Type == milvuspb.OperatePrivilegeType_Revoke {
		opType = int32(typeutil.CacheRevokePrivilege)
	}
	if err := c.proxyClientManager.RefreshPolicyInfoCache(ctx, &proxypb.RefreshPolicyInfoCacheRequest{
		OpType: opType,
		OpKey:  funcutil.PolicyForPrivilege(in.Entity.Role.Name, in.Entity.Object.Name, in.Entity.ObjectName, in.Entity.Grantor.Privilege.Name),
	}); err != nil {
		return failStatus(commonpb.ErrorCode_OperatePrivilegeFailure, err.Error()), err
	}

	logger.Debug(method + " success")
	metrics.RootCoordDDLReqCounter.WithLabelValues(method, metrics.SuccessLabel).Inc()
	metrics.RootCoordDDLReqLatency.WithLabelValues(method).Observe(float64(tr.ElapseSpan().Milliseconds()))
	return succStatus(), nil
}

// SelectGrant select grant
// - check the node health
// - check if the principal entity is valid
// - check if the resource entity which is provided by the user is valid
// - select grant by the metatable api
func (c *Core) SelectGrant(ctx context.Context, in *milvuspb.SelectGrantRequest) (*milvuspb.SelectGrantResponse, error) {
	method := "SelectGrant"
	metrics.RootCoordDDLReqCounter.WithLabelValues(method, metrics.TotalLabel).Inc()
	tr := timerecord.NewTimeRecorder(method)
	logger.Debug(method, zap.Any("in", in))

	if code, ok := c.checkHealthy(); !ok {
		return &milvuspb.SelectGrantResponse{
			Status: errorutil.UnhealthyStatus(code),
		}, errorutil.UnhealthyError()
	}
	if in.Entity == nil {
		errMsg := "the grant entity in the request is nil"
		return &milvuspb.SelectGrantResponse{
			Status: failStatus(commonpb.ErrorCode_SelectGrantFailure, errMsg),
		}, errors.New(errMsg)
	}
	if err := c.isValidRole(in.Entity.Role); err != nil {
		return &milvuspb.SelectGrantResponse{
			Status: failStatus(commonpb.ErrorCode_SelectGrantFailure, err.Error()),
		}, err
	}
	if in.Entity.Object != nil {
		if err := c.isValidObject(in.Entity.Object); err != nil {
			return &milvuspb.SelectGrantResponse{
				Status: failStatus(commonpb.ErrorCode_SelectGrantFailure, err.Error()),
			}, err
		}
	}

	grantEntities, err := c.MetaTable.SelectGrant(util.DefaultTenant, in.Entity)
	if err != nil {
		errMsg := "fail to select the grant"
		logger.Error(errMsg, zap.Error(err))
		return &milvuspb.SelectGrantResponse{
			Status: failStatus(commonpb.ErrorCode_SelectGrantFailure, errMsg),
		}, err
	}

	logger.Debug(method + " success")
	metrics.RootCoordDDLReqCounter.WithLabelValues(method, metrics.SuccessLabel).Inc()
	metrics.RootCoordDDLReqLatency.WithLabelValues(method).Observe(float64(tr.ElapseSpan().Milliseconds()))
	return &milvuspb.SelectGrantResponse{
		Status:   succStatus(),
		Entities: grantEntities,
	}, nil
}

func (c *Core) ListPolicy(ctx context.Context, in *internalpb.ListPolicyRequest) (*internalpb.ListPolicyResponse, error) {
	method := "PolicyList"
	metrics.RootCoordDDLReqCounter.WithLabelValues(method, metrics.TotalLabel).Inc()
	tr := timerecord.NewTimeRecorder(method)
	logger.Debug(method, zap.Any("in", in))

	if code, ok := c.checkHealthy(); !ok {
		return &internalpb.ListPolicyResponse{
			Status: errorutil.UnhealthyStatus(code),
		}, errorutil.UnhealthyError()
	}

	policies, err := c.MetaTable.ListPolicy(util.DefaultTenant)
	if err != nil {
		return &internalpb.ListPolicyResponse{
			Status: failStatus(commonpb.ErrorCode_ListPolicyFailure, "fail to list policy"),
		}, err
	}
	userRoles, err := c.MetaTable.ListUserRole(util.DefaultTenant)
	if err != nil {
		return &internalpb.ListPolicyResponse{
			Status: failStatus(commonpb.ErrorCode_ListPolicyFailure, "fail to list user-role"),
		}, err
	}

	logger.Debug(method + " success")
	metrics.RootCoordDDLReqCounter.WithLabelValues(method, metrics.SuccessLabel).Inc()
	metrics.RootCoordDDLReqLatency.WithLabelValues(method).Observe(float64(tr.ElapseSpan().Milliseconds()))
	return &internalpb.ListPolicyResponse{
		Status:      succStatus(),
		PolicyInfos: policies,
		UserRoles:   userRoles,
	}, nil
}<|MERGE_RESOLUTION|>--- conflicted
+++ resolved
@@ -28,23 +28,15 @@
 	"syscall"
 	"time"
 
-<<<<<<< HEAD
-	"github.com/milvus-io/milvus/internal/metastore"
-	"github.com/milvus-io/milvus/internal/metastore/db"
-	"github.com/milvus-io/milvus/internal/metastore/db/dao"
-	"github.com/milvus-io/milvus/internal/metastore/db/dbcore"
-=======
-	"github.com/milvus-io/milvus/internal/util/errorutil"
-	"github.com/milvus-io/milvus/internal/util/funcutil"
-
-	"github.com/golang/protobuf/proto"
->>>>>>> b4274505
-
 	"github.com/milvus-io/milvus/internal/allocator"
 	"github.com/milvus-io/milvus/internal/common"
 	"github.com/milvus-io/milvus/internal/kv"
 	etcdkv "github.com/milvus-io/milvus/internal/kv/etcd"
 	"github.com/milvus-io/milvus/internal/log"
+	"github.com/milvus-io/milvus/internal/metastore"
+	"github.com/milvus-io/milvus/internal/metastore/db"
+	"github.com/milvus-io/milvus/internal/metastore/db/dao"
+	"github.com/milvus-io/milvus/internal/metastore/db/dbcore"
 	kvmetestore "github.com/milvus-io/milvus/internal/metastore/kv"
 	"github.com/milvus-io/milvus/internal/metastore/model"
 	"github.com/milvus-io/milvus/internal/metrics"
@@ -62,6 +54,8 @@
 	"github.com/milvus-io/milvus/internal/util"
 	"github.com/milvus-io/milvus/internal/util/crypto"
 	"github.com/milvus-io/milvus/internal/util/dependency"
+	"github.com/milvus-io/milvus/internal/util/errorutil"
+	"github.com/milvus-io/milvus/internal/util/funcutil"
 	"github.com/milvus-io/milvus/internal/util/metricsinfo"
 	"github.com/milvus-io/milvus/internal/util/paramtable"
 	"github.com/milvus-io/milvus/internal/util/retry"
@@ -1307,8 +1301,6 @@
 	return nil
 }
 
-<<<<<<< HEAD
-=======
 func (c *Core) initRbac() (initError error) {
 	// create default roles, including admin, public
 	if initError = c.MetaTable.CreateRole(util.DefaultTenant, &milvuspb.RoleEntity{Name: util.RoleAdmin}); initError != nil {
@@ -1348,133 +1340,6 @@
 	return nil
 }
 
-func (c *Core) reSendDdMsg(ctx context.Context, force bool) error {
-	if !force {
-		flag, err := c.MetaTable.txn.Load(DDMsgSendPrefix)
-		if err != nil {
-			// TODO, this is super ugly hack but our kv interface does not support loadWithExist
-			// leave it for later
-			if strings.Contains(err.Error(), "there is no value on key") {
-				log.Debug("skip reSendDdMsg with no dd-msg-send key")
-				return nil
-			}
-			return err
-		}
-		value, err := strconv.ParseBool(flag)
-		if err != nil {
-			return err
-		}
-		if value {
-			log.Debug("skip reSendDdMsg with dd-msg-send set to true")
-			return nil
-		}
-	}
-
-	ddOpStr, err := c.MetaTable.txn.Load(DDOperationPrefix)
-	if err != nil {
-		log.Debug("DdOperation key does not exist")
-		return nil
-	}
-	var ddOp DdOperation
-	if err = json.Unmarshal([]byte(ddOpStr), &ddOp); err != nil {
-		return err
-	}
-
-	invalidateCache := false
-	var ts typeutil.Timestamp
-	var collName string
-	var collectionID UniqueID
-
-	switch ddOp.Type {
-	// TODO remove create collection resend
-	// since create collection needs a start position to succeed
-	case CreateCollectionDDType:
-		var ddReq = internalpb.CreateCollectionRequest{}
-		if err = proto.Unmarshal(ddOp.Body, &ddReq); err != nil {
-			return err
-		}
-		if _, err := c.MetaTable.GetCollectionByName(ddReq.CollectionName, 0); err != nil {
-			if _, err = c.SendDdCreateCollectionReq(ctx, &ddReq, ddReq.PhysicalChannelNames); err != nil {
-				return err
-			}
-		} else {
-			log.Debug("collection has been created, skip re-send CreateCollection",
-				zap.String("collection name", collName))
-		}
-	case DropCollectionDDType:
-		var ddReq = internalpb.DropCollectionRequest{}
-		if err = proto.Unmarshal(ddOp.Body, &ddReq); err != nil {
-			return err
-		}
-		ts = ddReq.Base.Timestamp
-		collName = ddReq.CollectionName
-		if collInfo, err := c.MetaTable.GetCollectionByName(ddReq.CollectionName, 0); err == nil {
-			if err = c.SendDdDropCollectionReq(ctx, &ddReq, collInfo.PhysicalChannelNames); err != nil {
-				return err
-			}
-			invalidateCache = true
-			collectionID = ddReq.CollectionID
-		} else {
-			log.Debug("collection has been removed, skip re-send DropCollection",
-				zap.String("collection name", collName))
-		}
-	case CreatePartitionDDType:
-		var ddReq = internalpb.CreatePartitionRequest{}
-		if err = proto.Unmarshal(ddOp.Body, &ddReq); err != nil {
-			return err
-		}
-		ts = ddReq.Base.Timestamp
-		collName = ddReq.CollectionName
-		collInfo, err := c.MetaTable.GetCollectionByName(ddReq.CollectionName, 0)
-		if err != nil {
-			return err
-		}
-		if _, err = c.MetaTable.GetPartitionByName(collInfo.CollectionID, ddReq.PartitionName, 0); err != nil {
-			if err = c.SendDdCreatePartitionReq(ctx, &ddReq, collInfo.PhysicalChannelNames); err != nil {
-				return err
-			}
-			invalidateCache = true
-			collectionID = ddReq.CollectionID
-		} else {
-			log.Debug("partition has been created, skip re-send CreatePartition",
-				zap.String("collection name", collName), zap.String("partition name", ddReq.PartitionName))
-		}
-	case DropPartitionDDType:
-		var ddReq = internalpb.DropPartitionRequest{}
-		if err = proto.Unmarshal(ddOp.Body, &ddReq); err != nil {
-			return err
-		}
-		ts = ddReq.Base.Timestamp
-		collName = ddReq.CollectionName
-		collInfo, err := c.MetaTable.GetCollectionByName(ddReq.CollectionName, 0)
-		if err != nil {
-			return err
-		}
-		if _, err = c.MetaTable.GetPartitionByName(collInfo.CollectionID, ddReq.PartitionName, 0); err == nil {
-			if err = c.SendDdDropPartitionReq(ctx, &ddReq, collInfo.PhysicalChannelNames); err != nil {
-				return err
-			}
-			invalidateCache = true
-			collectionID = ddReq.CollectionID
-		} else {
-			log.Debug("partition has been removed, skip re-send DropPartition",
-				zap.String("collection name", collName), zap.String("partition name", ddReq.PartitionName))
-		}
-	default:
-		return fmt.Errorf("invalid DdOperation %s", ddOp.Type)
-	}
-
-	if invalidateCache {
-		if err = c.ExpireMetaCache(ctx, nil, collectionID, ts); err != nil {
-			return err
-		}
-	}
-
-	// Update DDOperation in etcd
-	return c.MetaTable.txn.Save(DDMsgSendPrefix, strconv.FormatBool(true))
-}
-
->>>>>>> b4274505
 func (c *Core) getCollectionName(collID, partitionID typeutil.UniqueID) (string, string, error) {
 	colName, err := c.MetaTable.GetCollectionNameByID(collID)
 	if err != nil {
