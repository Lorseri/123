// Licensed to the LF AI & Data foundation under one
// or more contributor license agreements. See the NOTICE file
// distributed with this work for additional information
// regarding copyright ownership. The ASF licenses this file
// to you under the Apache License, Version 2.0 (the
// "License"); you may not use this file except in compliance
// with the License. You may obtain a copy of the License at
//
//     http://www.apache.org/licenses/LICENSE-2.0
//
// Unless required by applicable law or agreed to in writing, software
// distributed under the License is distributed on an "AS IS" BASIS,
// WITHOUT WARRANTIES OR CONDITIONS OF ANY KIND, either express or implied.
// See the License for the specific language governing permissions and
// limitations under the License.

package segments

/*
#cgo pkg-config: milvus_segcore

#include "segcore/collection_c.h"
#include "segcore/plan_c.h"
#include "segcore/reduce_c.h"
*/
import "C"

import (
	"context"
	"fmt"
	"sync"
	"unsafe"

	"github.com/cockroachdb/errors"
	"github.com/golang/protobuf/proto"
	"go.opentelemetry.io/otel/trace"
	"go.uber.org/atomic"
	"go.uber.org/zap"

	"github.com/milvus-io/milvus-proto/go-api/v2/commonpb"
	"github.com/milvus-io/milvus-proto/go-api/v2/msgpb"
	"github.com/milvus-io/milvus-proto/go-api/v2/schemapb"
	"github.com/milvus-io/milvus/internal/proto/datapb"
	"github.com/milvus-io/milvus/internal/proto/querypb"
	"github.com/milvus-io/milvus/internal/proto/segcorepb"
	"github.com/milvus-io/milvus/internal/querynodev2/pkoracle"
	"github.com/milvus-io/milvus/internal/storage"
	"github.com/milvus-io/milvus/pkg/log"
	"github.com/milvus-io/milvus/pkg/metrics"
	"github.com/milvus-io/milvus/pkg/util/merr"
	"github.com/milvus-io/milvus/pkg/util/paramtable"
	"github.com/milvus-io/milvus/pkg/util/timerecord"
	"github.com/milvus-io/milvus/pkg/util/typeutil"
)

type SegmentType = commonpb.SegmentState

const (
	SegmentTypeGrowing = commonpb.SegmentState_Growing
	SegmentTypeSealed  = commonpb.SegmentState_Sealed
)

var ErrSegmentUnhealthy = errors.New("segment unhealthy")

// IndexedFieldInfo contains binlog info of vector field
type IndexedFieldInfo struct {
	FieldBinlog *datapb.FieldBinlog
	IndexInfo   *querypb.FieldIndexInfo
}

type baseSegment struct {
	segmentID      int64
	partitionID    int64
	shard          string
	collectionID   int64
	typ            SegmentType
	version        *atomic.Int64
	startPosition  *msgpb.MsgPosition // for growing segment release
	bloomFilterSet *pkoracle.BloomFilterSet
}

func newBaseSegment(id, partitionID, collectionID int64, shard string, typ SegmentType, version int64, startPosition *msgpb.MsgPosition) baseSegment {
	return baseSegment{
		segmentID:      id,
		partitionID:    partitionID,
		collectionID:   collectionID,
		shard:          shard,
		typ:            typ,
		version:        atomic.NewInt64(version),
		startPosition:  startPosition,
		bloomFilterSet: pkoracle.NewBloomFilterSet(id, partitionID, typ),
	}
}

// ID returns the identity number.
func (s *baseSegment) ID() int64 {
	return s.segmentID
}

func (s *baseSegment) Collection() int64 {
	return s.collectionID
}

func (s *baseSegment) Partition() int64 {
	return s.partitionID
}

func (s *baseSegment) Shard() string {
	return s.shard
}

func (s *baseSegment) Type() SegmentType {
	return s.typ
}

func (s *baseSegment) Level() datapb.SegmentLevel {
	return datapb.SegmentLevel_Legacy
}

func (s *baseSegment) StartPosition() *msgpb.MsgPosition {
	return s.startPosition
}

func (s *baseSegment) Version() int64 {
	return s.version.Load()
}

func (s *baseSegment) CASVersion(old, newVersion int64) bool {
	return s.version.CompareAndSwap(old, newVersion)
}

func (s *baseSegment) UpdateBloomFilter(pks []storage.PrimaryKey) {
	s.bloomFilterSet.UpdateBloomFilter(pks)
}

// MayPkExist returns true if the given PK exists in the PK range and being positive through the bloom filter,
// false otherwise,
// may returns true even the PK doesn't exist actually
func (s *baseSegment) MayPkExist(pk storage.PrimaryKey) bool {
	return s.bloomFilterSet.MayPkExist(pk)
}

var _ Segment = (*LocalSegment)(nil)

// Segment is a wrapper of the underlying C-structure segment.
type LocalSegment struct {
	baseSegment
	ptrLock sync.RWMutex // protects segmentPtr
	ptr     C.CSegmentInterface

	// cached results, to avoid too many CGO calls
	memSize     *atomic.Int64
	rowNum      *atomic.Int64
	insertCount *atomic.Int64

	lastDeltaTimestamp *atomic.Uint64
	fieldIndexes       *typeutil.ConcurrentMap[int64, *IndexedFieldInfo]
}

func NewSegment(collection *Collection,
	segmentID int64,
	partitionID int64,
	collectionID int64,
	shard string,
	segmentType SegmentType,
	version int64,
	startPosition *msgpb.MsgPosition,
	deltaPosition *msgpb.MsgPosition,
	level datapb.SegmentLevel,
) (Segment, error) {
	/*
		CStatus
		NewSegment(CCollection collection, uint64_t segment_id, SegmentType seg_type, CSegmentInterface* newSegment);
	*/
	if level == datapb.SegmentLevel_L0 {
		return NewL0Segment(segmentID, partitionID, collectionID, shard, segmentType, version, startPosition, deltaPosition)
	}

	collectionPtr, ok := collection.Ptr()
	if !ok {
		defer deleteCollection(collectionPtr)
	}
	var cSegType C.SegmentType
	switch segmentType {
	case SegmentTypeSealed:
<<<<<<< HEAD
		segmentPtr = C.NewSegment(collectionPtr, C.Sealed, C.int64_t(segmentID))
	case SegmentTypeGrowing:
		segmentPtr = C.NewSegment(collectionPtr, C.Growing, C.int64_t(segmentID))
=======
		cSegType = C.Sealed
	case SegmentTypeGrowing:
		cSegType = C.Growing
>>>>>>> 43abe9ce
	default:
		return nil, fmt.Errorf("illegal segment type %d when create segment %d", segmentType, segmentID)
	}

	var newPtr C.CSegmentInterface
	status := C.NewSegment(collection.collectionPtr, cSegType, C.int64_t(segmentID), &newPtr)

	if err := HandleCStatus(&status, "NewSegmentFailed"); err != nil {
		return nil, err
	}

	log.Info("create segment",
		zap.Int64("collectionID", collectionID),
		zap.Int64("partitionID", partitionID),
		zap.Int64("segmentID", segmentID),
		zap.String("segmentType", segmentType.String()))

	segment := &LocalSegment{
		baseSegment:        newBaseSegment(segmentID, partitionID, collectionID, shard, segmentType, version, startPosition),
		ptr:                newPtr,
		lastDeltaTimestamp: atomic.NewUint64(0),
		fieldIndexes:       typeutil.NewConcurrentMap[int64, *IndexedFieldInfo](),

		memSize:     atomic.NewInt64(-1),
		rowNum:      atomic.NewInt64(-1),
		insertCount: atomic.NewInt64(0),
	}

	return segment, nil
}

func (s *LocalSegment) isValid() bool {
	return s.ptr != nil
}

// RLock acquires the `ptrLock` and returns true if the pointer is valid
// Provide ONLY the read lock operations,
// don't make `ptrLock` public to avoid abusing of the mutex.
func (s *LocalSegment) RLock() error {
	s.ptrLock.RLock()
	if !s.isValid() {
		s.ptrLock.RUnlock()
		return merr.WrapErrSegmentNotLoaded(s.ID(), "segment released")
	}
	return nil
}

func (s *LocalSegment) RUnlock() {
	s.ptrLock.RUnlock()
}

func (s *LocalSegment) InsertCount() int64 {
	s.ptrLock.RLock()
	defer s.ptrLock.RUnlock()

	if !s.isValid() {
		return 0
	}

	return s.insertCount.Load()
}

func (s *LocalSegment) RowNum() int64 {
	s.ptrLock.RLock()
	defer s.ptrLock.RUnlock()

	if !s.isValid() {
		return 0
	}

	rowNum := s.rowNum.Load()
	if rowNum < 0 {
		var rowCount C.int64_t
		GetDynamicPool().Submit(func() (any, error) {
			rowCount = C.GetRealCount(s.ptr)
			s.rowNum.Store(int64(rowCount))
			return nil, nil
		}).Await()
		rowNum = int64(rowCount)
	}

	return rowNum
}

func (s *LocalSegment) MemSize() int64 {
	s.ptrLock.RLock()
	defer s.ptrLock.RUnlock()

	if !s.isValid() {
		return 0
	}

	memSize := s.memSize.Load()
	if memSize < 0 {
		var cMemSize C.int64_t
		GetDynamicPool().Submit(func() (any, error) {
			cMemSize = C.GetMemoryUsageInBytes(s.ptr)
			s.memSize.Store(int64(cMemSize))
			return nil, nil
		}).Await()

		memSize = int64(cMemSize)
	}
	return memSize
}

func (s *LocalSegment) LastDeltaTimestamp() uint64 {
	return s.lastDeltaTimestamp.Load()
}

func (s *LocalSegment) AddIndex(fieldID int64, info *IndexedFieldInfo) {
	s.fieldIndexes.Insert(fieldID, info)
}

func (s *LocalSegment) GetIndex(fieldID int64) *IndexedFieldInfo {
	info, _ := s.fieldIndexes.Get(fieldID)
	return info
}

func (s *LocalSegment) ExistIndex(fieldID int64) bool {
	fieldInfo, ok := s.fieldIndexes.Get(fieldID)
	if !ok {
		return false
	}
	return fieldInfo.IndexInfo != nil && fieldInfo.IndexInfo.EnableIndex
}

func (s *LocalSegment) HasRawData(fieldID int64) bool {
	s.ptrLock.RLock()
	defer s.ptrLock.RUnlock()
	if !s.isValid() {
		return false
	}
	ret := C.HasRawData(s.ptr, C.int64_t(fieldID))
	return bool(ret)
}

func (s *LocalSegment) Indexes() []*IndexedFieldInfo {
	var result []*IndexedFieldInfo
	s.fieldIndexes.Range(func(key int64, value *IndexedFieldInfo) bool {
		result = append(result, value)
		return true
	})
	return result
}

func (s *LocalSegment) Type() SegmentType {
	return s.typ
}

func (s *LocalSegment) Search(ctx context.Context, searchReq *SearchRequest) (*SearchResult, error) {
	/*
		CStatus
		Search(void* plan,
			void* placeholder_groups,
			uint64_t* timestamps,
			int num_groups,
			long int* result_ids,
			float* result_distances);
	*/
	log := log.Ctx(ctx).With(
		zap.Int64("collectionID", s.Collection()),
		zap.Int64("segmentID", s.ID()),
		zap.String("segmentType", s.typ.String()),
	)
	s.ptrLock.RLock()
	defer s.ptrLock.RUnlock()

	if s.ptr == nil {
		return nil, merr.WrapErrSegmentNotLoaded(s.segmentID, "segment released")
	}

	span := trace.SpanFromContext(ctx)

	traceID := span.SpanContext().TraceID()
	spanID := span.SpanContext().SpanID()
	traceCtx := C.CTraceContext{
		traceID: (*C.uint8_t)(unsafe.Pointer(&traceID[0])),
		spanID:  (*C.uint8_t)(unsafe.Pointer(&spanID[0])),
		flag:    C.uchar(span.SpanContext().TraceFlags()),
	}

	hasIndex := s.ExistIndex(searchReq.searchFieldID)
	log = log.With(zap.Bool("withIndex", hasIndex))
	log.Debug("search segment...")

	var searchResult SearchResult
	var status C.CStatus
	GetSQPool().Submit(func() (any, error) {
		tr := timerecord.NewTimeRecorder("cgoSearch")
		status = C.Search(s.ptr,
			searchReq.plan.cSearchPlan,
			searchReq.cPlaceholderGroup,
			traceCtx,
			&searchResult.cSearchResult,
		)
		metrics.QueryNodeSQSegmentLatencyInCore.WithLabelValues(fmt.Sprint(paramtable.GetNodeID()), metrics.SearchLabel).Observe(float64(tr.ElapseSpan().Milliseconds()))
		return nil, nil
	}).Await()
	if err := HandleCStatus(&status, "Search failed"); err != nil {
		return nil, err
	}
	log.Debug("search segment done")
	return &searchResult, nil
}

func (s *LocalSegment) Retrieve(ctx context.Context, plan *RetrievePlan) (*segcorepb.RetrieveResults, error) {
	s.ptrLock.RLock()
	defer s.ptrLock.RUnlock()

	if s.ptr == nil {
		return nil, merr.WrapErrSegmentNotLoaded(s.segmentID, "segment released")
	}

	log := log.Ctx(ctx).With(
		zap.Int64("collectionID", s.Collection()),
		zap.Int64("partitionID", s.Partition()),
		zap.Int64("segmentID", s.ID()),
		zap.Int64("msgID", plan.msgID),
		zap.String("segmentType", s.typ.String()),
	)

	span := trace.SpanFromContext(ctx)

	traceID := span.SpanContext().TraceID()
	spanID := span.SpanContext().SpanID()
	traceCtx := C.CTraceContext{
		traceID: (*C.uint8_t)(unsafe.Pointer(&traceID[0])),
		spanID:  (*C.uint8_t)(unsafe.Pointer(&spanID[0])),
		flag:    C.uchar(span.SpanContext().TraceFlags()),
	}

	maxLimitSize := paramtable.Get().QuotaConfig.MaxOutputSize.GetAsInt64()
	var retrieveResult RetrieveResult
	var status C.CStatus
	GetSQPool().Submit(func() (any, error) {
		ts := C.uint64_t(plan.Timestamp)
		tr := timerecord.NewTimeRecorder("cgoRetrieve")
		status = C.Retrieve(s.ptr,
			plan.cRetrievePlan,
			traceCtx,
			ts,
			&retrieveResult.cRetrieveResult,
			C.int64_t(maxLimitSize))

		metrics.QueryNodeSQSegmentLatencyInCore.WithLabelValues(fmt.Sprint(paramtable.GetNodeID()),
			metrics.QueryLabel).Observe(float64(tr.ElapseSpan().Milliseconds()))
		log.Debug("cgo retrieve done", zap.Duration("timeTaken", tr.ElapseSpan()))
		return nil, nil
	}).Await()

	if err := HandleCStatus(&status, "Retrieve failed"); err != nil {
		return nil, err
	}

	result := new(segcorepb.RetrieveResults)
	if err := HandleCProto(&retrieveResult.cRetrieveResult, result); err != nil {
		return nil, err
	}

	log.Debug("retrieve segment done",
		zap.Int("resultNum", len(result.Offset)),
	)

	// Sort was done by the segcore.
	// sort.Sort(&byPK{result})
	return result, nil
}

func (s *LocalSegment) GetFieldDataPath(index *IndexedFieldInfo, offset int64) (dataPath string, offsetInBinlog int64) {
	offsetInBinlog = offset
	for _, binlog := range index.FieldBinlog.Binlogs {
		if offsetInBinlog < binlog.EntriesNum {
			dataPath = binlog.GetLogPath()
			break
		} else {
			offsetInBinlog -= binlog.EntriesNum
		}
	}
	return dataPath, offsetInBinlog
}

// -------------------------------------------------------------------------------------- interfaces for growing segment
func (s *LocalSegment) preInsert(numOfRecords int) (int64, error) {
	/*
		long int
		PreInsert(CSegmentInterface c_segment, long int size);
	*/
	var offset int64
	cOffset := (*C.int64_t)(&offset)

	var status C.CStatus
	GetDynamicPool().Submit(func() (any, error) {
		status = C.PreInsert(s.ptr, C.int64_t(int64(numOfRecords)), cOffset)
		return nil, nil
	}).Await()
	if err := HandleCStatus(&status, "PreInsert failed"); err != nil {
		return 0, err
	}
	return offset, nil
}

func (s *LocalSegment) Insert(rowIDs []int64, timestamps []typeutil.Timestamp, record *segcorepb.InsertRecord) error {
	if s.Type() != SegmentTypeGrowing {
		return fmt.Errorf("unexpected segmentType when segmentInsert, segmentType = %s", s.typ.String())
	}

	s.ptrLock.RLock()
	defer s.ptrLock.RUnlock()

	if s.ptr == nil {
		return merr.WrapErrSegmentNotLoaded(s.segmentID, "segment released")
	}

	offset, err := s.preInsert(len(rowIDs))
	if err != nil {
		return err
	}

	insertRecordBlob, err := proto.Marshal(record)
	if err != nil {
		return fmt.Errorf("failed to marshal insert record: %s", err)
	}

	numOfRow := len(rowIDs)
	cOffset := C.int64_t(offset)
	cNumOfRows := C.int64_t(numOfRow)
	cEntityIdsPtr := (*C.int64_t)(&(rowIDs)[0])
	cTimestampsPtr := (*C.uint64_t)(&(timestamps)[0])

	var status C.CStatus

	GetDynamicPool().Submit(func() (any, error) {
		status = C.Insert(s.ptr,
			cOffset,
			cNumOfRows,
			cEntityIdsPtr,
			cTimestampsPtr,
			(*C.uint8_t)(unsafe.Pointer(&insertRecordBlob[0])),
			(C.uint64_t)(len(insertRecordBlob)),
		)
		return nil, nil
	}).Await()
	if err := HandleCStatus(&status, "Insert failed"); err != nil {
		return err
	}

	s.insertCount.Add(int64(numOfRow))
	s.rowNum.Store(-1)
	s.memSize.Store(-1)
	metrics.QueryNodeNumEntities.WithLabelValues(
		fmt.Sprint(paramtable.GetNodeID()),
		fmt.Sprint(s.collectionID),
		fmt.Sprint(s.partitionID),
		s.Type().String(),
		fmt.Sprint(0),
	).Add(float64(numOfRow))
	return nil
}

func (s *LocalSegment) Delete(primaryKeys []storage.PrimaryKey, timestamps []typeutil.Timestamp) error {
	/*
		CStatus
		Delete(CSegmentInterface c_segment,
		           long int reserved_offset,
		           long size,
		           const long* primary_keys,
		           const unsigned long* timestamps);
	*/

	if len(primaryKeys) == 0 {
		return nil
	}

	s.ptrLock.RLock()
	defer s.ptrLock.RUnlock()

	if s.ptr == nil {
		return merr.WrapErrSegmentNotLoaded(s.segmentID, "segment released")
	}

	cOffset := C.int64_t(0) // depre
	cSize := C.int64_t(len(primaryKeys))
	cTimestampsPtr := (*C.uint64_t)(&(timestamps)[0])

	ids := &schemapb.IDs{}
	pkType := primaryKeys[0].Type()
	switch pkType {
	case schemapb.DataType_Int64:
		int64Pks := make([]int64, len(primaryKeys))
		for index, pk := range primaryKeys {
			int64Pks[index] = pk.(*storage.Int64PrimaryKey).Value
		}
		ids.IdField = &schemapb.IDs_IntId{
			IntId: &schemapb.LongArray{
				Data: int64Pks,
			},
		}
	case schemapb.DataType_VarChar:
		varCharPks := make([]string, len(primaryKeys))
		for index, entity := range primaryKeys {
			varCharPks[index] = entity.(*storage.VarCharPrimaryKey).Value
		}
		ids.IdField = &schemapb.IDs_StrId{
			StrId: &schemapb.StringArray{
				Data: varCharPks,
			},
		}
	default:
		return fmt.Errorf("invalid data type of primary keys")
	}

	dataBlob, err := proto.Marshal(ids)
	if err != nil {
		return fmt.Errorf("failed to marshal ids: %s", err)
	}
	var status C.CStatus
	GetDynamicPool().Submit(func() (any, error) {
		status = C.Delete(s.ptr,
			cOffset,
			cSize,
			(*C.uint8_t)(unsafe.Pointer(&dataBlob[0])),
			(C.uint64_t)(len(dataBlob)),
			cTimestampsPtr,
		)
		return nil, nil
	}).Await()

	if err := HandleCStatus(&status, "Delete failed"); err != nil {
		return err
	}

	s.rowNum.Store(-1)
	s.lastDeltaTimestamp.Store(timestamps[len(timestamps)-1])

	return nil
}

// -------------------------------------------------------------------------------------- interfaces for sealed segment
func (s *LocalSegment) LoadMultiFieldData(rowCount int64, fields []*datapb.FieldBinlog) error {
	s.ptrLock.RLock()
	defer s.ptrLock.RUnlock()

	if s.ptr == nil {
		return merr.WrapErrSegmentNotLoaded(s.segmentID, "segment released")
	}

	log := log.With(
		zap.Int64("collectionID", s.Collection()),
		zap.Int64("partitionID", s.Partition()),
		zap.Int64("segmentID", s.ID()),
	)

	loadFieldDataInfo, err := newLoadFieldDataInfo()
	defer deleteFieldDataInfo(loadFieldDataInfo)
	if err != nil {
		return err
	}

	for _, field := range fields {
		fieldID := field.FieldID
		err = loadFieldDataInfo.appendLoadFieldInfo(fieldID, rowCount)
		if err != nil {
			return err
		}

		for _, binlog := range field.Binlogs {
			err = loadFieldDataInfo.appendLoadFieldDataPath(fieldID, binlog)
			if err != nil {
				return err
			}
		}

		loadFieldDataInfo.appendMMapDirPath(paramtable.Get().QueryNodeCfg.MmapDirPath.GetValue())
	}

	var status C.CStatus
	GetLoadPool().Submit(func() (any, error) {
		status = C.LoadFieldData(s.ptr, loadFieldDataInfo.cLoadFieldDataInfo)
		return nil, nil
	}).Await()
	if err := HandleCStatus(&status, "LoadMultiFieldData failed"); err != nil {
		return err
	}

	s.insertCount.Store(rowCount)
	log.Info("load mutil field done",
		zap.Int64("row count", rowCount),
		zap.Int64("segmentID", s.ID()))

	return nil
}

func (s *LocalSegment) LoadFieldData(fieldID int64, rowCount int64, field *datapb.FieldBinlog, mmapEnabled bool) error {
	s.ptrLock.RLock()
	defer s.ptrLock.RUnlock()

	if s.ptr == nil {
		return merr.WrapErrSegmentNotLoaded(s.segmentID, "segment released")
	}

	log := log.With(
		zap.Int64("collectionID", s.Collection()),
		zap.Int64("partitionID", s.Partition()),
		zap.Int64("segmentID", s.ID()),
		zap.Int64("fieldID", fieldID),
		zap.Int64("rowCount", rowCount),
	)
	log.Info("start loading field data for field")

	loadFieldDataInfo, err := newLoadFieldDataInfo()
	defer deleteFieldDataInfo(loadFieldDataInfo)
	if err != nil {
		return err
	}

	err = loadFieldDataInfo.appendLoadFieldInfo(fieldID, rowCount)
	if err != nil {
		return err
	}

	for _, binlog := range field.Binlogs {
		err = loadFieldDataInfo.appendLoadFieldDataPath(fieldID, binlog)
		if err != nil {
			return err
		}
	}
	loadFieldDataInfo.appendMMapDirPath(paramtable.Get().QueryNodeCfg.MmapDirPath.GetValue())
	loadFieldDataInfo.enableMmap(fieldID, mmapEnabled)

	var status C.CStatus
	GetLoadPool().Submit(func() (any, error) {
		log.Info("submitted loadFieldData task to dy pool")
		status = C.LoadFieldData(s.ptr, loadFieldDataInfo.cLoadFieldDataInfo)
		return nil, nil
	}).Await()
	if err := HandleCStatus(&status, "LoadFieldData failed"); err != nil {
		return err
	}

	s.insertCount.Store(rowCount)
	log.Info("load field done")

	return nil
}

func (s *LocalSegment) AddFieldDataInfo(rowCount int64, fields []*datapb.FieldBinlog) error {
	s.ptrLock.RLock()
	defer s.ptrLock.RUnlock()

	if s.ptr == nil {
		return merr.WrapErrSegmentNotLoaded(s.segmentID, "segment released")
	}

	log := log.With(
		zap.Int64("collectionID", s.Collection()),
		zap.Int64("partitionID", s.Partition()),
		zap.Int64("segmentID", s.ID()),
		zap.Int64("row count", rowCount),
	)

	loadFieldDataInfo, err := newLoadFieldDataInfo()
	defer deleteFieldDataInfo(loadFieldDataInfo)
	if err != nil {
		return err
	}

	for _, field := range fields {
		fieldID := field.FieldID
		err = loadFieldDataInfo.appendLoadFieldInfo(fieldID, rowCount)
		if err != nil {
			return err
		}

		for _, binlog := range field.Binlogs {
			err = loadFieldDataInfo.appendLoadFieldDataPath(fieldID, binlog)
			if err != nil {
				return err
			}
		}
	}

	var status C.CStatus
	GetLoadPool().Submit(func() (any, error) {
		status = C.AddFieldDataInfoForSealed(s.ptr, loadFieldDataInfo.cLoadFieldDataInfo)
		return nil, nil
	}).Await()
	if err := HandleCStatus(&status, "AddFieldDataInfo failed"); err != nil {
		return err
	}

	log.Info("add field data info done")
	return nil
}

func (s *LocalSegment) LoadDeltaData(deltaData *storage.DeleteData) error {
	pks, tss := deltaData.Pks, deltaData.Tss
	rowNum := deltaData.RowCount

	s.ptrLock.RLock()
	defer s.ptrLock.RUnlock()

	if s.ptr == nil {
		return merr.WrapErrSegmentNotLoaded(s.segmentID, "segment released")
	}

	log := log.With(
		zap.Int64("collectionID", s.Collection()),
		zap.Int64("partitionID", s.Partition()),
		zap.Int64("segmentID", s.ID()),
	)

	pkType := pks[0].Type()
	ids := &schemapb.IDs{}
	switch pkType {
	case schemapb.DataType_Int64:
		int64Pks := make([]int64, len(pks))
		for index, pk := range pks {
			int64Pks[index] = pk.(*storage.Int64PrimaryKey).Value
		}
		ids.IdField = &schemapb.IDs_IntId{
			IntId: &schemapb.LongArray{
				Data: int64Pks,
			},
		}
	case schemapb.DataType_VarChar:
		varCharPks := make([]string, len(pks))
		for index, pk := range pks {
			varCharPks[index] = pk.(*storage.VarCharPrimaryKey).Value
		}
		ids.IdField = &schemapb.IDs_StrId{
			StrId: &schemapb.StringArray{
				Data: varCharPks,
			},
		}
	default:
		return fmt.Errorf("invalid data type of primary keys")
	}

	idsBlob, err := proto.Marshal(ids)
	if err != nil {
		return err
	}

	loadInfo := C.CLoadDeletedRecordInfo{
		timestamps:        unsafe.Pointer(&tss[0]),
		primary_keys:      (*C.uint8_t)(unsafe.Pointer(&idsBlob[0])),
		primary_keys_size: C.uint64_t(len(idsBlob)),
		row_count:         C.int64_t(rowNum),
	}
	/*
		CStatus
		LoadDeletedRecord(CSegmentInterface c_segment, CLoadDeletedRecordInfo deleted_record_info)
	*/
	var status C.CStatus
	GetDynamicPool().Submit(func() (any, error) {
		status = C.LoadDeletedRecord(s.ptr, loadInfo)
		return nil, nil
	}).Await()

	if err := HandleCStatus(&status, "LoadDeletedRecord failed"); err != nil {
		return err
	}

	s.rowNum.Store(-1)
	s.lastDeltaTimestamp.Store(tss[len(tss)-1])

	log.Info("load deleted record done",
		zap.Int64("rowNum", rowNum),
		zap.String("segmentType", s.Type().String()))
	return nil
}

func (s *LocalSegment) LoadIndex(indexInfo *querypb.FieldIndexInfo, fieldType schemapb.DataType, enableMmap bool) error {
	loadIndexInfo, err := newLoadIndexInfo()
	defer deleteLoadIndexInfo(loadIndexInfo)
	if err != nil {
		return err
	}

	err = loadIndexInfo.appendLoadIndexInfo(indexInfo, s.collectionID, s.partitionID, s.segmentID, fieldType, enableMmap)
	if err != nil {
		if loadIndexInfo.cleanLocalData() != nil {
			log.Warn("failed to clean cached data on disk after append index failed",
				zap.Int64("buildID", indexInfo.BuildID),
				zap.Int64("index version", indexInfo.IndexVersion))
		}
		return err
	}
	if s.Type() != SegmentTypeSealed {
		errMsg := fmt.Sprintln("updateSegmentIndex failed, illegal segment type ", s.typ, "segmentID = ", s.ID())
		return errors.New(errMsg)
	}

	return s.LoadIndexInfo(indexInfo, loadIndexInfo)
}

func (s *LocalSegment) LoadIndexInfo(indexInfo *querypb.FieldIndexInfo, info *LoadIndexInfo) error {
	log := log.With(
		zap.Int64("collectionID", s.Collection()),
		zap.Int64("partitionID", s.Partition()),
		zap.Int64("segmentID", s.ID()),
		zap.Int64("fieldID", indexInfo.FieldID),
	)
	s.ptrLock.RLock()
	defer s.ptrLock.RUnlock()

	if s.ptr == nil {
		return merr.WrapErrSegmentNotLoaded(s.segmentID, "segment released")
	}

	var status C.CStatus
	GetLoadPool().Submit(func() (any, error) {
		status = C.UpdateSealedSegmentIndex(s.ptr, info.cLoadIndexInfo)
		return nil, nil
	}).Await()

	if err := HandleCStatus(&status, "UpdateSealedSegmentIndex failed"); err != nil {
		return err
	}
	log.Info("updateSegmentIndex done")

	return nil
}

func (s *LocalSegment) UpdateFieldRawDataSize(numRows int64, fieldBinlog *datapb.FieldBinlog) error {
	var status C.CStatus
	fieldID := fieldBinlog.FieldID
	fieldDataSize := int64(0)
	for _, binlog := range fieldBinlog.GetBinlogs() {
		fieldDataSize += binlog.LogSize
	}
	GetDynamicPool().Submit(func() (any, error) {
		status = C.UpdateFieldRawDataSize(s.ptr, C.int64_t(fieldID), C.int64_t(numRows), C.int64_t(fieldDataSize))
		return nil, nil
	}).Await()

	if err := HandleCStatus(&status, "updateFieldRawDataSize failed"); err != nil {
		return err
	}

	log.Info("updateFieldRawDataSize done", zap.Int64("segmentID", s.ID()))

	return nil
}

func (s *LocalSegment) Release() {
	/*
		void
		deleteSegment(CSegmentInterface segment);
	*/
	// wait all read ops finished
	var ptr C.CSegmentInterface

	s.ptrLock.Lock()
	ptr = s.ptr
	s.ptr = nil
	s.ptrLock.Unlock()

	if ptr == nil {
		return
	}

	C.DeleteSegment(ptr)
	log.Info("delete segment from memory",
		zap.Int64("collectionID", s.collectionID),
		zap.Int64("partitionID", s.partitionID),
		zap.Int64("segmentID", s.ID()),
		zap.String("segmentType", s.typ.String()),
	)
}<|MERGE_RESOLUTION|>--- conflicted
+++ resolved
@@ -183,15 +183,9 @@
 	var cSegType C.SegmentType
 	switch segmentType {
 	case SegmentTypeSealed:
-<<<<<<< HEAD
-		segmentPtr = C.NewSegment(collectionPtr, C.Sealed, C.int64_t(segmentID))
-	case SegmentTypeGrowing:
-		segmentPtr = C.NewSegment(collectionPtr, C.Growing, C.int64_t(segmentID))
-=======
 		cSegType = C.Sealed
 	case SegmentTypeGrowing:
 		cSegType = C.Growing
->>>>>>> 43abe9ce
 	default:
 		return nil, fmt.Errorf("illegal segment type %d when create segment %d", segmentType, segmentID)
 	}
