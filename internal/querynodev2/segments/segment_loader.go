--- conflicted
+++ resolved
@@ -1413,71 +1413,6 @@
 	mmapFieldCount := 0
 	for _, loadInfo := range segmentLoadInfos {
 		collection := loader.manager.Collection.Get(loadInfo.GetCollectionID())
-<<<<<<< HEAD
-
-		vecFieldID2IndexInfo := make(map[int64]*querypb.FieldIndexInfo)
-		for _, fieldIndexInfo := range loadInfo.IndexInfos {
-			if fieldIndexInfo.EnableIndex {
-				fieldID := fieldIndexInfo.FieldID
-				vecFieldID2IndexInfo[fieldID] = fieldIndexInfo
-			}
-		}
-
-		for _, fieldBinlog := range loadInfo.BinlogPaths {
-			fieldID := fieldBinlog.FieldID
-			mmapEnabled := common.IsFieldMmapEnabled(collection.Schema(), fieldID)
-			if fieldIndexInfo, ok := vecFieldID2IndexInfo[fieldID]; ok {
-				neededMemSize, neededDiskSize, err := loader.GetIndexResourceUsage(fieldIndexInfo, fieldBinlog)
-				if err != nil {
-					log.Warn("failed to get index size",
-						zap.Int64("collectionID", loadInfo.CollectionID),
-						zap.Int64("segmentID", loadInfo.SegmentID),
-						zap.Int64("indexBuildID", fieldIndexInfo.BuildID),
-						zap.Error(err),
-					)
-					return 0, 0, err
-				}
-				if mmapEnabled {
-					segmentDiskSize += neededMemSize + neededDiskSize
-				} else {
-					segmentMemorySize += neededMemSize
-					segmentDiskSize += neededDiskSize
-				}
-			} else {
-				binlogSize := uint64(getBinlogDataSize(fieldBinlog))
-				if mmapEnabled {
-					segmentDiskSize += binlogSize
-				} else {
-					segmentMemorySize += binlogSize
-					enableBinlogIndex := paramtable.Get().QueryNodeCfg.EnableTempSegmentIndex.GetAsBool()
-					if enableBinlogIndex {
-						buildBinlogIndexRate := paramtable.Get().QueryNodeCfg.InterimIndexMemExpandRate.GetAsFloat()
-						segmentMemorySize += uint64(float64(binlogSize) * buildBinlogIndexRate)
-					}
-				}
-			}
-
-			if mmapEnabled {
-				mmapFieldCount++
-			}
-		}
-
-		// get size of stats data
-		for _, fieldBinlog := range loadInfo.Statslogs {
-			segmentMemorySize += uint64(getBinlogDataSize(fieldBinlog))
-		}
-
-		// binlog & statslog use general load factor
-		segmentMemorySize = uint64(float64(segmentMemorySize) * memoryUsageFactor)
-
-		// get size of delete data
-		for _, fieldBinlog := range loadInfo.Deltalogs {
-			segmentMemorySize += uint64(float64(getBinlogDataSize(fieldBinlog)) * paramtable.Get().QueryNodeCfg.DeltaDataExpansionRate.GetAsFloat())
-		}
-
-		if segmentMemorySize > maxSegmentSize {
-			maxSegmentSize = segmentMemorySize
-=======
 		usage, err := getResourceUsageEstimateOfSegment(collection.Schema(), loadInfo, factor)
 		if err != nil {
 			log.Warn(
@@ -1486,7 +1421,6 @@
 				zap.Int64("segmentID", loadInfo.GetSegmentID()),
 				zap.Error(err))
 			return 0, 0, err
->>>>>>> 248c923e
 		}
 
 		log.Debug("segment resource for loading",
@@ -1553,7 +1487,7 @@
 		var mmapEnabled bool
 		if fieldIndexInfo, ok := vecFieldID2IndexInfo[fieldID]; ok {
 			mmapEnabled = isIndexMmapEnable(fieldIndexInfo)
-			neededMemSize, neededDiskSize, err := getIndexAttrCache().GetIndexResourceUsage(fieldIndexInfo, multiplyFactor.memoryIndexUsageFactor)
+			neededMemSize, neededDiskSize, err := getIndexAttrCache().GetIndexResourceUsage(fieldIndexInfo, multiplyFactor.memoryIndexUsageFactor, fieldBinlog)
 			if err != nil {
 				return nil, errors.Wrapf(err, "failed to get index size collection %d, segment %d, indexBuildID %d",
 					loadInfo.GetCollectionID(),
