--- conflicted
+++ resolved
@@ -44,13 +44,8 @@
 	fieldIndexes   map[string][]*internalpb.IndexStats
 	fieldStatsChan chan []*internalpb.FieldStats
 
-<<<<<<< HEAD
-	rootCoord  types.MasterService
-	indexCoord types.IndexService
-=======
 	rootCoord  types.RootCoord
 	indexCoord types.IndexCoord
->>>>>>> b177f9e5
 
 	kv kv.BaseKV // minio kv
 }
@@ -311,11 +306,7 @@
 	}
 
 	if loader.indexCoord == nil {
-<<<<<<< HEAD
 		return errors.New("null index coordinator client")
-=======
-		return errors.New("null index service client")
->>>>>>> b177f9e5
 	}
 
 	indexFilePathRequest := &indexpb.GetIndexFilePathsRequest{
@@ -348,11 +339,7 @@
 func (loader *indexLoader) getIndexPaths(indexBuildID UniqueID) ([]string, error) {
 	ctx := context.TODO()
 	if loader.indexCoord == nil {
-<<<<<<< HEAD
 		return nil, errors.New("null index coordinator client")
-=======
-		return nil, errors.New("null index service client")
->>>>>>> b177f9e5
 	}
 
 	indexFilePathRequest := &indexpb.GetIndexFilePathsRequest{
@@ -370,11 +357,7 @@
 	return pathResponse.FilePaths[0].IndexFilePaths, nil
 }
 
-<<<<<<< HEAD
-func newIndexLoader(ctx context.Context, rootCoord types.MasterService, indexCoord types.IndexService, replica ReplicaInterface) *indexLoader {
-=======
 func newIndexLoader(ctx context.Context, rootCoord types.RootCoord, indexCoord types.IndexCoord, replica ReplicaInterface) *indexLoader {
->>>>>>> b177f9e5
 	option := &minioKV.Option{
 		Address:           Params.MinioEndPoint,
 		AccessKeyID:       Params.MinioAccessKeyID,
