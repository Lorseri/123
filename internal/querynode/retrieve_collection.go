// Copyright (C) 2019-2020 Zilliz. All rights reserved.
//
// Licensed under the Apache License, Version 2.0 (the "License"); you may not use this file except in compliance
// with the License. You may obtain a copy of the License at
//
// http://www.apache.org/licenses/LICENSE-2.0
//
// Unless required by applicable law or agreed to in writing, software distributed under the License
// is distributed on an "AS IS" BASIS, WITHOUT WARRANTIES OR CONDITIONS OF ANY KIND, either express
// or implied. See the License for the specific language governing permissions and limitations under the License.

package querynode

import (
	"context"
	"math"
	"reflect"
	"sync"

	oplog "github.com/opentracing/opentracing-go/log"
	"go.uber.org/zap"

	"github.com/milvus-io/milvus/internal/log"
	"github.com/milvus-io/milvus/internal/msgstream"
	"github.com/milvus-io/milvus/internal/proto/commonpb"
	"github.com/milvus-io/milvus/internal/proto/internalpb"
	"github.com/milvus-io/milvus/internal/util/trace"
	"github.com/milvus-io/milvus/internal/util/tsoutil"
)

type retrieveCollection struct {
	releaseCtx context.Context
	cancel     context.CancelFunc

	collectionID      UniqueID
	historicalReplica ReplicaInterface
	streamingReplica  ReplicaInterface
	tSafeReplica      TSafeReplicaInterface

	msgBuffer     chan *msgstream.RetrieveMsg
	unsolvedMsgMu sync.Mutex
	unsolvedMsg   []*msgstream.RetrieveMsg

	tSafeWatchers     map[VChannel]*tSafeWatcher
	watcherSelectCase []reflect.SelectCase

	serviceableTimeMutex sync.Mutex
	serviceableTime      Timestamp

	retrieveResultMsgStream msgstream.MsgStream
}

func newRetrieveCollection(releaseCtx context.Context,
	cancel context.CancelFunc,
	collectionID UniqueID,
	historicalReplica ReplicaInterface,
	streamingReplica ReplicaInterface,
	tSafeReplica TSafeReplicaInterface,
	retrieveResultStream msgstream.MsgStream) *retrieveCollection {
	receiveBufSize := Params.RetrieveReceiveBufSize
	msgBuffer := make(chan *msgstream.RetrieveMsg, receiveBufSize)
	unsolvedMsg := make([]*msgstream.RetrieveMsg, 0)

	rc := &retrieveCollection{
		releaseCtx: releaseCtx,
		cancel:     cancel,

		collectionID:      collectionID,
		historicalReplica: historicalReplica,
		streamingReplica:  streamingReplica,
		tSafeReplica:      tSafeReplica,

		tSafeWatchers: make(map[VChannel]*tSafeWatcher),

		msgBuffer:   msgBuffer,
		unsolvedMsg: unsolvedMsg,

		retrieveResultMsgStream: retrieveResultStream,
	}

	rc.register()
	return rc
}

func (rc *retrieveCollection) getServiceableTime() Timestamp {
	rc.serviceableTimeMutex.Lock()
	defer rc.serviceableTimeMutex.Unlock()
	return rc.serviceableTime
}

func (rc *retrieveCollection) setServiceableTime(t Timestamp) {
	rc.serviceableTimeMutex.Lock()
	gracefulTimeInMilliSecond := Params.GracefulTime
	if gracefulTimeInMilliSecond > 0 {
		gracefulTime := tsoutil.ComposeTS(gracefulTimeInMilliSecond, 0)
		rc.serviceableTime = t + gracefulTime
	} else {
		rc.serviceableTime = t
	}
	rc.serviceableTimeMutex.Unlock()
}

func (rc *retrieveCollection) waitNewTSafe() Timestamp {
	// block until any vChannel updating tSafe
	_, _, recvOK := reflect.Select(rc.watcherSelectCase)
	if !recvOK {
		log.Error("tSafe has been closed")
		return invalidTimestamp
	}
	t := Timestamp(math.MaxInt64)
	for channel := range rc.tSafeWatchers {
		ts := rc.tSafeReplica.getTSafe(channel)
		if ts <= t {
			t = ts
		}
	}
	return t
}

<<<<<<< HEAD
func (rc *retrieveCollection) register() {
	// register tSafe watcher and init watcher select case
	collection, err := rc.historicalReplica.getCollectionByID(rc.collectionID)
	if err != nil {
		log.Error(err.Error())
		return
	}

	rc.watcherSelectCase = make([]reflect.SelectCase, 0)
	for _, channel := range collection.getWatchedDmChannels() {
		rc.tSafeReplica.addTSafe(channel)
		rc.tSafeWatchers[channel] = newTSafeWatcher()
		rc.tSafeReplica.registerTSafeWatcher(channel, rc.tSafeWatchers[channel])
		rc.watcherSelectCase = append(rc.watcherSelectCase, reflect.SelectCase{
			Dir:  reflect.SelectRecv,
			Chan: reflect.ValueOf(rc.tSafeWatchers[channel].watcherChan()),
		})
	}
=======
func (rc *retrieveCollection) start() {
	go rc.receiveRetrieveMsg()
	go rc.doUnsolvedMsgRetrieve()
}

func (rc *retrieveCollection) register(collectionID UniqueID) {
	vChannel := collectionIDToChannel(collectionID)
	rc.tSafeReplica.addTSafe(vChannel)
	rc.tSafeMutex.Lock()
	rc.tSafeWatcher = newTSafeWatcher()
	rc.tSafeMutex.Unlock()
	rc.tSafeReplica.registerTSafeWatcher(vChannel, rc.tSafeWatcher)
>>>>>>> 4018dfc5
}

func (rc *retrieveCollection) addToUnsolvedMsg(msg *msgstream.RetrieveMsg) {
	rc.unsolvedMsgMu.Lock()
	defer rc.unsolvedMsgMu.Unlock()
	rc.unsolvedMsg = append(rc.unsolvedMsg, msg)
}

func (rc *retrieveCollection) receiveRetrieveMsg() {
	for {
		select {
		case <-rc.releaseCtx.Done():
			log.Debug("stop retrieveCollection's receiveRetrieveMsg", zap.Int64("collectionID", rc.collectionID))
			return
		case rm := <-rc.msgBuffer:
			sp, ctx := trace.StartSpanFromContext(rm.TraceCtx())
			rm.SetTraceCtx(ctx)
			log.Debug("get retrieve message from msgBuffer",
				zap.Int64("msgID", rm.ID()),
				zap.Int64("collectionID", rm.CollectionID))
			serviceTime := rc.getServiceableTime()
			if rm.BeginTs() > serviceTime {
				bt, _ := tsoutil.ParseTS(rm.BeginTs())
				st, _ := tsoutil.ParseTS(serviceTime)
				log.Debug("querynode::receiveRetrieveMsg: add to unsolvedMsgs",
					zap.Any("sm.BeginTs", bt),
					zap.Any("serviceTime", st),
					zap.Any("delta seconds", (rm.BeginTs()-serviceTime)/(1000*1000*1000)),
					zap.Any("collectionID", rc.collectionID),
				)
				rc.addToUnsolvedMsg(rm)
				sp.LogFields(
					oplog.String("send to unsolved retrieve buffer", "send to unsolved buffer"),
					oplog.Object("begin ts", bt),
					oplog.Object("serviceTime", st),
					oplog.Float64("delta seconds", float64(rm.BeginTs()-serviceTime)/(1000.0*1000.0*1000.0)),
				)
				sp.Finish()
				continue
			}
			log.Debug("doing retrieve in receiveRetrieveMsg...",
				zap.Int64("msgID", rm.ID()),
				zap.Int64("collectionID", rm.CollectionID))
			err := rc.retrieve(rm)
			if err != nil {
				log.Error(err.Error())
				log.Debug("do retrieve failed in receiveRetrieveMsg, prepare to publish failed retrieve result",
					zap.Int64("msgID", rm.ID()),
					zap.Int64("collectionID", rm.CollectionID))
				err2 := rc.publishFailedRetrieveResult(rm, err.Error())
				if err2 != nil {
					log.Error("publish FailedRetrieveResult failed", zap.Error(err2))
				}
			}
			log.Debug("do retrieve done in retrieveRetrieveMsg",
				zap.Int64("msgID", rm.ID()),
				zap.Int64("collectionID", rm.CollectionID))
			sp.Finish()
		}
	}
}

func (rc *retrieveCollection) doUnsolvedMsgRetrieve() {
	for {
		select {
		case <-rc.releaseCtx.Done():
			log.Debug("stop retrieveCollection's doUnsolvedMsgRetrieve", zap.Int64("collectionID", rc.collectionID))
			return
		default:
			serviceTime := rc.waitNewTSafe()
			rc.setServiceableTime(serviceTime)
			log.Debug("querynode::doUnsolvedMsgRetrieve: setServiceableTime",
				zap.Any("serviceTime", serviceTime),
			)
			log.Debug("get tSafe from flow graph",
				zap.Int64("collectionID", rc.collectionID),
				zap.Uint64("tSafe", serviceTime))

			retrieveMsg := make([]*msgstream.RetrieveMsg, 0)
			rc.unsolvedMsgMu.Lock()
			tmpMsg := rc.unsolvedMsg
			rc.unsolvedMsg = rc.unsolvedMsg[:0]
			rc.unsolvedMsgMu.Unlock()

			for _, rm := range tmpMsg {
				log.Debug("get retrieve message from unsolvedMsg",
					zap.Int64("msgID", rm.ID()),
					zap.Int64("collectionID", rm.CollectionID))

				if rm.EndTs() <= serviceTime {
					retrieveMsg = append(retrieveMsg, rm)
				}
				rc.addToUnsolvedMsg(rm)
			}

			if len(retrieveMsg) <= 0 {
				continue
			}
			for _, rm := range retrieveMsg {
				sp, ctx := trace.StartSpanFromContext(rm.TraceCtx())
				rm.SetTraceCtx(ctx)
				log.Debug("doing retrieve in doUnsolvedMsgRetrieve...",
					zap.Int64("msgID", rm.ID()),
					zap.Int64("collectionID", rm.CollectionID))
				err := rc.retrieve(rm)
				if err != nil {
					log.Error(err.Error())
					log.Debug("do retrieve failed in doUnsolvedMsgRetrieve, prepare to publish failed retrieve result",
						zap.Int64("msgID", rm.ID()),
						zap.Int64("collectionID", rm.CollectionID))
					err2 := rc.publishFailedRetrieveResult(rm, err.Error())
					if err2 != nil {
						log.Error("publish FailedRetrieveResult failed", zap.Error(err2))
					}
				}
				sp.Finish()
				log.Debug("do retrieve done in doUnsolvedMsgRetrieve",
					zap.Int64("msgID", rm.ID()),
					zap.Int64("collectionID", rm.CollectionID))
			}
			log.Debug("doUnsolvedMsgRetrieve, do retrieve done", zap.Int("num of retrieveMsg", len(retrieveMsg)))
		}
	}
}

func (rc *retrieveCollection) retrieve(retrieveMsg *msgstream.RetrieveMsg) error {
	// TODO(yukun)
	resultChannelInt := 0
	retrieveResultMsg := &msgstream.RetrieveResultMsg{
		BaseMsg: msgstream.BaseMsg{Ctx: retrieveMsg.Ctx, HashValues: []uint32{uint32(resultChannelInt)}},
		RetrieveResults: internalpb.RetrieveResults{
			Base: &commonpb.MsgBase{
				MsgType:  commonpb.MsgType_RetrieveResult,
				MsgID:    retrieveMsg.Base.MsgID,
				SourceID: retrieveMsg.Base.SourceID,
			},
			Status:          &commonpb.Status{ErrorCode: commonpb.ErrorCode_Success},
			ResultChannelID: retrieveMsg.ResultChannelID,
		},
	}
	err := rc.publishRetrieveResult(retrieveResultMsg, retrieveMsg.CollectionID)
	if err != nil {
		return err
	}
	return nil
}

func (rc *retrieveCollection) publishRetrieveResult(msg msgstream.TsMsg, collectionID UniqueID) error {
	log.Debug("publishing retrieve result...",
		zap.Int64("msgID", msg.ID()),
		zap.Int64("collectionID", collectionID))
	span, ctx := trace.StartSpanFromContext(msg.TraceCtx())
	defer span.Finish()
	msg.SetTraceCtx(ctx)
	msgPack := msgstream.MsgPack{}
	msgPack.Msgs = append(msgPack.Msgs, msg)
	err := rc.retrieveResultMsgStream.Produce(&msgPack)
	if err != nil {
		log.Error(err.Error())
	} else {
		log.Debug("publish retrieve result done",
			zap.Int64("msgID", msg.ID()),
			zap.Int64("collectionID", collectionID))
	}
	return err
}

func (rc *retrieveCollection) publishFailedRetrieveResult(retrieveMsg *msgstream.RetrieveMsg, errMsg string) error {
	span, ctx := trace.StartSpanFromContext(retrieveMsg.TraceCtx())
	defer span.Finish()
	retrieveMsg.SetTraceCtx(ctx)
	msgPack := msgstream.MsgPack{}

	resultChannelInt := 0
	retrieveResultMsg := &msgstream.RetrieveResultMsg{
		BaseMsg: msgstream.BaseMsg{HashValues: []uint32{uint32(resultChannelInt)}},
		RetrieveResults: internalpb.RetrieveResults{
			Base: &commonpb.MsgBase{
				MsgType:   commonpb.MsgType_RetrieveResult,
				MsgID:     retrieveMsg.Base.MsgID,
				Timestamp: retrieveMsg.Base.Timestamp,
				SourceID:  retrieveMsg.Base.SourceID,
			},
			Status:          &commonpb.Status{ErrorCode: commonpb.ErrorCode_UnexpectedError, Reason: errMsg},
			ResultChannelID: retrieveMsg.ResultChannelID,
			Ids:             nil,
			FieldsData:      nil,
		},
	}

	msgPack.Msgs = append(msgPack.Msgs, retrieveResultMsg)
	err := rc.retrieveResultMsgStream.Produce(&msgPack)
	if err != nil {
		return err
	}

	return nil
}<|MERGE_RESOLUTION|>--- conflicted
+++ resolved
@@ -117,7 +117,11 @@
 	return t
 }
 
-<<<<<<< HEAD
+func (rc *retrieveCollection) start() {
+	go rc.receiveRetrieveMsg()
+	go rc.doUnsolvedMsgRetrieve()
+}
+
 func (rc *retrieveCollection) register() {
 	// register tSafe watcher and init watcher select case
 	collection, err := rc.historicalReplica.getCollectionByID(rc.collectionID)
@@ -136,20 +140,6 @@
 			Chan: reflect.ValueOf(rc.tSafeWatchers[channel].watcherChan()),
 		})
 	}
-=======
-func (rc *retrieveCollection) start() {
-	go rc.receiveRetrieveMsg()
-	go rc.doUnsolvedMsgRetrieve()
-}
-
-func (rc *retrieveCollection) register(collectionID UniqueID) {
-	vChannel := collectionIDToChannel(collectionID)
-	rc.tSafeReplica.addTSafe(vChannel)
-	rc.tSafeMutex.Lock()
-	rc.tSafeWatcher = newTSafeWatcher()
-	rc.tSafeMutex.Unlock()
-	rc.tSafeReplica.registerTSafeWatcher(vChannel, rc.tSafeWatcher)
->>>>>>> 4018dfc5
 }
 
 func (rc *retrieveCollection) addToUnsolvedMsg(msg *msgstream.RetrieveMsg) {
