--- conflicted
+++ resolved
@@ -35,11 +35,7 @@
 	assert.Equal(t, collection.ID(), collectionID)
 
 	segmentID := UniqueID(0)
-<<<<<<< HEAD
-	segment := newSegment(collection, segmentID, defaultPartitionID, collectionID, segmentTypeGrowing, true)
-=======
-	segment := newSegment(collection, segmentID, defaultPartitionID, collectionID, "", segmentTypeGrowing)
->>>>>>> 5889e1f1
+	segment := newSegment(collection, segmentID, defaultPartitionID, collectionID, "", segmentTypeGrowing, true)
 	assert.Equal(t, segmentID, segment.segmentID)
 	deleteSegment(segment)
 	deleteCollection(collection)
@@ -53,11 +49,7 @@
 	assert.Equal(t, collection.ID(), collectionID)
 
 	segmentID := UniqueID(0)
-<<<<<<< HEAD
-	segment := newSegment(collection, segmentID, defaultPartitionID, collectionID, segmentTypeGrowing, true)
-=======
-	segment := newSegment(collection, segmentID, defaultPartitionID, collectionID, "", segmentTypeGrowing)
->>>>>>> 5889e1f1
+	segment := newSegment(collection, segmentID, defaultPartitionID, collectionID, "", segmentTypeGrowing, true)
 	assert.Equal(t, segmentID, segment.segmentID)
 
 	deleteSegment(segment)
@@ -73,11 +65,7 @@
 	assert.Equal(t, collection.ID(), collectionID)
 
 	segmentID := UniqueID(0)
-<<<<<<< HEAD
-	segment := newSegment(collection, segmentID, defaultPartitionID, collectionID, segmentTypeGrowing, true)
-=======
-	segment := newSegment(collection, segmentID, defaultPartitionID, collectionID, "", segmentTypeGrowing)
->>>>>>> 5889e1f1
+	segment := newSegment(collection, segmentID, defaultPartitionID, collectionID, "", segmentTypeGrowing, true)
 	assert.Equal(t, segmentID, segment.segmentID)
 
 	ids := []int64{1, 2, 3}
@@ -125,11 +113,7 @@
 	assert.Equal(t, collection.ID(), collectionID)
 
 	segmentID := UniqueID(0)
-<<<<<<< HEAD
-	segment := newSegment(collection, segmentID, defaultPartitionID, collectionID, segmentTypeGrowing, true)
-=======
-	segment := newSegment(collection, segmentID, defaultPartitionID, collectionID, "", segmentTypeGrowing)
->>>>>>> 5889e1f1
+	segment := newSegment(collection, segmentID, defaultPartitionID, collectionID, "", segmentTypeGrowing, true)
 	assert.Equal(t, segmentID, segment.segmentID)
 
 	ids := []int64{}
@@ -189,11 +173,7 @@
 	assert.Equal(t, collection.ID(), collectionID)
 
 	segmentID := UniqueID(0)
-<<<<<<< HEAD
-	segment := newSegment(collection, segmentID, defaultPartitionID, collectionID, segmentTypeGrowing, true)
-=======
-	segment := newSegment(collection, segmentID, defaultPartitionID, collectionID, "", segmentTypeGrowing)
->>>>>>> 5889e1f1
+	segment := newSegment(collection, segmentID, defaultPartitionID, collectionID, "", segmentTypeGrowing, true)
 	assert.Equal(t, segmentID, segment.segmentID)
 
 	ids := []int64{1, 2, 3}
@@ -247,11 +227,7 @@
 	assert.Equal(t, collection.ID(), collectionID)
 
 	segmentID := UniqueID(0)
-<<<<<<< HEAD
-	segment := newSegment(collection, segmentID, defaultPartitionID, collectionID, segmentTypeGrowing, true)
-=======
-	segment := newSegment(collection, segmentID, defaultPartitionID, collectionID, "", segmentTypeGrowing)
->>>>>>> 5889e1f1
+	segment := newSegment(collection, segmentID, defaultPartitionID, collectionID, "", segmentTypeGrowing, true)
 	assert.Equal(t, segmentID, segment.segmentID)
 
 	ids := []int64{1, 2, 3}
@@ -299,11 +275,7 @@
 	collection := newCollection(collectionMeta.ID, collectionMeta.Schema)
 	assert.Equal(t, collection.ID(), collectionID)
 	segmentID := UniqueID(0)
-<<<<<<< HEAD
-	segment := newSegment(collection, segmentID, defaultPartitionID, collectionID, segmentTypeGrowing, true)
-=======
-	segment := newSegment(collection, segmentID, defaultPartitionID, collectionID, "", segmentTypeGrowing)
->>>>>>> 5889e1f1
+	segment := newSegment(collection, segmentID, defaultPartitionID, collectionID, "", segmentTypeGrowing, true)
 	assert.Equal(t, segmentID, segment.segmentID)
 
 	ids := []int64{1, 2, 3}
@@ -347,11 +319,7 @@
 	assert.Equal(t, collection.ID(), collectionID)
 
 	segmentID := UniqueID(0)
-<<<<<<< HEAD
-	segment := newSegment(collection, segmentID, defaultPartitionID, collectionID, segmentTypeGrowing, true)
-=======
-	segment := newSegment(collection, segmentID, defaultPartitionID, collectionID, "", segmentTypeGrowing)
->>>>>>> 5889e1f1
+	segment := newSegment(collection, segmentID, defaultPartitionID, collectionID, "", segmentTypeGrowing, true)
 	assert.Equal(t, segmentID, segment.segmentID)
 
 	ids := []int64{1, 2, 3}
@@ -401,11 +369,7 @@
 	assert.Equal(t, collection.ID(), collectionID)
 
 	segmentID := UniqueID(0)
-<<<<<<< HEAD
-	segment := newSegment(collection, segmentID, defaultPartitionID, collectionID, segmentTypeGrowing, true)
-=======
-	segment := newSegment(collection, segmentID, defaultPartitionID, collectionID, "", segmentTypeGrowing)
->>>>>>> 5889e1f1
+	segment := newSegment(collection, segmentID, defaultPartitionID, collectionID, "", segmentTypeGrowing, true)
 	assert.Equal(t, segmentID, segment.segmentID)
 
 	ids := []int64{1, 2, 3}
@@ -520,11 +484,7 @@
 	assert.Equal(t, collection.ID(), collectionID)
 
 	segmentID := UniqueID(0)
-<<<<<<< HEAD
-	segment := newSegment(collection, segmentID, defaultPartitionID, collectionID, segmentTypeGrowing, true)
-=======
-	segment := newSegment(collection, segmentID, defaultPartitionID, collectionID, "", segmentTypeGrowing)
->>>>>>> 5889e1f1
+	segment := newSegment(collection, segmentID, defaultPartitionID, collectionID, "", segmentTypeGrowing, true)
 	assert.Equal(t, segmentID, segment.segmentID)
 
 	const DIM = 16
@@ -563,11 +523,7 @@
 	assert.Equal(t, collection.ID(), collectionID)
 
 	segmentID := UniqueID(0)
-<<<<<<< HEAD
-	segment := newSegment(collection, segmentID, defaultPartitionID, collectionID, segmentTypeGrowing, true)
-=======
-	segment := newSegment(collection, segmentID, defaultPartitionID, collectionID, "", segmentTypeGrowing)
->>>>>>> 5889e1f1
+	segment := newSegment(collection, segmentID, defaultPartitionID, collectionID, "", segmentTypeGrowing, true)
 	assert.Equal(t, segmentID, segment.segmentID)
 
 	ids := []int64{1, 2, 3}
@@ -616,11 +572,7 @@
 
 	segmentID := UniqueID(0)
 	partitionID := UniqueID(0)
-<<<<<<< HEAD
-	segment := newSegment(collection, segmentID, partitionID, collectionID, segmentTypeSealed, true)
-=======
-	segment := newSegment(collection, segmentID, partitionID, collectionID, "", segmentTypeSealed)
->>>>>>> 5889e1f1
+	segment := newSegment(collection, segmentID, partitionID, collectionID, "", segmentTypeSealed, true)
 	assert.Equal(t, segmentID, segment.segmentID)
 	assert.Equal(t, partitionID, segment.partitionID)
 
