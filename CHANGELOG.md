--- conflicted
+++ resolved
@@ -30,15 +30,12 @@
 -   \#1429 Server crashed when searching vectors using GPU
 -   \#1476 Fix vectors results bug when getting vectors from segments
 -   \#1484 Index type changed to IDMAP after compacted 
-<<<<<<< HEAD
--   \#1507 set_config for insert_buffer_size is wrong
-=======
 -   \#1499 Fix duplicated ID number issue
 -   \#1491 Server crashed during adding vectors  
 -   \#1504 Avoid possible race condition between delete and search 
+-   \#1507 set_config for insert_buffer_size is wrong
 -   \#1510 Add set interfaces for WAL configurations
 -   \#1511 Fix big integer cannot pass to server correctly
->>>>>>> 19b85657
 
 ## Feature
 -   \#216 Add CLI to get server info
