# Changelog

Please mark all change in change log and use the issue from GitHub

# Milvus 0.7.0 (TBD)

## Bug
- \#715 - Milvus crash when searching and building index simultaneously using SQ8H
- \#744 - Don't return partition table for show_tables
- \#770 - Server unittest run failed on low-end server
- \#805 - IVFTest.gpu_seal_test unittest failed
- \#831 - Judge branch error in CommonUtil.cpp
- \#977 - Server crash when create tables concurrently
- \#990 - check gpu resources setting when assign repeated value
- \#995 - table count set to 0 if no tables found
- \#1010 - improve error message when offset or page_size is equal 0
- \#1022 - check if partition name is legal
- \#1028 - check if table exists when show partitions
- \#1029 - check if table exists when try to delete partition
- \#1066 - optimize http insert and search speed
- \#1067 - Add binary vectors support in http server
- \#1075 - improve error message when page size or offset is illegal
- \#1082 - check page_size or offset value to avoid float
- \#1115 - http server support load table into memory
- \#1152 - Error log output continuously after server start
- \#1211 - Server down caused by searching with index_type: HNSW
- \#1240 - Update license declaration


## Feature
- \#216 - Add CLI to get server info
- \#343 - Add Opentracing
- \#665 - Support get/set config via CLI
- \#759 - Put C++ sdk out of milvus/core
- \#766 - If partition tag is similar, wrong partition is searched
- \#771 - Add server build commit info interface
- \#788 - Add web server into server module
- \#813 - Add push mode for prometheus monitor
- \#815 - Support MinIO storage
- \#823 - Support binary vector tanimoto/jaccard/hamming metric
- \#853 - Support HNSW
- \#910 - Change Milvus c++ standard to c++17
- \#1204 - Add api to get table data information

## Improvement
- \#738 - Use Openblas / lapack from apt install
- \#758 - Enhance config description
- \#791 - Remove Arrow
- \#834 - add cpu mode for built-in Faiss
- \#848 - Add ready-to-use config files to the Milvus repo for enhanced user experince
- \#860 - Remove redundant checks in CacheMgr's constructor
- \#908 - Move "primary_path" and "secondary_path" to storage config
- \#931 - Remove "collector" from config
- \#966 - Update NOTICE.md
- \#1002 - Rename minio to s3 in Storage Config section
- \#1078 - Move 'insert_buffer_size' to Cache Config section
<<<<<<< HEAD
- \#1105 - Error message is not clear when creating IVFSQ8H index without gpu resources
=======
- \#1297 - Hide partition_name parameter, avid user directly access partition table
- \#1310 - Add default partition tag for a table
>>>>>>> 120f68d9

## Task

# Milvus 0.6.0 (2019-12-07)

## Bug
- \#228 - memory usage increased slowly during searching vectors
- \#246 - Exclude src/external folder from code coverage for jenkin ci
- \#248 - Reside src/external in thirdparty
- \#316 - Some files not merged after vectors added
- \#327 - Search does not use GPU when index type is FLAT
- \#331 - Add exception handle when search fail
- \#340 - Test cases run failed on 0.6.0
- \#353 - Rename config.h.in to version.h.in
- \#374 - sdk_simple return empty result
- \#377 - Create partition success if tag name only contains spaces
- \#397 - sdk_simple return incorrect result
- \#399 - Create partition should be failed if partition tag existed
- \#412 - Message returned is confused when partition created with null partition name
- \#416 - Drop the same partition success repeatally
- \#440 - Query API in customization still uses old version
- \#440 - Server cannot startup with gpu_resource_config.enable=false in GPU version
- \#458 - Index data is not compatible between 0.5 and 0.6
- \#465 - Server hang caused by searching with nsg index
- \#485 - Increase code coverage rate
- \#486 - gpu no usage during index building
- \#497 - CPU-version search performance decreased
- \#504 - The code coverage rate of core/src/scheduler/optimizer is too low
- \#509 - IVF_PQ index build trapped into dead loop caused by invalid params
- \#513 - Unittest DELETE_BY_RANGE sometimes failed
- \#523 - Erase file data from cache once the file is marked as deleted
- \#527 - faiss benchmark not compatible with faiss 1.6.0
- \#530 - BuildIndex stop when do build index and search simultaneously
- \#532 - assigin value to `table_name` from confest shell
- \#533 - NSG build failed with MetricType Inner Product
- \#543 - client raise exception in shards when search results is empty
- \#545 - Avoid dead circle of build index thread when error occurs
- \#547 - NSG build failed using GPU-edition if set gpu_enable false
- \#548 - NSG search accuracy is too low
- \#552 - Server down during building index_type: IVF_PQ using GPU-edition
- \#561 - Milvus server should report exception/error message or terminate on mysql metadata backend error
- \#579 - Build index hang in GPU version when gpu_resources disabled
- \#596 - Frequently insert operation cost too much disk space
- \#599 - Build index log is incorrect
- \#602 - Optimizer specify wrong gpu_id
- \#606 - No log generated during building index with CPU
- \#616 - IP search metric_type is not supported by IVF_PQ index
- \#631 - FAISS isn't compiled with O3 option
- \#636 - [CPU] Create index PQ should be failed if table metric type set Inner Product
- \#649 - Typo "partiton" should be "partition"
- \#654 - Random crash when frequently insert vector one by one
- \#658 - Milvus error out when building SQ8H index without GPU resources
- \#668 - Update badge of README
- \#670 - Random failure of unittest db_test::SEARCH_TEST
- \#674 - Server down in stability test
- \#696 - Metric_type changed from IP to L2
- \#705 - Fix search SQ8H crash without GPU resource

## Feature
- \#12 - Pure CPU version for Milvus
- \#77 - Support table partition
- \#127 - Support new Index type IVFPQ
- \#226 - Experimental shards middleware for Milvus
- \#227 - Support new index types SPTAG-KDT and SPTAG-BKT
- \#346 - Support build index with multiple gpu
- \#420 - Update shards merge part to match v0.5.3
- \#488 - Add log in scheduler/optimizer
- \#502 - C++ SDK support IVFPQ and SPTAG
- \#560 - Add version in server config file
- \#605 - Print more messages when server start
- \#644 - Add a new rpc command to get milvus build version whether cpu or gpu
- \#709 - Show last commit id when server start

## Improvement
- \#255 - Add ivfsq8 test report detailed version
- \#260 - C++ SDK README
- \#266 - Rpc request source code refactor
- \#274 - Logger the time cost during preloading data
- \#275 - Rename C++ SDK IndexType
- \#284 - Change C++ SDK to shared library
- \#306 - Use int64 for all config integer
- \#310 - Add Q&A for 'protocol https not supported or disable in libcurl' issue
- \#314 - add Find FAISS in CMake
- \#322 - Add option to enable / disable prometheus
- \#354 - Build migration scripts into milvus docker image
- \#358 - Add more information in build.sh and install.md
- \#404 - Add virtual method Init() in Pass abstract class
- \#409 - Add a Fallback pass in optimizer
- \#433 - C++ SDK query result is not easy to use
- \#449 - Add ShowPartitions example for C++ SDK
- \#470 - Small raw files should not be build index
- \#584 - Intergrate internal FAISS
- \#611 - Remove MILVUS_CPU_VERSION
- \#634 - FAISS GPU version is compiled with O0
- \#737 - Refactor server module to separate Grpc from server handler and scheduler

## Task

# Milvus 0.5.3 (2019-11-13)

## Bug
- \#258 - Bytes type in proto cause big-endian/little-endian problem

## Feature

## Improvement
- \#204 - improve grpc performance in search
- \#207 - Add more unittest for config set/get
- \#208 - optimize unittest to support run single test more easily
- \#284 - Change C++ SDK to shared library
- \#260 - C++ SDK README

## Task

# Milvus 0.5.2 (2019-11-07)

## Bug
- \#194 - Search faild: message="Table file doesn't exist"

## Feature

## Improvement
- \#190 - Update default config:use_blas_threshold to 1100 and server version printout to 0.5.2

## Task

# Milvus 0.5.1 (2019-11-04)

## Bug
- \#134 - JFrog cache error
- \#161 - Search IVFSQHybrid crash on gpu
- \#169 - IVF_FLAT search out of memory

## Feature
- \#90 - The server start error messages could be improved to enhance user experience
- \#104 - test_scheduler core dump
- \#115 - Using new structure for tasktable
- \#139 - New config option use_gpu_threshold
- \#146 - Add only GPU and only CPU version for IVF_SQ8 and IVF_FLAT
- \#164 - Add CPU version for building index

## Improvement
- \#64 - Improvement dump function in scheduler
- \#80 - Print version information into log during server start
- \#82 - Move easyloggingpp into "external" directory
- \#92 - Speed up CMake build process
- \#96 - Remove .a file in milvus/lib for docker-version
- \#118 - Using shared_ptr instead of weak_ptr to avoid performance loss
- \#122 - Add unique id for Job
- \#130 - Set task state MOVED after resource copy it completed
- \#149 - Improve large query optimizer pass
- \#156 - Not return error when search_resources and index_build_device set cpu
- \#159 - Change the configuration name from 'use_gpu_threshold' to 'gpu_search_threshold'
- \#168 - Improve result reduce
- \#175 - add invalid config unittest

## Task

# Milvus 0.5.0 (2019-10-21)

## Bug
- MS-568 - Fix gpuresource free error
- MS-572 - Milvus crash when get SIGINT
- MS-577 - Unittest Query randomly hung
- MS-587 - Count get wrong result after adding vectors and index built immediately
- MS-599 - Search wrong result when table created with metric_type: IP
- MS-601 - Docker logs error caused by get CPUTemperature error
- MS-605 - Server going down during searching vectors
- MS-620 - Get table row counts display wrong error code
- MS-622 - Delete vectors should be failed if date range is invalid
- MS-624 - Search vectors failed if time ranges long enough
- MS-637 - Out of memory when load too many tasks
- MS-639 - SQ8H index created failed and server hang
- MS-640 - Cache object size calculate incorrect
- MS-641 - Segment fault(signal 11) in PickToLoad
- MS-644 - Search crashed with index-type: flat
- MS-647 - grafana display average cpu-temp
- MS-652 - IVFSQH quantization double free
- MS-650 - SQ8H index create issue
- MS-653 - When config check fail, Milvus close without message
- MS-654 - Describe index timeout when building index
- MS-658 - Fix SQ8 Hybrid can't search
- MS-665 - IVF_SQ8H search crash when no GPU resource in search_resources
- \#9 - Change default gpu_cache_capacity to 4
- \#20 - C++ sdk example get grpc error
- \#23 - Add unittest to improve code coverage
- \#31 - make clang-format failed after run build.sh -l
- \#39 - Create SQ8H index hang if using github server version
- \#30 - Some troubleshoot messages in Milvus do not provide enough information
- \#48 - Config unittest failed
- \#59 - Topk result is incorrect for small dataset

## Improvement
- MS-552 - Add and change the easylogging library
- MS-553 - Refine cache code
- MS-555 - Remove old scheduler
- MS-556 - Add Job Definition in Scheduler
- MS-557 - Merge Log.h
- MS-558 - Refine status code
- MS-562 - Add JobMgr and TaskCreator in Scheduler
- MS-566 - Refactor cmake
- MS-574 - Milvus configuration refactor
- MS-578 - Make sure milvus5.0 don't crack 0.3.1 data
- MS-585 - Update namespace in scheduler
- MS-606 - Speed up result reduce
- MS-608 - Update TODO names
- MS-609 - Update task construct function
- MS-611 - Add resources validity check in ResourceMgr
- MS-619 - Add optimizer class in scheduler
- MS-626 - Refactor DataObj to support cache any type data
- MS-648 - Improve unittest
- MS-655 - Upgrade SPTAG
- \#42 - Put union of index_build_device and search resources to gpu_pool
- \#67 - Avoid linking targets multiple times in cmake

## Feature
- MS-614 - Preload table at startup
- MS-627 - Integrate new index: IVFSQHybrid
- MS-631 - IVFSQ8H Index support
- MS-636 - Add optimizer in scheduler for FAISS_IVFSQ8H

## Task
- MS-554 - Change license to Apache 2.0
- MS-561 - Add contributing guidelines, code of conduct and README docs
- MS-567 - Add NOTICE.md
- MS-569 - Complete the NOTICE.md
- MS-575 - Add Clang-format & Clang-tidy & Cpplint
- MS-586 - Remove BUILD_FAISS_WITH_MKL option
- MS-590 - Refine cmake code to support cpplint
- MS-600 - Reconstruct unittest code
- MS-602 - Remove zilliz namespace
- MS-610 - Change error code base value from hex to decimal
- MS-624 - Re-organize project directory for open-source
- MS-635 - Add compile option to support customized faiss
- MS-660 - add ubuntu_build_deps.sh
- \#18 - Add all test cases

# Milvus 0.4.0 (2019-09-12)

## Bug
- MS-119 - The problem of combining the log files
- MS-121 - The problem that user can't change the time zone
- MS-411 - Fix metric unittest linking error
- MS-412 - Fix gpu cache logical error
- MS-416 - ExecutionEngineImpl::GpuCache has not return value cause crash
- MS-417 - YAML sequence load disable cause scheduler startup failed
- MS-413 - Create index failed and server exited
- MS-427 - Describe index error after drop index
- MS-432 - Search vectors params nprobe need to check max number
- MS-431 - Search vectors params nprobe: 0/-1, expected result: raise exception
- MS-331 - Crate Table : when table exists, error code is META_FAILED(code=15) rather than ILLEGAL TABLE NAME(code=9))
- MS-430 - Search no result if index created with FLAT
- MS-443 - Create index hang again
- MS-436 - Delete vectors failed if index created with index_type: IVF_FLAT/IVF_SQ8
- MS-449 - Add vectors twice success, once with ids, the other no ids
- MS-450 - server hang after run stop_server.sh
- MS-458 - Keep building index for one file when no gpu resource
- MS-461 - Mysql meta unittest failed
- MS-462 - Run milvus server twices, should display error
- MS-463 - Search timeout
- MS-467 - mysql db test failed
- MS-470 - Drop index success, which table not created
- MS-471 - code coverage run failed
- MS-492 - Drop index failed if index have been created with index_type: FLAT
- MS-493 - Knowhere unittest crash
- MS-453 - GPU search error when nprobe set more than 1024
- MS-474 - Create index hang if use branch-0.3.1 server config
- MS-510 - unittest out of memory and crashed
- MS-507 - Dataset 10m-512, index type sq8，performance in-normal when set CPU_CACHE to 16 or 64
- MS-543 - SearchTask fail without exception
- MS-582 - grafana displays changes frequently

## Improvement
- MS-327 - Clean code for milvus
- MS-336 - Scheduler interface
- MS-344 - Add TaskTable Test
- MS-345 - Add Node Test
- MS-346 - Add some implementation of scheduler to solve compile error
- MS-348 - Add ResourceFactory Test
- MS-350 - Remove knowhere submodule
- MS-354 - Add task class and interface in scheduler
- MS-355 - Add copy interface in ExcutionEngine
- MS-357 - Add minimum schedule function
- MS-359 - Add cost test in new scheduler
- MS-361 - Add event in resource
- MS-364 - Modify tasktableitem in tasktable
- MS-365 - Use tasktableitemptr instead in event
- MS-366 - Implement TaskTable
- MS-368 - Implement cost.cpp
- MS-371 - Add TaskTableUpdatedEvent
- MS-373 - Add resource test
- MS-374 - Add action definition
- MS-375 - Add Dump implementation for Event
- MS-376 - Add loader and executor enable flag in Resource avoid diskresource execute task
- MS-377 - Improve process thread trigger in ResourceMgr, Scheduler and TaskTable
- MS-378 - Debug and Update normal_test in scheduler unittest
- MS-379 - Add Dump implementation in Resource
- MS-380 - Update resource loader and executor, work util all finished
- MS-383 - Modify condition variable usage in scheduler
- MS-384 - Add global instance of ResourceMgr and Scheduler
- MS-389 - Add clone interface in Task
- MS-390 - Update resource construct function
- MS-391 - Add PushTaskToNeighbourHasExecutor action
- MS-394 - Update scheduler unittest
- MS-400 - Add timestamp record in task state change function
- MS-402 - Add dump implementation for TaskTableItem
- MS-406 - Add table flag for meta
- MS-403 - Add GpuCacheMgr
- MS-404 - Release index after search task done avoid memory increment continues
- MS-405 - Add delete task support
- MS-407 - Reconstruct MetricsCollector
- MS-408 - Add device_id in resource construct function
- MS-409 - Using new scheduler
- MS-413 - Remove thrift dependency
- MS-410 - Add resource config comment
- MS-414 - Add TaskType in Scheduler::Task
- MS-415 - Add command tasktable to dump all tasktables
- MS-418 - Update server_config.template file, set CPU compute only default
- MS-419 - Move index_file_size from IndexParam to TableSchema
- MS-421 - Add TaskLabel in scheduler
- MS-422 - Support DeleteTask in Multi-GpuResource case
- MS-428 - Add PushTaskByDataLocality in scheduler
- MS-440 - Add DumpTaskTables in sdk
- MS-442 - Merge Knowhere
- MS-445 - Rename CopyCompleted to LoadCompleted
- MS-451 - Update server_config.template file, set GPU compute default
- MS-455 - Distribute tasks by minimal cost in scheduler
- MS-460 - Put transport speed as weight when choosing neighbour to execute task
- MS-459 - Add cache for pick function in tasktable
- MS-476 - Improve search performance
- MS-482 - Change search stream transport to unary in grpc
- MS-487 - Define metric type in CreateTable
- MS-488 - Improve code format in scheduler
- MS-495 - cmake: integrated knowhere
- MS-496 - Change the top_k limitation from 1024 to 2048
- MS-502 - Update tasktable_test in scheduler
- MS-504 - Update node_test in scheduler
- MS-505 - Install core unit test and add to coverage
- MS-508 - Update normal_test in scheduler
- MS-532 - Add grpc server unittest
- MS-511 - Update resource_test in scheduler
- MS-517 - Update resource_mgr_test in scheduler
- MS-518 - Add schedinst_test in scheduler
- MS-519 - Add event_test in scheduler
- MS-520 - Update resource_test in scheduler
- MS-524 - Add some unittest in event_test and resource_test
- MS-525 - Disable parallel reduce in SearchTask
- MS-527 - Update scheduler_test and enable it
- MS-528 - Hide some config used future
- MS-530 - Add unittest for SearchTask->Load
- MS-531 - Disable next version code
- MS-533 - Update resource_test to cover dump function
- MS-523 - Config file validation
- MS-539 - Remove old task code
- MS-546 - Add simple mode resource_config
- MS-570 - Add prometheus docker-compose file
- MS-576 - Scheduler refactor
- MS-592 - Change showtables stream transport to unary

## Feature
- MS-343 - Implement ResourceMgr
- MS-338 - NewAPI: refine code to support CreateIndex
- MS-339 - NewAPI: refine code to support DropIndex
- MS-340 - NewAPI: implement DescribeIndex

## Task
- MS-297 - disable mysql unit test

# Milvus 0.3.1 (2019-07-10)

## Bug

- MS-148 - Disable cleanup if mode is read only
- MS-149 - Fixed searching only one index file issue in distributed mode
- MS-153 - Fix c_str error when connecting to MySQL
- MS-157 - Fix changelog
- MS-190 - Use env variable to switch mem manager and fix cmake
- MS-217 - Fix SQ8 row count bug
- MS-224 - Return AlreadyExist status in MySQLMetaImpl::CreateTable if table already exists
- MS-232 - Add MySQLMetaImpl::UpdateTableFilesToIndex and set maximum_memory to default if config value = 0
- MS-233 - Remove mem manager log
- MS-230 - Change parameter name: Maximum_memory to insert_buffer_size
- MS-234 - Some case cause background merge thread stop
- MS-235 - Some test cases random fail
- MS-236 - Add MySQLMetaImpl::HasNonIndexFiles
- MS-257 - Update bzip2 download url
- MS-288 - Update compile scripts
- MS-330 - Stability test failed caused by server core dumped
- MS-347 - Build index hangs again
- MS-382 - fix MySQLMetaImpl::CleanUpFilesWithTTL unknown column bug

## Improvement
- MS-156 - Add unittest for merge result functions
- MS-152 - Delete assert in MySQLMetaImpl and change MySQLConnectionPool impl
- MS-204 - Support multi db_path
- MS-206 - Support SQ8 index type
- MS-208 - Add buildinde interface for C++ SDK
- MS-212 - Support Inner product metric type
- MS-241 - Build Faiss with MKL if using Intel CPU; else build with OpenBlas
- MS-242 - Clean up cmake and change MAKE_BUILD_ARGS to be user defined variable
- MS-245 - Improve search result transfer performance
- MS-248 - Support AddVector/SearchVector profiling
- MS-256 - Add more cache config
- MS-260 - Refine log
- MS-249 - Check machine hardware during initialize
- MS-261 - Update faiss version to 1.5.3 and add BUILD_FAISS_WITH_MKL as an option
- MS-266 - Improve topk reduce time by using multi-threads
- MS-275 - Avoid sqlite logic error excetion
- MS-278 - add IndexStatsHelper
- MS-313 - add GRPC
- MS-325 - add grpc status return for C++ sdk and modify some format
- MS-278 - Add IndexStatsHelper
- MS-312 - Set openmp thread number by config
- MS-305 - Add CPU core percent metric
- MS-310 - Add milvus CPU utilization ratio and CPU/GPU temperature metrics
- MS-324 - Show error when there is not enough gpu memory to build index
- MS-328 - Check metric type on server start
- MS-332 - Set grpc and thrift server run concurrently
- MS-352 - Add hybrid index

## Feature
- MS-180 - Add new mem manager
- MS-195 - Add nlist and use_blas_threshold conf
- MS-137 - Integrate knowhere

## Task

- MS-125 - Create 0.3.1 release branch
- MS-306 - Optimize build efficiency

# Milvus 0.3.0 (2019-06-30)

## Bug
- MS-104 - Fix unittest lcov execution error
- MS-102 - Fix build script file condition error
- MS-80 - Fix server hang issue
- MS-89 - Fix compile failed, libgpufaiss.a link missing
- MS-90 - Fix arch match incorrect on ARM
- MS-99 - Fix compilation bug
- MS-110 - Avoid huge file size

## Improvement
- MS-82 - Update server startup welcome message
- MS-83 - Update vecwise to Milvus
- MS-77 - Performance issue of post-search action
- MS-22 - Enhancement for MemVector size control
- MS-92 - Unify behavior of debug and release build
- MS-98 - Install all unit test to installation directory
- MS-115 - Change is_startup of metric_config switch from true to on
- MS-122 - Archive criteria config
- MS-124 - HasTable interface
- MS-126 - Add more error code
- MS-128 - Change default db path

## Feature

- MS-57 - Implement index load/search pipeline
- MS-56 - Add version information when server is started
- MS-64 - Different table can have different index type
- MS-52 - Return search score
- MS-66 - Support time range query
- MS-68 - Remove rocksdb from third-party
- MS-70 - cmake: remove redundant libs in src
- MS-71 - cmake: fix faiss dependency
- MS-72 - cmake: change prometheus source to git
- MS-73 - cmake: delete civetweb
- MS-65 - Implement GetTableRowCount interface
- MS-45 - Implement DeleteTable interface
- MS-75 - cmake: change faiss version to 1.5.2; add CUDA gencode
- MS-81 - fix faiss ptx issue; change cuda gencode
- MS-84 - cmake: add arrow, jemalloc and jsoncons third party; default build option OFF
- MS-85 - add NetIO metric
- MS-96 - add new query interface for specified files
- MS-97 - Add S3 SDK for MinIO Storage
- MS-105 - Add MySQL
- MS-130 - Add prometheus_test
- MS-144 - Add nprobe config
- MS-147 - Enable IVF
- MS-130 - Add prometheus_test

## Task
- MS-74 - Change README.md in cpp
- MS-88 - Add support for arm architecture

# Milvus 0.2.0 (2019-05-31)

## Bug

- MS-32 - Fix thrift error
- MS-34 - Fix prometheus-cpp thirdparty
- MS-67 - Fix license check bug
- MS-76 - Fix pipeline crash bug
- MS-100 - cmake: fix AWS build issue
- MS-101 - change AWS build type to Release

## Improvement

- MS-20 - Clean Code Part 1

## Feature

- MS-5 - Implement Auto Archive Feature
- MS-6 - Implement SDK interface part 1
- MS-16 - Implement metrics without prometheus
- MS-21 - Implement SDK interface part 2
- MS-26 - cmake. Add thirdparty packages
- MS-31 - cmake: add prometheus
- MS-33 - cmake: add -j4 to make third party packages build faster
- MS-27 - support gpu config and disable license build config in cmake
- MS-47 - Add query vps metrics
- MS-37 - Add query, cache usage, disk write speed and file data size metrics
- MS-30 - Use faiss v1.5.2
- MS-54 - cmake: Change Thrift third party URL to github.com
- MS-69 - prometheus: add all proposed metrics

## Task

- MS-1 - Add CHANGELOG.md
- MS-4 - Refactor the vecwise_engine code structure
- MS-62 - Search range to all if no date specified<|MERGE_RESOLUTION|>--- conflicted
+++ resolved
@@ -54,12 +54,10 @@
 - \#966 - Update NOTICE.md
 - \#1002 - Rename minio to s3 in Storage Config section
 - \#1078 - Move 'insert_buffer_size' to Cache Config section
-<<<<<<< HEAD
 - \#1105 - Error message is not clear when creating IVFSQ8H index without gpu resources
-=======
 - \#1297 - Hide partition_name parameter, avid user directly access partition table
 - \#1310 - Add default partition tag for a table
->>>>>>> 120f68d9
+
 
 ## Task
 
