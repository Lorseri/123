# Changelog

Please mark all changes in change log and use the issue from GitHub

# Milvus 0.11.0 (TBD)

## Bug
-   \#2532 Fix Milvus docker image report illegal instruction
-   \#2551 Fix test_hybrid_db and test_rpc error
-   \#2582 CreateHybridIndex.cpp compile error
-   \#2693 Collection create success if no dimension value provided
-   \#2694 Collection create success if an invalid field name provided
-   \#2695 The number of fields should be limited
-   \#2696 Check the validity of the parameters of creating collection: segment_size
-   \#2697 Index can not be created
-   \#2698 Count entities got wrong result with binary vectors
-   \#2728 Index type name should returned if index type is not supported
-   \#2731 No entity returned with `get_entity_by_id`
-   \#2732 Server destroyed after `delete by id`
-   \#2733 The max value of top-k should be limited
-   \#2763 Unexpected error when insert binary entities
-   \#2765 Server crashed when calling `get_entity_by_id`
-   \#2783 Wrong result returned if searching with tags
-   \#2790 Distances returned by calling `search` is inaccurate
-   \#2818 Wrong result returned by `get_entity_by_id`
-   \#2823 Server crashed during inserting, and can not restart
-   \#2845 Server crashed after calling `delete_entity_by_id`
-   \#2852 Fix Prometheus rebuild problem.
-   \#2869 Create index failed with binary vectors
-   \#2893 Insert binary data failed
-   \#2957 There is no exisitence check of annoy search parameter
<<<<<<< HEAD
-   \#3407 Server get stuck if create index after entities inserted with no manual flush
=======
-   \#3265 Memory leak during searching
-   \#3406 No debug and info log generated after server started
-   \#3407 Server get stuck if create index after entities inserted with no manual flush
-   \#3446 ListIDInSegment get wrong result when delete more than one ids
-   \#3448 RHNSWFlatTest failed
>>>>>>> f3595d80

## Feature
-   \#2319 Redo metadata to support MVCC
-   \#2509 Count up query statistics for debug ease
-   \#2572 Support structured data index
-   \#2585 Support IVF_PQ on GPU with using metric_type IP
-   \#2689 Construct Knowhere Index Without Data
-   \#2940 Add option to build.sh for cuda arch
-   \#3132 Refine the implementation of hnsw in faiss and add support for hnsw-flat, hnsw-pq and hnsw-sq8

## Improvement
-   \#2543 Remove secondary_path related code
-   \#2544 Optimize unittest build
-   \#2561 Clean util dependencies with other modules
-   \#2568 Upgrade thirdparty oatpp to v1.1.0
-   \#2612 Move all APIs in utils into namespace milvus 
-   \#2675 Print out system memory size when report invalid cpu cache size 
-   \#2686 Remove dependency on sqlite_orm
-   \#2841 Replace IndexType/EngineType/MetricType
-   \#2858 Unify index name in db
-   \#2884 Using BlockingQueue in JobMgr
-   \#3220 Enable -Werror to improve code quality
-   \#3449 Upgrade master version to v0.11.0

## Task

# Milvus 0.10.2 (2020-08-15)

## Bug
-   \#2890 Fix the index size caculation in cache
-   \#2952 Fix the result merging of IVF_PQ IP
-   \#2975 Fix config UT failed
-   \#3012 If the cache is too small, queries using multiple GPUs will cause to crash
-   \#3133 Reverse query result in mishards if metric type is IP

## Feature

## Improvement
-   \#2653 Improve IVF search performance when NQ and nProbe are both large
-   \#2828 Let Faiss not to compile half float by default

## Task

# Milvus 0.10.1 (2020-07-20)

## Bug
-   \#2487 Enlarge timeout value for creating collection
-   \#2487 HotFix release lock failed on NAS
-   \#2557 Fix random crash of INSERT_DUPLICATE_ID case
-   \#2578 Result count doesn't match target vectors count
-   \#2585 Support IVF_PQ IP on GPU
-   \#2598 Fix Milvus docker image report illegal instruction
-   \#2617 Fix HNSW and RNSG index files size
-   \#2637 Suit the range of HNSW parameters
-   \#2642 Create index failed and server crashed
-   \#2649 Search parameter of annoy has conflict with document
-   \#2690 Remove body parser in show-partitions endpoints
-   \#2692 Milvus hangs during multi-thread concurrent search
-   \#2739 Fix mishards start failed
-   \#2752 Milvus formats vectors data to double-precision and return to http client
-   \#2767 Fix a bug of getting wrong nprobe limitation in knowhere on GPU version
-   \#2768 After building the index, the number of vectors increases
-   \#2774 Server down during loading data
-   \#2776 Fix too many data copies during creating IVF index
-   \#2813 To implemente RNSG IP

## Feature

## Improvement
-   \#2932 Upgrade mishards for milvus 0.10.1

## Task

# Milvus 0.10.0 (2020-6-15)

## Bug
-   \#2367 Fix inconsistent reading and writing when using mishards
-   \#2368 Make read node detect delete behavior
-   \#2373 Build index for small segment waste time on waiting background index thread finish
-   \#2394 Drop collection timeout if too many partitions created on collection
-   \#2549 Launch server fail using demo config
-   \#2564 cache.cache_size range check error

## Feature
-   \#2363 Update branch version
-   \#2510 Upgrade Milvus config

## Improvement
-   \#2381 Upgrade FAISS to 1.6.3
-   \#2429 Fix Milvus 0.9.1 performance degrade issue
-   \#2441 Improve Knowhere code coverage
-   \#2466 Optimize k-selection implemention of faiss gpu version
-   \#2489 Add exception throw on mysql meta error
-   \#2495 Add creating lock file failure reason.
-   \#2516 Improve unit test coverage
-   \#2548 Upgrade mishards for milvus v0.10.0

# Milvus 0.9.1 (2020-05-29)

## Bug
-   \#2366 Reduce SQL execution times for collection contains lot of partitions
-   \#2378 Duplicate data after server restart
-   \#2395 Fix large nq cudaMalloc error
-   \#2399 The nlist set by the user may not take effect
-   \#2403 MySQL max_idle_time is 10 by default
-   \#2450 The deleted vectors may be found on GPU
-   \#2456 openblas library install failed

## Feature

## Improvement
-   \#2307 Disable index SPTAG by default
-   \#2353 Remove log_config from code and scripts
-   \#2370 Clean compile warning
-   \#2410 Logging build index progress
-   \#2461 Upgrade mishards for milvus 0.9.1

# Milvus 0.9.0 (2020-05-15)

## Bug
-   \#1705 Limit the insert data batch size
-   \#1776 Error out when index SQ8H run in CPU mode
-   \#1925 To flush all collections, flush cannot work
-   \#1929 Skip MySQL meta schema field width check
-   \#1946 Fix load index file CPU2GPU fail during searching
-   \#1955 Switch create_index operation to background once client break connection
-   \#1997 Index file missed after compact
-   \#2002 Remove log error msg `Attributes is null`
-   \#2073 Fix CheckDBConfigBackendUrl error message
-   \#2076 CheckMetricConfigAddress error message
-   \#2120 Fix Search expected failed if search params set invalid
-   \#2121 Allow regex match partition tag when search
-   \#2128 Check has_partition params
-   \#2131 Distance/ID returned is not correct if searching with duplicate ids
-   \#2141 Fix server start failed if wal directory exist
-   \#2169 Fix SingleIndexTest.IVFSQHybrid unittest
-   \#2194 Fix get collection info failed
-   \#2196 Fix server start failed if wal is disabled
-   \#2203 0.8.0 id=-1 is returned when total count < topk
-   \#2228 Fix show partitions failed in http module
-   \#2231 Use server_config to define hard-delete delay time for segment files
-   \#2261 Re-define result returned by has_collection if collection in delete state
-   \#2264 Milvus opened too many files when the metric_config.enable_monitor=true
-   \#2266 Server hang when using multi-clients to query different collections
-   \#2280 has_partition should return true for `_default`

## Feature
-   \#1751 Add api SearchByID
-   \#1752 Add api GetVectorsByID
-   \#1962 Add api HasPartition
-   \#1965 FAISS/NSG/HNSW/ANNOY use unified distance calculation algorithm
-   \#2054 Check if CPU instruction sets are illegal
-   \#2057 Add a config parameter to switch off http server
-   \#2059 Add lock file avoid multiple instances modifying data at the same time
-   \#2064 Warn when use SQLite as metadata management
-   \#2111 Check GPU environment before start server
-   \#2206 Log file rotating
-   \#2240 Obtain running rpc requests information
-   \#2268 Intelligently detect openblas library in system to avoid installing from source code every time
-   \#2283 Suspend the building tasks when any query comand arrives.
-   \#2417 Support Structured Index Based on Sort

## Improvement
-   \#221 Refactor LOG macro
-   \#833 Catch exception in RolloutHandler and output in stderr
-   \#1796 Compile Openblas with source code to improve the performance
-   \#1942 Background merge file strategy
-   \#2039 Support Milvus run on SSE CPUs
-   \#2149 Merge server_cpu_config.template and server_gpu_config.template
-   \#2153 Upgrade thirdparty oatpp to v1.0.0
-   \#2167 Merge log_config.conf with server_config.yaml
-   \#2173 Check storage permission
-   \#2178 Using elkan K-Means to improve IVF
-   \#2185 Change id to string format in http module
-   \#2186 Update endpoints in http module
-   \#2190 Fix memory usage is twice of index size when using GPU searching
-   \#2248 Use hostname and port as instance label of metrics
-   \#2252 Upgrade mishards APIs and requirements
-   \#2256 k-means clustering algorithm use only Euclidean distance metric
-   \#2300 Upgrade mishrads configuration to version 0.4
-   \#2311 Update mishards methods
-   \#2330 Change url for behavior 'get_entities_by_id'
-   \#2347 Update http document for v0.9.0
-   \#2358 Upgrade mishards for v0.9.0

## Task

# Milvus 0.8.0 (2020-04-15)

## Bug
-   \#1276 SQLite throw exception after create 50000+ partitions in a table
-   \#1762 Server is not forbidden to create new partition which tag is `_default`
-   \#1789 Fix multi-client search cause server crash
-   \#1832 Fix crash in tracing module
-   \#1873 Fix index file serialize to incorrect path
-   \#1881 Fix bad alloc when index files lost
-   \#1883 Fix inserted vectors becomes all zero when index_file_size >= 2GB
-   \#1901 Search failed with flat index
-   \#1903 Fix invalid annoy result
-   \#1910 C++ SDK GetIDsInSegment could not work for large dataset

## Feature
-   \#261  Integrate ANNOY into Milvus
-   \#1655 GPU index support delete vectors
-   \#1660 IVF PQ CPU support deleted vectors searching
-   \#1661 HNSW support deleted vectors searching
-   \#1825 Add annoy index type in C++ sdk
-   \#1849 NSG support deleted vectors searching
-   \#1893 Log config information and device information

## Improvement
-   \#1627 Move read/write index APIs into codec
-   \#1784 Add Substructure and Superstructure in http module
-   \#1858 Disable S3 build
-   \#1882 Add index annoy into http module
-   \#1885 Optimize knowhere unittest
-   \#1886 Refactor log on search and insert request
-   \#1897 Heap pop and push can be realized by heap_swap_top
-   \#1921 Use TimeRecorder instead of chrono
-   \#1928 Fix too many data and uid copies when loading files
-   \#1930 Upgrade mishards to v0.8.0

## Task

# Milvus 0.7.1 (2020-03-29)

## Bug
-   \#1301 Data in WAL may be accidentally inserted into a new table with the same name.
-   \#1634 Fix search demo bug in HTTP doc
-   \#1635 Vectors can be returned by searching after vectors deleted if `cache_insert_data` set true
-   \#1648 The cache cannot be used all when the vector type is binary
-   \#1651 Check validity of dimension when collection metric type is binary one
-   \#1663 PQ index parameter 'm' validation
-   \#1686 API search_in_files cannot work correctly when vectors is stored in certain non-default partition
-   \#1689 Fix SQ8H search fail on SIFT-1B dataset
-   \#1667 Create index failed with type: rnsg if metric_type is IP
-   \#1708 NSG search crashed
-   \#1724 Remove unused unittests
-   \#1728 Optimize request handler to combine similar query
-   \#1734 Opentracing for combined search request
-   \#1735 Fix search out of memory with ivf_flat
-   \#1747 Expected error status if search with partition_tag not existed
-   \#1756 Fix memory exhausted during searching
-   \#1781 Fix search hang with SQ8H
-   \#1812 Fix incorrect request method in search example in http readme
-   \#1818 Duplicate data generated after restart milvus server

## Feature
-   \#1603 BinaryFlat add 2 Metric: Substructure and Superstructure

## Improvement
-   \#267 Improve search performance: reduce delay
-   \#342 Knowhere and Wrapper refactor
-   \#1537 Optimize raw vector and uids read/write
-   \#1546 Move Config.cpp to config directory
-   \#1547 Rename storage/file to storage/disk and rename classes
-   \#1548 Move store/Directory to storage/Operation and add FSHandler
-   \#1572 Optimize config cpu/gpu cache_capacity setter
-   \#1619 Improve compact performance
-   \#1649 Fix Milvus crash on old CPU
-   \#1653 IndexFlat (SSE) and IndexBinaryFlat performance improvement for small NQ
-   \#1678 Remove CUSTOMIZATION macro
-   \#1698 Upgrade mishards to v0.7.0
-   \#1719 Improve Milvus log
-   \#1754 Optimize behavior to get file ids from metadata in mishards
-   \#1799 Update docker images to 0.7.1 in mishards

## Task

# Milvus 0.7.0 (2020-03-11)

## Bug
-   \#715 Milvus crash when searching and building index simultaneously using SQ8H
-   \#744 Don't return partition table for show_tables
-   \#770 Server unittest run failed on low-end server
-   \#805 IVFTest.gpu_seal_test unittest failed
-   \#831 Judge branch error in CommonUtil.cpp
-   \#977 Server crash when create tables concurrently
-   \#990 Check gpu resources setting when assign repeated value
-   \#995 Table count set to 0 if no tables found
-   \#1010 Improve error message when offset or page_size is equal 0
-   \#1022 Check if partition name is valid
-   \#1028 Check if table exists when show partitions
-   \#1029 Check if table exists when try to delete partition
-   \#1066 Optimize http insert and search speed
-   \#1022 Check if partition name is legal
-   \#1028 Check if table exists when show partitions
-   \#1029 Check if table exists when try to delete partition
-   \#1066 Optimize http insert and search speed
-   \#1067 Add binary vectors support in http server
-   \#1075 Improve error message when page size or offset is illegal
-   \#1082 Check page_size or offset value to avoid float
-   \#1115 Http server support load table into memory
-   \#1152 Error log output continuously after server start
-   \#1211 Server down caused by searching with index_type: HNSW
-   \#1240 Update license declaration
-   \#1298 Unit test failed when on CPU2GPU case
-   \#1359 Negative distance value returned when searching with HNSW index type
-   \#1429 Server crashed when searching vectors with GPU
-   \#1476 Fix vectors results bug when getting vectors from segments
-   \#1484 Index type changed to IDMAP after compacted
-   \#1491 Server crashed during adding vectors
-   \#1499 Fix duplicated ID number issue
-   \#1504 Avoid possible race condition between delete and search
-   \#1507 set_config for insert_buffer_size is wrong
-   \#1510 Add set interfaces for WAL configurations
-   \#1511 Fix big integer cannot pass to server correctly
-   \#1517 Result is not correct when search vectors in multi partition, index type is RNSG
-   \#1518 Table count did not match after deleting vectors and compact
-   \#1521 Make cache_insert_data take effect in-service
-   \#1525 Add setter API for config preload_table
-   \#1529 Fix server crash when cache_insert_data enabled
-   \#1530 Set table file with correct engine type in meta
-   \#1532 Search with ivf_flat failed with open-dataset: sift-256-hamming
-   \#1535 Degradation searching performance with metric_type: binary_idmap
-   \#1549 Fix server/wal config setting bug
-   \#1556 Index file not created after table and index created
-   \#1560 Search crashed with Super-high dimensional binary vector
-   \#1564 Too low recall for glove-200-angular, ivf_pq index
-   \#1571 Meta engine type become IDMAP after dropping index for BINARY table
-   \#1574 Set all existing bitset in cache when applying deletes
-   \#1577 Row count incorrect if delete vectors then create index
-   \#1580 Old segment folder not removed after merge/compact if create_index is called before adding data
-   \#1590 Server down caused by failure to write file during concurrent mixed operations
-   \#1598 Server down during mixed operations
-   \#1601 External link bug in HTTP doc
-   \#1609 Refine Compact function
-   \#1808 Building index params check for Annoy
-   \#1852 Search index type<Annoy> failed with reason `failed to load index file`

## Feature
-   \#216 Add CLI to get server info
-   \#343 Add Opentracing
-   \#665 Support get/set config via CLI
-   \#759 Put C++ sdk out of milvus/core
-   \#766 If partition tag is similar, wrong partition is searched
-   \#771 Add server build commit info interface
-   \#788 Add web server into server module
-   \#813 Add push mode for prometheus monitor
-   \#815 Support MinIO storage
-   \#823 Support binary vector tanimoto/jaccard/hamming metric
-   \#830 Support WAL(write-ahead logging)
-   \#853 Support HNSW
-   \#861 Support DeleteById / SearchByID / GetVectorById / Flush
-   \#910 Change Milvus c++ standard to c++17
-   \#1122 Support AVX-512 in FAISS
-   \#1204 Add api to get table data information
-   \#1250 Support CPU profiling
-   \#1302 Get all record IDs in a segment by given a segment id
-   \#1461 Add crud APIs and segments APIs into http module
-   \#1463 Update config version to 0.2
-   \#1531 Remove S3 related config

## Improvement
-   \#738 Use Openblas / lapack from apt install
-   \#758 Enhance config description
-   \#791 Remove Arrow
-   \#834 Add cpu mode for built-in Faiss
-   \#848 Add ready-to-use config files to the Milvus repo for enhanced user experince
-   \#860 Remove redundant checks in CacheMgr's constructor
-   \#908 Move "primary_path" and "secondary_path" to storage config
-   \#931 Remove "collector" from config
-   \#966 Update NOTICE.md
-   \#1002 Rename minio to s3 in Storage Config section
-   \#1078 Move 'insert_buffer_size' to Cache Config section
-   \#1105 Error message is not clear when creating IVFSQ8H index without gpu resources
-   \#740, #849, #878, #972, #1033, #1161, #1173, #1199, #1190, #1223, #1222, #1257, #1264, #1269, #1164, #1303, #1304, #1324, #1388, #1459 Various fixes and improvements for Milvus documentation.
-   \#1297 Hide partition_name parameter, avid user directly access partition table
-   \#1234 Do S3 server validation check when Milvus startup
-   \#1263 Allow system conf modifiable and some take effect directly
-   \#1310 Add default partition tag for a table
-   \#1320 Remove debug logging from faiss
-   \#1426 Support to configure whether to enabled autoflush and the autoflush interval
-   \#1444 Improve delete
-   \#1448 General proto api for NNS libraries
-   \#1480 Add return code for AVX512 selection
-   \#1524 Update config "preload_table" description
-   \#1544 Update resources name in HTTP module
-   \#1567 Update yaml config description

## Task
-   \#1327 Exclude third-party code from codebeat
-   \#1331 Exclude third-party code from codacy

# Milvus 0.6.0 (2019-12-07)

## Bug
-   \#228 Memory usage increased slowly during searching vectors
-   \#246 Exclude src/external folder from code coverage for jenkin ci
-   \#248 Reside src/external in thirdparty
-   \#316 Some files not merged after vectors added
-   \#327 Search does not use GPU when index type is FLAT
-   \#331 Add exception handle when search fail
-   \#340 Test cases run failed on 0.6.0
-   \#353 Rename config.h.in to version.h.in
-   \#374 sdk_simple return empty result
-   \#377 Create partition success if tag name only contains spaces
-   \#397 sdk_simple return incorrect result
-   \#399 Create partition should be failed if partition tag existed
-   \#412 Message returned is confused when partition created with null partition name
-   \#416 Drop the same partition success repeatally
-   \#440 Query API in customization still uses old version
-   \#440 Server cannot startup with gpu_resource_config.enable=false in GPU version
-   \#458 Index data is not compatible between 0.5 and 0.6
-   \#465 Server hang caused by searching with nsg index
-   \#485 Increase code coverage rate
-   \#486 gpu no usage during index building
-   \#497 CPU-version search performance decreased
-   \#504 The code coverage rate of core/src/scheduler/optimizer is too low
-   \#509 IVF_PQ index build trapped into dead loop caused by invalid params
-   \#513 Unittest DELETE_BY_RANGE sometimes failed
-   \#523 Erase file data from cache once the file is marked as deleted
-   \#527 faiss benchmark not compatible with faiss 1.6.0
-   \#530 BuildIndex stop when do build index and search simultaneously
-   \#532 Assigin value to `table_name` from confest shell
-   \#533 NSG build failed with MetricType Inner Product
-   \#543 client raise exception in shards when search results is empty
-   \#545 Avoid dead circle of build index thread when error occurs
-   \#547 NSG build failed using GPU-edition if set gpu_enable false
-   \#548 NSG search accuracy is too low
-   \#552 Server down during building index_type: IVF_PQ using GPU-edition
-   \#561 Milvus server should report exception/error message or terminate on mysql metadata backend error
-   \#579 Build index hang in GPU version when gpu_resources disabled
-   \#596 Frequently insert operation cost too much disk space
-   \#599 Build index log is incorrect
-   \#602 Optimizer specify wrong gpu_id
-   \#606 No log generated during building index with CPU
-   \#616 IP search metric_type is not supported by IVF_PQ index
-   \#631 FAISS isn't compiled with O3 option
-   \#636 (CPU) Create index PQ should be failed if table metric type set Inner Product
-   \#649 Typo "partiton" should be "partition"
-   \#654 Random crash when frequently insert vector one by one
-   \#658 Milvus error out when building SQ8H index without GPU resources
-   \#668 Update badge of README
-   \#670 Random failure of unittest db_test::SEARCH_TEST
-   \#674 Server down in stability test
-   \#696 Metric_type changed from IP to L2
-   \#705 Fix search SQ8H crash without GPU resource

## Feature
-   \#12 Pure CPU version for Milvus
-   \#77 Support table partition
-   \#127 Support new Index type IVFPQ
-   \#226 Experimental shards middleware for Milvus
-   \#227 Support new index types SPTAG-KDT and SPTAG-BKT
-   \#346 Support build index with multiple gpu
-   \#420 Update shards merge part to match v0.5.3
-   \#488 Add log in scheduler/optimizer
-   \#502 C++ SDK support IVFPQ and SPTAG
-   \#560 Add version in server config file
-   \#605 Print more messages when server start
-   \#644 Add a new rpc command to get milvus build version whether cpu or gpu
-   \#709 Show last commit id when server start

## Improvement
-   \#255 Add ivfsq8 test report detailed version
-   \#260 C++ SDK README
-   \#266 RPC request source code refactor
-   \#274 Logger the time cost during preloading data
-   \#275 Rename C++ SDK IndexType
-   \#284 Change C++ SDK to shared library
-   \#306 Use int64 for all config integer
-   \#310 Add Q&A for 'protocol https not supported or disable in libcurl' issue
-   \#314 add Find FAISS in CMake
-   \#322 Add option to enable / disable prometheus
-   \#354 Build migration scripts into milvus docker image
-   \#358 Add more information in build.sh and install.md
-   \#404 Add virtual method Init() in Pass abstract class
-   \#409 Add a Fallback pass in optimizer
-   \#433 C++ SDK query result is not easy to use
-   \#449 Add ShowPartitions example for C++ SDK
-   \#470 Small raw files should not be build index
-   \#584 Intergrate internal FAISS
-   \#611 Remove MILVUS_CPU_VERSION
-   \#634 FAISS GPU version is compiled with O0
-   \#737 Refactor server module to separate Grpc from server handler and scheduler

## Task

# Milvus 0.5.3 (2019-11-13)

## Bug
-   \#258 Bytes type in proto cause big-endian/little-endian problem

## Feature

## Improvement
-   \#204 improve grpc performance in search
-   \#207 Add more unittest for config set/get
-   \#208 Optimize unittest to support run single test more easily
-   \#284 Change C++ SDK to shared library
-   \#260 C++ SDK README

## Task

# Milvus 0.5.2 (2019-11-07)

## Bug
-   \#194 Search faild: message="Table file doesn't exist"

## Feature

## Improvement
-   \#190 Update default config:use_blas_threshold to 1100 and server version printout to 0.5.2

## Task

# Milvus 0.5.1 (2019-11-04)

## Bug
-   \#134 JFrog cache error
-   \#161 Search IVFSQHybrid crash on gpu
-   \#169 IVF_FLAT search out of memory

## Feature
-   \#90 The server start error messages could be improved to enhance user experience
-   \#104 test_scheduler core dump
-   \#115 Using new structure for tasktable
-   \#139 New config option use_gpu_threshold
-   \#146 Add only GPU and only CPU version for IVF_SQ8 and IVF_FLAT
-   \#164 Add CPU version for building index

## Improvement
-   \#64 Improvement dump function in scheduler
-   \#80 Print version information into log during server start
-   \#82 Move easyloggingpp into "external" directory
-   \#92 Speed up CMake build process
-   \#96 Remove .a file in milvus/lib for docker-version
-   \#118 Using shared_ptr instead of weak_ptr to avoid performance loss
-   \#122 Add unique id for Job
-   \#130 Set task state MOVED after resource copy it completed
-   \#149 Improve large query optimizer pass
-   \#156 Not return error when search_resources and index_build_device set cpu
-   \#159 Change the configuration name from 'use_gpu_threshold' to 'gpu_search_threshold'
-   \#168 Improve result reduce
-   \#175 add invalid config unittest

## Task

# Milvus 0.5.0 (2019-10-21)

## Bug
-   MS-568 Fix gpuresource free error
-   MS-572 Milvus crash when get SIGINT
-   MS-577 Unittest Query randomly hung
-   MS-587 Count get wrong result after adding vectors and index built immediately
-   MS-599 Search wrong result when table created with metric_type: IP
-   MS-601 Docker logs error caused by get CPUTemperature error
-   MS-605 Server going down during searching vectors
-   MS-620 Get table row counts display wrong error code
-   MS-622 Delete vectors should be failed if date range is invalid
-   MS-624 Search vectors failed if time ranges long enough
-   MS-637 Out of memory when load too many tasks
-   MS-639 SQ8H index created failed and server hang
-   MS-640 Cache object size calculate incorrect
-   MS-641 Segment fault(signal 11) in PickToLoad
-   MS-644 Search crashed with index-type: flat
-   MS-647 grafana display average cpu-temp
-   MS-652 IVFSQH quantization double free
-   MS-650 SQ8H index create issue
-   MS-653 When config check fail, Milvus close without message
-   MS-654 Describe index timeout when building index
-   MS-658 Fix SQ8 Hybrid can't search
-   MS-665 IVF_SQ8H search crash when no GPU resource in search_resources
-   \#9 Change default gpu_cache_capacity to 4
-   \#20 C++ sdk example get grpc error
-   \#23 Add unittest to improve code coverage
-   \#31 make clang-format failed after run build.sh -l
-   \#39 Create SQ8H index hang if using github server version
-   \#30 Some troubleshoot messages in Milvus do not provide enough information
-   \#48 Config unittest failed
-   \#59 Topk result is incorrect for small dataset

## Improvement
-   MS-552 Add and change the easylogging library
-   MS-553 Refine cache code
-   MS-555 Remove old scheduler
-   MS-556 Add Job Definition in Scheduler
-   MS-557 Merge Log.h
-   MS-558 Refine status code
-   MS-562 Add JobMgr and TaskCreator in Scheduler
-   MS-566 Refactor cmake
-   MS-574 Milvus configuration refactor
-   MS-578 Make sure milvus5.0 don't crack 0.3.1 data
-   MS-585 Update namespace in scheduler
-   MS-606 Speed up result reduce
-   MS-608 Update TODO names
-   MS-609 Update task construct function
-   MS-611 Add resources validity check in ResourceMgr
-   MS-619 Add optimizer class in scheduler
-   MS-626 Refactor DataObj to support cache any type data
-   MS-648 Improve unittest
-   MS-655 Upgrade SPTAG
-   \#42 Put union of index_build_device and search resources to gpu_pool
-   \#67 Avoid linking targets multiple times in cmake

## Feature
-   MS-614 Preload table at startup
-   MS-627 Integrate new index: IVFSQHybrid
-   MS-631 IVFSQ8H Index support
-   MS-636 Add optimizer in scheduler for FAISS_IVFSQ8H

## Task
-   MS-554 Change license to Apache 2.0
-   MS-561 Add contributing guidelines, code of conduct and README docs
-   MS-567 Add NOTICE.md
-   MS-569 Complete the NOTICE.md
-   MS-575 Add Clang-format & Clang-tidy & Cpplint
-   MS-586 Remove BUILD_FAISS_WITH_MKL option
-   MS-590 Refine cmake code to support cpplint
-   MS-600 Reconstruct unittest code
-   MS-602 Remove zilliz namespace
-   MS-610 Change error code base value from hex to decimal
-   MS-624 Re-organize project directory for open-source
-   MS-635 Add compile option to support customized faiss
-   MS-660 add ubuntu_build_deps.sh
-   \#18 Add all test cases

# Milvus 0.4.0 (2019-09-12)

## Bug
-   MS-119 The problem of combining the log files
-   MS-121 The problem that user can't change the time zone
-   MS-411 Fix metric unittest linking error
-   MS-412 Fix gpu cache logical error
-   MS-416 ExecutionEngineImpl::GpuCache has not return value cause crash
-   MS-417 YAML sequence load disable cause scheduler startup failed
-   MS-413 Create index failed and server exited
-   MS-427 Describe index error after drop index
-   MS-432 Search vectors params nprobe need to check max number
-   MS-431 Search vectors params nprobe: 0/-1, expected result: raise exception
-   MS-331 Crate Table : when table exists, error code is META_FAILED(code=15) rather than ILLEGAL TABLE NAME(code=9))
-   MS-430 Search no result if index created with FLAT
-   MS-443 Create index hang again
-   MS-436 Delete vectors failed if index created with index_type: IVF_FLAT/IVF_SQ8
-   MS-449 Add vectors twice success, once with ids, the other no ids
-   MS-450 server hang after run stop_server.sh
-   MS-458 Keep building index for one file when no gpu resource
-   MS-461 Mysql meta unittest failed
-   MS-462 Run milvus server twices, should display error
-   MS-463 Search timeout
-   MS-467 mysql db test failed
-   MS-470 Drop index success, which table not created
-   MS-471 code coverage run failed
-   MS-492 Drop index failed if index have been created with index_type: FLAT
-   MS-493 Knowhere unittest crash
-   MS-453 GPU search error when nprobe set more than 1024
-   MS-474 Create index hang if use branch-0.3.1 server config
-   MS-510 unittest out of memory and crashed
-   MS-507 Dataset 10m-512, index type sq8，performance in-normal when set CPU_CACHE to 16 or 64
-   MS-543 SearchTask fail without exception
-   MS-582 grafana displays changes frequently

## Improvement
-   MS-327 Clean code for milvus
-   MS-336 Scheduler interface
-   MS-344 Add TaskTable Test
-   MS-345 Add Node Test
-   MS-346 Add some implementation of scheduler to solve compile error
-   MS-348 Add ResourceFactory Test
-   MS-350 Remove knowhere submodule
-   MS-354 Add task class and interface in scheduler
-   MS-355 Add copy interface in ExcutionEngine
-   MS-357 Add minimum schedule function
-   MS-359 Add cost test in new scheduler
-   MS-361 Add event in resource
-   MS-364 Modify tasktableitem in tasktable
-   MS-365 Use tasktableitemptr instead in event
-   MS-366 Implement TaskTable
-   MS-368 Implement cost.cpp
-   MS-371 Add TaskTableUpdatedEvent
-   MS-373 Add resource test
-   MS-374 Add action definition
-   MS-375 Add Dump implementation for Event
-   MS-376 Add loader and executor enable flag in Resource avoid diskresource execute task
-   MS-377 Improve process thread trigger in ResourceMgr, Scheduler and TaskTable
-   MS-378 Debug and Update normal_test in scheduler unittest
-   MS-379 Add Dump implementation in Resource
-   MS-380 Update resource loader and executor, work util all finished
-   MS-383 Modify condition variable usage in scheduler
-   MS-384 Add global instance of ResourceMgr and Scheduler
-   MS-389 Add clone interface in Task
-   MS-390 Update resource construct function
-   MS-391 Add PushTaskToNeighbourHasExecutor action
-   MS-394 Update scheduler unittest
-   MS-400 Add timestamp record in task state change function
-   MS-402 Add dump implementation for TaskTableItem
-   MS-406 Add table flag for meta
-   MS-403 Add GpuCacheMgr
-   MS-404 Release index after search task done avoid memory increment continues
-   MS-405 Add delete task support
-   MS-407 Reconstruct MetricsCollector
-   MS-408 Add device_id in resource construct function
-   MS-409 Using new scheduler
-   MS-413 Remove thrift dependency
-   MS-410 Add resource config comment
-   MS-414 Add TaskType in Scheduler::Task
-   MS-415 Add command tasktable to dump all tasktables
-   MS-418 Update server_config.template file, set CPU compute only default
-   MS-419 Move index_file_size from IndexParam to TableSchema
-   MS-421 Add TaskLabel in scheduler
-   MS-422 Support DeleteTask in Multi-GpuResource case
-   MS-428 Add PushTaskByDataLocality in scheduler
-   MS-440 Add DumpTaskTables in sdk
-   MS-442 Merge Knowhere
-   MS-445 Rename CopyCompleted to LoadCompleted
-   MS-451 Update server_config.template file, set GPU compute default
-   MS-455 Distribute tasks by minimal cost in scheduler
-   MS-460 Put transport speed as weight when choosing neighbour to execute task
-   MS-459 Add cache for pick function in tasktable
-   MS-476 Improve search performance
-   MS-482 Change search stream transport to unary in grpc
-   MS-487 Define metric type in CreateTable
-   MS-488 Improve code format in scheduler
-   MS-495 cmake: integrated knowhere
-   MS-496 Change the top_k limitation from 1024 to 2048
-   MS-502 Update tasktable_test in scheduler
-   MS-504 Update node_test in scheduler
-   MS-505 Install core unit test and add to coverage
-   MS-508 Update normal_test in scheduler
-   MS-532 Add grpc server unittest
-   MS-511 Update resource_test in scheduler
-   MS-517 Update resource_mgr_test in scheduler
-   MS-518 Add schedinst_test in scheduler
-   MS-519 Add event_test in scheduler
-   MS-520 Update resource_test in scheduler
-   MS-524 Add some unittest in event_test and resource_test
-   MS-525 Disable parallel reduce in SearchTask
-   MS-527 Update scheduler_test and enable it
-   MS-528 Hide some config used future
-   MS-530 Add unittest for SearchTask->Load
-   MS-531 Disable next version code
-   MS-533 Update resource_test to cover dump function
-   MS-523 Config file validation
-   MS-539 Remove old task code
-   MS-546 Add simple mode resource_config
-   MS-570 Add prometheus docker-compose file
-   MS-576 Scheduler refactor
-   MS-592 Change showtables stream transport to unary

## Feature
-   MS-343 Implement ResourceMgr
-   MS-338 NewAPI: refine code to support CreateIndex
-   MS-339 NewAPI: refine code to support DropIndex
-   MS-340 NewAPI: implement DescribeIndex

## Task
-   MS-297 disable mysql unit test

# Milvus 0.3.1 (2019-07-10)

## Bug

-   MS-148 Disable cleanup if mode is read only
-   MS-149 Fixed searching only one index file issue in distributed mode
-   MS-153 Fix c_str error when connecting to MySQL
-   MS-157 Fix changelog
-   MS-190 Use env variable to switch mem manager and fix cmake
-   MS-217 Fix SQ8 row count bug
-   MS-224 Return AlreadyExist status in MySQLMetaImpl::CreateTable if table already exists
-   MS-232 Add MySQLMetaImpl::UpdateTableFilesToIndex and set maximum_memory to default if config value = 0
-   MS-233 Remove mem manager log
-   MS-230 Change parameter name: Maximum_memory to insert_buffer_size
-   MS-234 Some case cause background merge thread stop
-   MS-235 Some test cases random fail
-   MS-236 Add MySQLMetaImpl::HasNonIndexFiles
-   MS-257 Update bzip2 download url
-   MS-288 Update compile scripts
-   MS-330 Stability test failed caused by server core dumped
-   MS-347 Build index hangs again
-   MS-382 fix MySQLMetaImpl::CleanUpFilesWithTTL unknown column bug

## Improvement
-   MS-156 Add unittest for merge result functions
-   MS-152 Delete assert in MySQLMetaImpl and change MySQLConnectionPool impl
-   MS-204 Support multi db_path
-   MS-206 Support SQ8 index type
-   MS-208 Add buildinde interface for C++ SDK
-   MS-212 Support Inner product metric type
-   MS-241 Build Faiss with MKL if using Intel CPU; else build with OpenBlas
-   MS-242 Clean up cmake and change MAKE_BUILD_ARGS to be user defined variable
-   MS-245 Improve search result transfer performance
-   MS-248 Support AddVector/SearchVector profiling
-   MS-256 Add more cache config
-   MS-260 Refine log
-   MS-249 Check machine hardware during initialize
-   MS-261 Update faiss version to 1.5.3 and add BUILD_FAISS_WITH_MKL as an option
-   MS-266 Improve topk reduce time by using multi-threads
-   MS-275 Avoid sqlite logic error excetion
-   MS-278 add IndexStatsHelper
-   MS-313 add GRPC
-   MS-325 add grpc status return for C++ sdk and modify some format
-   MS-278 Add IndexStatsHelper
-   MS-312 Set openmp thread number by config
-   MS-305 Add CPU core percent metric
-   MS-310 Add milvus CPU utilization ratio and CPU/GPU temperature metrics
-   MS-324 Show error when there is not enough gpu memory to build index
-   MS-328 Check metric type on server start
-   MS-332 Set grpc and thrift server run concurrently
-   MS-352 Add hybrid index

## Feature
-   MS-180 Add new mem manager
-   MS-195 Add nlist and use_blas_threshold conf
-   MS-137 Integrate knowhere

## Task

-   MS-125 Create 0.3.1 release branch
-   MS-306 Optimize build efficiency

# Milvus 0.3.0 (2019-06-30)

## Bug
-   MS-104 Fix unittest lcov execution error
-   MS-102 Fix build script file condition error
-   MS-80 Fix server hang issue
-   MS-89 Fix compile failed, libgpufaiss.a link missing
-   MS-90 Fix arch match incorrect on ARM
-   MS-99 Fix compilation bug
-   MS-110 Avoid huge file size

## Improvement
-   MS-82 Update server startup welcome message
-   MS-83 Update vecwise to Milvus
-   MS-77 Performance issue of post-search action
-   MS-22 Enhancement for MemVector size control
-   MS-92 Unify behavior of debug and release build
-   MS-98 Install all unit test to installation directory
-   MS-115 Change is_startup of metric_config switch from true to on
-   MS-122 Archive criteria config
-   MS-124 HasTable interface
-   MS-126 Add more error code
-   MS-128 Change default db path

## Feature

-   MS-57 Implement index load/search pipeline
-   MS-56 Add version information when server is started
-   MS-64 Different table can have different index type
-   MS-52 Return search score
-   MS-66 Support time range query
-   MS-68 Remove rocksdb from third-party
-   MS-70 cmake: remove redundant libs in src
-   MS-71 cmake: fix faiss dependency
-   MS-72 cmake: change prometheus source to git
-   MS-73 cmake: delete civetweb
-   MS-65 Implement GetTableRowCount interface
-   MS-45 Implement DeleteTable interface
-   MS-75 cmake: change faiss version to 1.5.2; add CUDA gencode
-   MS-81 Fix faiss ptx issue; change cuda gencode
-   MS-84 cmake: add arrow, jemalloc and jsoncons third party; default build option OFF
-   MS-85 add NetIO metric
-   MS-96 add new query interface for specified files
-   MS-97 Add S3 SDK for MinIO Storage
-   MS-105 Add MySQL
-   MS-130 Add prometheus_test
-   MS-144 Add nprobe config
-   MS-147 Enable IVF
-   MS-130 Add prometheus_test

## Task
-   MS-74 Change README.md in cpp
-   MS-88 Add support for arm architecture

# Milvus 0.2.0 (2019-05-31)

## Bug

-   MS-32 Fix thrift error
-   MS-34 Fix prometheus-cpp thirdparty
-   MS-67 Fix license check bug
-   MS-76 Fix pipeline crash bug
-   MS-100 CMake: fix AWS build issue
-   MS-101 Change AWS build type to Release

## Improvement

-   MS-20 Clean Code Part 1

## Feature

-   MS-5 Implement Auto Archive Feature
-   MS-6 Implement SDK interface part 1
-   MS-16 Implement metrics without prometheus
-   MS-21 Implement SDK interface part 2
-   MS-26 CMake. Add thirdparty packages
-   MS-31 CMake: add prometheus
-   MS-33 CMake: add -j4 to make third party packages build faster
-   MS-27 Support gpu config and disable license build config in cmake
-   MS-47 Add query vps metrics
-   MS-37 Add query, cache usage, disk write speed and file data size metrics
-   MS-30 Use faiss v1.5.2
-   MS-54 CMake: Change Thrift third party URL to github.com
-   MS-69 Prometheus: add all proposed metrics

## Task

-   MS-1 Add CHANGELOG.md
-   MS-4 Refactor the vecwise_engine code structure
-   MS-62 Search range to all if no date specified
<|MERGE_RESOLUTION|>--- conflicted
+++ resolved
@@ -29,15 +29,11 @@
 -   \#2869 Create index failed with binary vectors
 -   \#2893 Insert binary data failed
 -   \#2957 There is no exisitence check of annoy search parameter
-<<<<<<< HEAD
--   \#3407 Server get stuck if create index after entities inserted with no manual flush
-=======
 -   \#3265 Memory leak during searching
 -   \#3406 No debug and info log generated after server started
 -   \#3407 Server get stuck if create index after entities inserted with no manual flush
 -   \#3446 ListIDInSegment get wrong result when delete more than one ids
 -   \#3448 RHNSWFlatTest failed
->>>>>>> f3595d80
 
 ## Feature
 -   \#2319 Redo metadata to support MVCC
