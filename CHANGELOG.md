--- conflicted
+++ resolved
@@ -26,12 +26,9 @@
 - \#513 - Unittest DELETE_BY_RANGE sometimes failed
 - \#527 - faiss benchmark not compatible with faiss 1.6.0
 - \#530 - BuildIndex stop when do build index and search simultaneously
-<<<<<<< HEAD
 - \#532 - assigin value to `table_name` from confest shell
+- \#533 - NSG build failed with MetricType Inner Product
 - \#543 - client raise exception in shards when search results is empty
-=======
-- \#533 - NSG build failed with MetricType Inner Product
->>>>>>> 3cea07d6
 
 ## Feature
 - \#12 - Pure CPU version for Milvus
