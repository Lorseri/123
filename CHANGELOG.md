# Changelog

Please mark all change in change log and use the issue from GitHub

# Milvus 0.7.0 (TBD)

## Bug
-   \#715 Milvus crash when searching and building index simultaneously using SQ8H
-   \#744 Don't return partition table for show_tables
-   \#770 Server unittest run failed on low-end server
-   \#805 IVFTest.gpu_seal_test unittest failed
-   \#831 Judge branch error in CommonUtil.cpp
-   \#977 Server crash when create tables concurrently
-   \#990 check gpu resources setting when assign repeated value
-   \#995 table count set to 0 if no tables found
-   \#1010 improve error message when offset or page_size is equal 0
-   \#1022 check if partition name is legal
-   \#1028 check if table exists when show partitions
-   \#1029 check if table exists when try to delete partition
-   \#1066 optimize http insert and search speed
-   \#1067 Add binary vectors support in http server
-   \#1075 improve error message when page size or offset is illegal
-   \#1082 check page_size or offset value to avoid float
-   \#1115 http server support load table into memory
-   \#1152 Error log output continuously after server start
-   \#1211 Server down caused by searching with index_type: HNSW
-   \#1240 Update license declaration
-   \#1298 Unittest failed when on CPU2GPU case
-   \#1359 Negative distance value returned when searching with HNSW index type
-   \#1429 Server crashed when searching vectors using GPU
-   \#1476 Fix vectors results bug when getting vectors from segments
-   \#1484 Index type changed to IDMAP after compacted 
-   \#1499 Fix duplicated ID number issue
-   \#1491 Server crashed during adding vectors  
-   \#1504 Avoid possible race condition between delete and search 
<<<<<<< HEAD
-   \#1511 Fix big integer cannot pass to server correctly
=======
-   \#1510 Add set interfaces for WAL configurations
>>>>>>> 570ecf42

## Feature
-   \#216 Add CLI to get server info
-   \#343 Add Opentracing
-   \#665 Support get/set config via CLI
-   \#759 Put C++ sdk out of milvus/core
-   \#766 If partition tag is similar, wrong partition is searched
-   \#771 Add server build commit info interface
-   \#788 Add web server into server module
-   \#813 Add push mode for prometheus monitor
-   \#815 Support MinIO storage
-   \#823 Support binary vector tanimoto/jaccard/hamming metric
-   \#830 Support WAL(write-ahead logging)
-   \#853 Support HNSW
-   \#861 Support DeleteById / SearchByID / GetVectorById / Flush
-   \#910 Change Milvus c++ standard to c++17
-   \#1122 Support AVX-512 in FAISS
-   \#1204 Add api to get table data information
-   \#1250 Support CPU profiling
-   \#1302 Get all record IDs in a segment by given a segment id
-   \#1461 Add crud APIs and segments APIs into http module
-   \#1463 Update config version to 0.2

## Improvement
-   \#738 Use Openblas / lapack from apt install
-   \#758 Enhance config description
-   \#791 Remove Arrow
-   \#834 add cpu mode for built-in Faiss
-   \#848 Add ready-to-use config files to the Milvus repo for enhanced user experince
-   \#860 Remove redundant checks in CacheMgr's constructor
-   \#908 Move "primary_path" and "secondary_path" to storage config
-   \#931 Remove "collector" from config
-   \#966 Update NOTICE.md
-   \#1002 Rename minio to s3 in Storage Config section
-   \#1078 Move 'insert_buffer_size' to Cache Config section
-   \#1105 Error message is not clear when creating IVFSQ8H index without gpu resources
-   \#740, #849, #878, #972, #1033, #1161, #1173, #1199, #1190, #1223, #1222, #1257, #1264, #1269, #1164, #1303, #1304, #1324, #1388, #1459 Various fixes and improvements for Milvus documentation.
-   \#1297 Hide partition_name parameter, avid user directly access partition table
-   \#1310 Add default partition tag for a table
-   \#1234 Do S3 server validation check when Milvus startup
-   \#1263 Allow system conf modifiable and some take effect directly
-   \#1320 Remove debug logging from faiss
-   \#1426 Support to configure whether to enabled autoflush and the autoflush interval
-   \#1444 Improve delete
-   \#1480 Add return code for AVX512 selection


## Task
-   \#1327 Exclude third-party code from codebeat
-   \#1331 Exclude third-party code from codacy

# Milvus 0.6.0 (2019-12-07)

## Bug
-   \#228 memory usage increased slowly during searching vectors
-   \#246 Exclude src/external folder from code coverage for jenkin ci
-   \#248 Reside src/external in thirdparty
-   \#316 Some files not merged after vectors added
-   \#327 Search does not use GPU when index type is FLAT
-   \#331 Add exception handle when search fail
-   \#340 Test cases run failed on 0.6.0
-   \#353 Rename config.h.in to version.h.in
-   \#374 sdk_simple return empty result
-   \#377 Create partition success if tag name only contains spaces
-   \#397 sdk_simple return incorrect result
-   \#399 Create partition should be failed if partition tag existed
-   \#412 Message returned is confused when partition created with null partition name
-   \#416 Drop the same partition success repeatally
-   \#440 Query API in customization still uses old version
-   \#440 Server cannot startup with gpu_resource_config.enable=false in GPU version
-   \#458 Index data is not compatible between 0.5 and 0.6
-   \#465 Server hang caused by searching with nsg index
-   \#485 Increase code coverage rate
-   \#486 gpu no usage during index building
-   \#497 CPU-version search performance decreased
-   \#504 The code coverage rate of core/src/scheduler/optimizer is too low
-   \#509 IVF_PQ index build trapped into dead loop caused by invalid params
-   \#513 Unittest DELETE_BY_RANGE sometimes failed
-   \#523 Erase file data from cache once the file is marked as deleted
-   \#527 faiss benchmark not compatible with faiss 1.6.0
-   \#530 BuildIndex stop when do build index and search simultaneously
-   \#532 assigin value to `table_name` from confest shell
-   \#533 NSG build failed with MetricType Inner Product
-   \#543 client raise exception in shards when search results is empty
-   \#545 Avoid dead circle of build index thread when error occurs
-   \#547 NSG build failed using GPU-edition if set gpu_enable false
-   \#548 NSG search accuracy is too low
-   \#552 Server down during building index_type: IVF_PQ using GPU-edition
-   \#561 Milvus server should report exception/error message or terminate on mysql metadata backend error
-   \#579 Build index hang in GPU version when gpu_resources disabled
-   \#596 Frequently insert operation cost too much disk space
-   \#599 Build index log is incorrect
-   \#602 Optimizer specify wrong gpu_id
-   \#606 No log generated during building index with CPU
-   \#616 IP search metric_type is not supported by IVF_PQ index
-   \#631 FAISS isn't compiled with O3 option
-   \#636 (CPU) Create index PQ should be failed if table metric type set Inner Product
-   \#649 Typo "partiton" should be "partition"
-   \#654 Random crash when frequently insert vector one by one
-   \#658 Milvus error out when building SQ8H index without GPU resources
-   \#668 Update badge of README
-   \#670 Random failure of unittest db_test::SEARCH_TEST
-   \#674 Server down in stability test
-   \#696 Metric_type changed from IP to L2
-   \#705 Fix search SQ8H crash without GPU resource

## Feature
-   \#12 Pure CPU version for Milvus
-   \#77 Support table partition
-   \#127 Support new Index type IVFPQ
-   \#226 Experimental shards middleware for Milvus
-   \#227 Support new index types SPTAG-KDT and SPTAG-BKT
-   \#346 Support build index with multiple gpu
-   \#420 Update shards merge part to match v0.5.3
-   \#488 Add log in scheduler/optimizer
-   \#502 C++ SDK support IVFPQ and SPTAG
-   \#560 Add version in server config file
-   \#605 Print more messages when server start
-   \#644 Add a new rpc command to get milvus build version whether cpu or gpu
-   \#709 Show last commit id when server start

## Improvement
-   \#255 Add ivfsq8 test report detailed version
-   \#260 C++ SDK README
-   \#266 Rpc request source code refactor
-   \#274 Logger the time cost during preloading data
-   \#275 Rename C++ SDK IndexType
-   \#284 Change C++ SDK to shared library
-   \#306 Use int64 for all config integer
-   \#310 Add Q&A for 'protocol https not supported or disable in libcurl' issue
-   \#314 add Find FAISS in CMake
-   \#322 Add option to enable / disable prometheus
-   \#354 Build migration scripts into milvus docker image
-   \#358 Add more information in build.sh and install.md
-   \#404 Add virtual method Init() in Pass abstract class
-   \#409 Add a Fallback pass in optimizer
-   \#433 C++ SDK query result is not easy to use
-   \#449 Add ShowPartitions example for C++ SDK
-   \#470 Small raw files should not be build index
-   \#584 Intergrate internal FAISS
-   \#611 Remove MILVUS_CPU_VERSION
-   \#634 FAISS GPU version is compiled with O0
-   \#737 Refactor server module to separate Grpc from server handler and scheduler

## Task

# Milvus 0.5.3 (2019-11-13)

## Bug
-   \#258 Bytes type in proto cause big-endian/little-endian problem

## Feature

## Improvement
-   \#204 improve grpc performance in search
-   \#207 Add more unittest for config set/get
-   \#208 optimize unittest to support run single test more easily
-   \#284 Change C++ SDK to shared library
-   \#260 C++ SDK README

## Task

# Milvus 0.5.2 (2019-11-07)

## Bug
-   \#194 Search faild: message="Table file doesn't exist"

## Feature

## Improvement
-   \#190 Update default config:use_blas_threshold to 1100 and server version printout to 0.5.2

## Task

# Milvus 0.5.1 (2019-11-04)

## Bug
-   \#134 JFrog cache error
-   \#161 Search IVFSQHybrid crash on gpu
-   \#169 IVF_FLAT search out of memory

## Feature
-   \#90 The server start error messages could be improved to enhance user experience
-   \#104 test_scheduler core dump
-   \#115 Using new structure for tasktable
-   \#139 New config option use_gpu_threshold
-   \#146 Add only GPU and only CPU version for IVF_SQ8 and IVF_FLAT
-   \#164 Add CPU version for building index

## Improvement
-   \#64 Improvement dump function in scheduler
-   \#80 Print version information into log during server start
-   \#82 Move easyloggingpp into "external" directory
-   \#92 Speed up CMake build process
-   \#96 Remove .a file in milvus/lib for docker-version
-   \#118 Using shared_ptr instead of weak_ptr to avoid performance loss
-   \#122 Add unique id for Job
-   \#130 Set task state MOVED after resource copy it completed
-   \#149 Improve large query optimizer pass
-   \#156 Not return error when search_resources and index_build_device set cpu
-   \#159 Change the configuration name from 'use_gpu_threshold' to 'gpu_search_threshold'
-   \#168 Improve result reduce
-   \#175 add invalid config unittest

## Task

# Milvus 0.5.0 (2019-10-21)

## Bug
-   MS-568 Fix gpuresource free error
-   MS-572 Milvus crash when get SIGINT
-   MS-577 Unittest Query randomly hung
-   MS-587 Count get wrong result after adding vectors and index built immediately
-   MS-599 Search wrong result when table created with metric_type: IP
-   MS-601 Docker logs error caused by get CPUTemperature error
-   MS-605 Server going down during searching vectors
-   MS-620 Get table row counts display wrong error code
-   MS-622 Delete vectors should be failed if date range is invalid
-   MS-624 Search vectors failed if time ranges long enough
-   MS-637 Out of memory when load too many tasks
-   MS-639 SQ8H index created failed and server hang
-   MS-640 Cache object size calculate incorrect
-   MS-641 Segment fault(signal 11) in PickToLoad
-   MS-644 Search crashed with index-type: flat
-   MS-647 grafana display average cpu-temp
-   MS-652 IVFSQH quantization double free
-   MS-650 SQ8H index create issue
-   MS-653 When config check fail, Milvus close without message
-   MS-654 Describe index timeout when building index
-   MS-658 Fix SQ8 Hybrid can't search
-   MS-665 IVF_SQ8H search crash when no GPU resource in search_resources
-   \#9 Change default gpu_cache_capacity to 4
-   \#20 C++ sdk example get grpc error
-   \#23 Add unittest to improve code coverage
-   \#31 make clang-format failed after run build.sh -l
-   \#39 Create SQ8H index hang if using github server version
-   \#30 Some troubleshoot messages in Milvus do not provide enough information
-   \#48 Config unittest failed
-   \#59 Topk result is incorrect for small dataset

## Improvement
-   MS-552 Add and change the easylogging library
-   MS-553 Refine cache code
-   MS-555 Remove old scheduler
-   MS-556 Add Job Definition in Scheduler
-   MS-557 Merge Log.h
-   MS-558 Refine status code
-   MS-562 Add JobMgr and TaskCreator in Scheduler
-   MS-566 Refactor cmake
-   MS-574 Milvus configuration refactor
-   MS-578 Make sure milvus5.0 don't crack 0.3.1 data
-   MS-585 Update namespace in scheduler
-   MS-606 Speed up result reduce
-   MS-608 Update TODO names
-   MS-609 Update task construct function
-   MS-611 Add resources validity check in ResourceMgr
-   MS-619 Add optimizer class in scheduler
-   MS-626 Refactor DataObj to support cache any type data
-   MS-648 Improve unittest
-   MS-655 Upgrade SPTAG
-   \#42 Put union of index_build_device and search resources to gpu_pool
-   \#67 Avoid linking targets multiple times in cmake

## Feature
-   MS-614 Preload table at startup
-   MS-627 Integrate new index: IVFSQHybrid
-   MS-631 IVFSQ8H Index support
-   MS-636 Add optimizer in scheduler for FAISS_IVFSQ8H

## Task
-   MS-554 Change license to Apache 2.0
-   MS-561 Add contributing guidelines, code of conduct and README docs
-   MS-567 Add NOTICE.md
-   MS-569 Complete the NOTICE.md
-   MS-575 Add Clang-format & Clang-tidy & Cpplint
-   MS-586 Remove BUILD_FAISS_WITH_MKL option
-   MS-590 Refine cmake code to support cpplint
-   MS-600 Reconstruct unittest code
-   MS-602 Remove zilliz namespace
-   MS-610 Change error code base value from hex to decimal
-   MS-624 Re-organize project directory for open-source
-   MS-635 Add compile option to support customized faiss
-   MS-660 add ubuntu_build_deps.sh
-   \#18 Add all test cases

# Milvus 0.4.0 (2019-09-12)

## Bug
-   MS-119 The problem of combining the log files
-   MS-121 The problem that user can't change the time zone
-   MS-411 Fix metric unittest linking error
-   MS-412 Fix gpu cache logical error
-   MS-416 ExecutionEngineImpl::GpuCache has not return value cause crash
-   MS-417 YAML sequence load disable cause scheduler startup failed
-   MS-413 Create index failed and server exited
-   MS-427 Describe index error after drop index
-   MS-432 Search vectors params nprobe need to check max number
-   MS-431 Search vectors params nprobe: 0/-1, expected result: raise exception
-   MS-331 Crate Table : when table exists, error code is META_FAILED(code=15) rather than ILLEGAL TABLE NAME(code=9))
-   MS-430 Search no result if index created with FLAT
-   MS-443 Create index hang again
-   MS-436 Delete vectors failed if index created with index_type: IVF_FLAT/IVF_SQ8
-   MS-449 Add vectors twice success, once with ids, the other no ids
-   MS-450 server hang after run stop_server.sh
-   MS-458 Keep building index for one file when no gpu resource
-   MS-461 Mysql meta unittest failed
-   MS-462 Run milvus server twices, should display error
-   MS-463 Search timeout
-   MS-467 mysql db test failed
-   MS-470 Drop index success, which table not created
-   MS-471 code coverage run failed
-   MS-492 Drop index failed if index have been created with index_type: FLAT
-   MS-493 Knowhere unittest crash
-   MS-453 GPU search error when nprobe set more than 1024
-   MS-474 Create index hang if use branch-0.3.1 server config
-   MS-510 unittest out of memory and crashed
-   MS-507 Dataset 10m-512, index type sq8，performance in-normal when set CPU_CACHE to 16 or 64
-   MS-543 SearchTask fail without exception
-   MS-582 grafana displays changes frequently

## Improvement
-   MS-327 Clean code for milvus
-   MS-336 Scheduler interface
-   MS-344 Add TaskTable Test
-   MS-345 Add Node Test
-   MS-346 Add some implementation of scheduler to solve compile error
-   MS-348 Add ResourceFactory Test
-   MS-350 Remove knowhere submodule
-   MS-354 Add task class and interface in scheduler
-   MS-355 Add copy interface in ExcutionEngine
-   MS-357 Add minimum schedule function
-   MS-359 Add cost test in new scheduler
-   MS-361 Add event in resource
-   MS-364 Modify tasktableitem in tasktable
-   MS-365 Use tasktableitemptr instead in event
-   MS-366 Implement TaskTable
-   MS-368 Implement cost.cpp
-   MS-371 Add TaskTableUpdatedEvent
-   MS-373 Add resource test
-   MS-374 Add action definition
-   MS-375 Add Dump implementation for Event
-   MS-376 Add loader and executor enable flag in Resource avoid diskresource execute task
-   MS-377 Improve process thread trigger in ResourceMgr, Scheduler and TaskTable
-   MS-378 Debug and Update normal_test in scheduler unittest
-   MS-379 Add Dump implementation in Resource
-   MS-380 Update resource loader and executor, work util all finished
-   MS-383 Modify condition variable usage in scheduler
-   MS-384 Add global instance of ResourceMgr and Scheduler
-   MS-389 Add clone interface in Task
-   MS-390 Update resource construct function
-   MS-391 Add PushTaskToNeighbourHasExecutor action
-   MS-394 Update scheduler unittest
-   MS-400 Add timestamp record in task state change function
-   MS-402 Add dump implementation for TaskTableItem
-   MS-406 Add table flag for meta
-   MS-403 Add GpuCacheMgr
-   MS-404 Release index after search task done avoid memory increment continues
-   MS-405 Add delete task support
-   MS-407 Reconstruct MetricsCollector
-   MS-408 Add device_id in resource construct function
-   MS-409 Using new scheduler
-   MS-413 Remove thrift dependency
-   MS-410 Add resource config comment
-   MS-414 Add TaskType in Scheduler::Task
-   MS-415 Add command tasktable to dump all tasktables
-   MS-418 Update server_config.template file, set CPU compute only default
-   MS-419 Move index_file_size from IndexParam to TableSchema
-   MS-421 Add TaskLabel in scheduler
-   MS-422 Support DeleteTask in Multi-GpuResource case
-   MS-428 Add PushTaskByDataLocality in scheduler
-   MS-440 Add DumpTaskTables in sdk
-   MS-442 Merge Knowhere
-   MS-445 Rename CopyCompleted to LoadCompleted
-   MS-451 Update server_config.template file, set GPU compute default
-   MS-455 Distribute tasks by minimal cost in scheduler
-   MS-460 Put transport speed as weight when choosing neighbour to execute task
-   MS-459 Add cache for pick function in tasktable
-   MS-476 Improve search performance
-   MS-482 Change search stream transport to unary in grpc
-   MS-487 Define metric type in CreateTable
-   MS-488 Improve code format in scheduler
-   MS-495 cmake: integrated knowhere
-   MS-496 Change the top_k limitation from 1024 to 2048
-   MS-502 Update tasktable_test in scheduler
-   MS-504 Update node_test in scheduler
-   MS-505 Install core unit test and add to coverage
-   MS-508 Update normal_test in scheduler
-   MS-532 Add grpc server unittest
-   MS-511 Update resource_test in scheduler
-   MS-517 Update resource_mgr_test in scheduler
-   MS-518 Add schedinst_test in scheduler
-   MS-519 Add event_test in scheduler
-   MS-520 Update resource_test in scheduler
-   MS-524 Add some unittest in event_test and resource_test
-   MS-525 Disable parallel reduce in SearchTask
-   MS-527 Update scheduler_test and enable it
-   MS-528 Hide some config used future
-   MS-530 Add unittest for SearchTask->Load
-   MS-531 Disable next version code
-   MS-533 Update resource_test to cover dump function
-   MS-523 Config file validation
-   MS-539 Remove old task code
-   MS-546 Add simple mode resource_config
-   MS-570 Add prometheus docker-compose file
-   MS-576 Scheduler refactor
-   MS-592 Change showtables stream transport to unary

## Feature
-   MS-343 Implement ResourceMgr
-   MS-338 NewAPI: refine code to support CreateIndex
-   MS-339 NewAPI: refine code to support DropIndex
-   MS-340 NewAPI: implement DescribeIndex

## Task
-   MS-297 disable mysql unit test

# Milvus 0.3.1 (2019-07-10)

## Bug

-   MS-148 Disable cleanup if mode is read only
-   MS-149 Fixed searching only one index file issue in distributed mode
-   MS-153 Fix c_str error when connecting to MySQL
-   MS-157 Fix changelog
-   MS-190 Use env variable to switch mem manager and fix cmake
-   MS-217 Fix SQ8 row count bug
-   MS-224 Return AlreadyExist status in MySQLMetaImpl::CreateTable if table already exists
-   MS-232 Add MySQLMetaImpl::UpdateTableFilesToIndex and set maximum_memory to default if config value = 0
-   MS-233 Remove mem manager log
-   MS-230 Change parameter name: Maximum_memory to insert_buffer_size
-   MS-234 Some case cause background merge thread stop
-   MS-235 Some test cases random fail
-   MS-236 Add MySQLMetaImpl::HasNonIndexFiles
-   MS-257 Update bzip2 download url
-   MS-288 Update compile scripts
-   MS-330 Stability test failed caused by server core dumped
-   MS-347 Build index hangs again
-   MS-382 fix MySQLMetaImpl::CleanUpFilesWithTTL unknown column bug

## Improvement
-   MS-156 Add unittest for merge result functions
-   MS-152 Delete assert in MySQLMetaImpl and change MySQLConnectionPool impl
-   MS-204 Support multi db_path
-   MS-206 Support SQ8 index type
-   MS-208 Add buildinde interface for C++ SDK
-   MS-212 Support Inner product metric type
-   MS-241 Build Faiss with MKL if using Intel CPU; else build with OpenBlas
-   MS-242 Clean up cmake and change MAKE_BUILD_ARGS to be user defined variable
-   MS-245 Improve search result transfer performance
-   MS-248 Support AddVector/SearchVector profiling
-   MS-256 Add more cache config
-   MS-260 Refine log
-   MS-249 Check machine hardware during initialize
-   MS-261 Update faiss version to 1.5.3 and add BUILD_FAISS_WITH_MKL as an option
-   MS-266 Improve topk reduce time by using multi-threads
-   MS-275 Avoid sqlite logic error excetion
-   MS-278 add IndexStatsHelper
-   MS-313 add GRPC
-   MS-325 add grpc status return for C++ sdk and modify some format
-   MS-278 Add IndexStatsHelper
-   MS-312 Set openmp thread number by config
-   MS-305 Add CPU core percent metric
-   MS-310 Add milvus CPU utilization ratio and CPU/GPU temperature metrics
-   MS-324 Show error when there is not enough gpu memory to build index
-   MS-328 Check metric type on server start
-   MS-332 Set grpc and thrift server run concurrently
-   MS-352 Add hybrid index

## Feature
-   MS-180 Add new mem manager
-   MS-195 Add nlist and use_blas_threshold conf
-   MS-137 Integrate knowhere

## Task

-   MS-125 Create 0.3.1 release branch
-   MS-306 Optimize build efficiency

# Milvus 0.3.0 (2019-06-30)

## Bug
-   MS-104 Fix unittest lcov execution error
-   MS-102 Fix build script file condition error
-   MS-80 Fix server hang issue
-   MS-89 Fix compile failed, libgpufaiss.a link missing
-   MS-90 Fix arch match incorrect on ARM
-   MS-99 Fix compilation bug
-   MS-110 Avoid huge file size

## Improvement
-   MS-82 Update server startup welcome message
-   MS-83 Update vecwise to Milvus
-   MS-77 Performance issue of post-search action
-   MS-22 Enhancement for MemVector size control
-   MS-92 Unify behavior of debug and release build
-   MS-98 Install all unit test to installation directory
-   MS-115 Change is_startup of metric_config switch from true to on
-   MS-122 Archive criteria config
-   MS-124 HasTable interface
-   MS-126 Add more error code
-   MS-128 Change default db path

## Feature

-   MS-57 Implement index load/search pipeline
-   MS-56 Add version information when server is started
-   MS-64 Different table can have different index type
-   MS-52 Return search score
-   MS-66 Support time range query
-   MS-68 Remove rocksdb from third-party
-   MS-70 cmake: remove redundant libs in src
-   MS-71 cmake: fix faiss dependency
-   MS-72 cmake: change prometheus source to git
-   MS-73 cmake: delete civetweb
-   MS-65 Implement GetTableRowCount interface
-   MS-45 Implement DeleteTable interface
-   MS-75 cmake: change faiss version to 1.5.2; add CUDA gencode
-   MS-81 fix faiss ptx issue; change cuda gencode
-   MS-84 cmake: add arrow, jemalloc and jsoncons third party; default build option OFF
-   MS-85 add NetIO metric
-   MS-96 add new query interface for specified files
-   MS-97 Add S3 SDK for MinIO Storage
-   MS-105 Add MySQL
-   MS-130 Add prometheus_test
-   MS-144 Add nprobe config
-   MS-147 Enable IVF
-   MS-130 Add prometheus_test

## Task
-   MS-74 Change README.md in cpp
-   MS-88 Add support for arm architecture

# Milvus 0.2.0 (2019-05-31)

## Bug

-   MS-32 Fix thrift error
-   MS-34 Fix prometheus-cpp thirdparty
-   MS-67 Fix license check bug
-   MS-76 Fix pipeline crash bug
-   MS-100 cmake: fix AWS build issue
-   MS-101 change AWS build type to Release

## Improvement

-   MS-20 Clean Code Part 1

## Feature

-   MS-5 Implement Auto Archive Feature
-   MS-6 Implement SDK interface part 1
-   MS-16 Implement metrics without prometheus
-   MS-21 Implement SDK interface part 2
-   MS-26 cmake. Add thirdparty packages
-   MS-31 cmake: add prometheus
-   MS-33 cmake: add -j4 to make third party packages build faster
-   MS-27 support gpu config and disable license build config in cmake
-   MS-47 Add query vps metrics
-   MS-37 Add query, cache usage, disk write speed and file data size metrics
-   MS-30 Use faiss v1.5.2
-   MS-54 cmake: Change Thrift third party URL to github.com
-   MS-69 prometheus: add all proposed metrics

## Task

-   MS-1 Add CHANGELOG.md
-   MS-4 Refactor the vecwise_engine code structure
-   MS-62 Search range to all if no date specified<|MERGE_RESOLUTION|>--- conflicted
+++ resolved
@@ -33,11 +33,8 @@
 -   \#1499 Fix duplicated ID number issue
 -   \#1491 Server crashed during adding vectors  
 -   \#1504 Avoid possible race condition between delete and search 
-<<<<<<< HEAD
+-   \#1510 Add set interfaces for WAL configurations
 -   \#1511 Fix big integer cannot pass to server correctly
-=======
--   \#1510 Add set interfaces for WAL configurations
->>>>>>> 570ecf42
 
 ## Feature
 -   \#216 Add CLI to get server info
