--- conflicted
+++ resolved
@@ -4,6 +4,7 @@
 # Milvus 0.10.0 (TBD)
 
 ## Bug
+-   \#2367 Fix inconsistent reading and writing when using mishards
 
 ## Feature
 -   \#2363 Update branch version
@@ -22,11 +23,7 @@
 -   \#2395 Fix large nq cudaMalloc error
 -   \#2399 The nlist set by the user may not take effect
 -   \#2403 MySQL max_idle_time is 10 by default
-<<<<<<< HEAD
--   \#2367 Fix inconsistent reading and writing when using mishards
-=======
 -   \#2450 The deleted vectors may be found on GPU
->>>>>>> 7c72dcf4
 
 ## Feature
 
