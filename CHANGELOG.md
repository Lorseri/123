# Changelog

Please mark all change in change log and use the issue from GitHub

# Milvus 0.9.0 (TBD)

## Bug
-   \#1705 Limit the insert data batch size
-   \#1929 Skip MySQL meta schema field width check
-   \#1946 Fix load index file CPU2GPU fail during searching
-   \#1997 Index file missed after compact
-   \#2073 Fix CheckDBConfigBackendUrl error message
-   \#2076 CheckMetricConfigAddress error message
-   \#2128 Check has_partition params
-   \#2131 Distance/ID returned is not correct if searching with duplicate ids
-   \#2141 Fix server start failed if wal directory exist

## Feature
-   \#1751 Add api SearchByID
-   \#1752 Add api GetVectorsByID
-   \#1962 Add api HasPartition
-   \#1965 FAISS/NSG/HNSW/ANNOY use unified distance calculation algorithm
-   \#2054 Check if CPU instruction sets are illegal
-   \#2057 Add a config parameter to switch off http server
-   \#2059 Add lock file avoid multiple instances modifying data at the same time
-   \#2064 Warn when use SQLite as metadata management
-   \#2111 Check GPU environment before start server

## Improvement
-   \#221 Refactor LOG macro
-   \#1796 Compile Openblas with source code to improve the performance
-   \#2039 Support Milvus run on SSE CPUs
-   \#2149 Merge server_cpu_config.template and server_gpu_config.template
-   \#2153 Upgrade thirdparty oatpp to v1.0.0
-   \#2167 Merge log_config.conf with server_config.yaml
<<<<<<< HEAD
-   \#2173 Check storage permission
=======
-   \#2178 Using elkan K-Means to improve IVF
>>>>>>> 45b835cc

## Task

# Milvus 0.8.0 (2020-04-15)

## Bug
-   \#1276 SQLite throw exception after create 50000+ partitions in a table
-   \#1762 Server is not forbidden to create new partition which tag is `_default`
-   \#1789 Fix multi-client search cause server crash
-   \#1832 Fix crash in tracing module
-   \#1873 Fix index file serialize to incorrect path
-   \#1881 Fix bad alloc when index files lost
-   \#1883 Fix inserted vectors becomes all zero when index_file_size >= 2GB
-   \#1901 Search failed with flat index
-   \#1903 Fix invalid annoy result
-   \#1910 C++ SDK GetIDsInSegment could not work for large dataset

## Feature
-   \#261  Integrate ANNOY into Milvus
-   \#1655 GPU index support delete vectors
-   \#1660 IVF PQ CPU support deleted vectors searching
-   \#1661 HNSW support deleted vectors searching
-   \#1825 Add annoy index type in C++ sdk
-   \#1849 NSG support deleted vectors searching
-   \#1893 Log config information and device information

## Improvement
-   \#1627 Move read/write index APIs into codec
-   \#1784 Add Substructure and Superstructure in http module
-   \#1858 Disable S3 build
-   \#1882 Add index annoy into http module
-   \#1885 Optimize knowhere unittest
-   \#1886 Refactor log on search and insert request
-   \#1897 Heap pop and push can be realized by heap_swap_top
-   \#1921 Use TimeRecorder instead of chrono
-   \#1928 Fix too many data and uid copies when loading files
-   \#1930 Upgrade mishards to v0.8.0

## Task

# Milvus 0.7.1 (2020-03-29)

## Bug
-   \#1301 Data in WAL may be accidentally inserted into a new table with the same name.
-   \#1634 Fix search demo bug in HTTP doc
-   \#1635 Vectors can be returned by searching after vectors deleted if `cache_insert_data` set true
-   \#1648 The cache cannot be used all when the vector type is binary
-   \#1651 Check validity of dimension when collection metric type is binary one
-   \#1663 PQ index parameter 'm' validation
-   \#1686 API search_in_files cannot work correctly when vectors is stored in certain non-default partition
-   \#1689 Fix SQ8H search fail on SIFT-1B dataset
-   \#1667 Create index failed with type: rnsg if metric_type is IP
-   \#1708 NSG search crashed
-   \#1724 Remove unused unittests
-   \#1728 Optimize request handler to combine similar query
-   \#1734 Opentracing for combined search request
-   \#1735 Fix search out of memory with ivf_flat 
-   \#1747 Expected error status if search with partition_tag not existed
-   \#1756 Fix memory exhausted during searching 
-   \#1781 Fix search hang with SQ8H
-   \#1812 Fix incorrect request method in search example in http readme
-   \#1818 Duplicate data generated after restart milvus server

## Feature
-   \#1603 BinaryFlat add 2 Metric: Substructure and Superstructure

## Improvement
-   \#267 Improve search performance: reduce delay
-   \#342 Knowhere and Wrapper refactor
-   \#1537 Optimize raw vector and uids read/write
-   \#1546 Move Config.cpp to config directory
-   \#1547 Rename storage/file to storage/disk and rename classes
-   \#1548 Move store/Directory to storage/Operation and add FSHandler
-   \#1572 Optimize config cpu/gpu cache_capacity setter
-   \#1619 Improve compact performance
-   \#1649 Fix Milvus crash on old CPU 
-   \#1653 IndexFlat (SSE) and IndexBinaryFlat performance improvement for small NQ
-   \#1678 Remove CUSTOMIZATION macro 
-   \#1698 Upgrade mishards to v0.7.0
-   \#1719 Improve Milvus log
-   \#1754 Optimize behavior to get file ids from metadata in mishards
-   \#1799 Update docker images to 0.7.1 in mishards

## Task

# Milvus 0.7.0 (2020-03-11)

## Bug
-   \#715 Milvus crash when searching and building index simultaneously using SQ8H
-   \#744 Don't return partition table for show_tables
-   \#770 Server unittest run failed on low-end server
-   \#805 IVFTest.gpu_seal_test unittest failed
-   \#831 Judge branch error in CommonUtil.cpp
-   \#977 Server crash when create tables concurrently
-   \#990 Check gpu resources setting when assign repeated value
-   \#995 Table count set to 0 if no tables found
-   \#1010 Improve error message when offset or page_size is equal 0
-   \#1022 Check if partition name is valid
-   \#1028 Check if table exists when show partitions
-   \#1029 Check if table exists when try to delete partition
-   \#1066 Optimize http insert and search speed
-   \#1022 Check if partition name is legal
-   \#1028 Check if table exists when show partitions
-   \#1029 Check if table exists when try to delete partition
-   \#1066 Optimize http insert and search speed
-   \#1067 Add binary vectors support in http server
-   \#1075 Improve error message when page size or offset is illegal
-   \#1082 Check page_size or offset value to avoid float
-   \#1115 Http server support load table into memory
-   \#1152 Error log output continuously after server start
-   \#1211 Server down caused by searching with index_type: HNSW
-   \#1240 Update license declaration
-   \#1298 Unit test failed when on CPU2GPU case
-   \#1359 Negative distance value returned when searching with HNSW index type
-   \#1429 Server crashed when searching vectors with GPU
-   \#1476 Fix vectors results bug when getting vectors from segments
-   \#1484 Index type changed to IDMAP after compacted
-   \#1491 Server crashed during adding vectors
-   \#1499 Fix duplicated ID number issue
-   \#1504 Avoid possible race condition between delete and search
-   \#1507 set_config for insert_buffer_size is wrong
-   \#1510 Add set interfaces for WAL configurations
-   \#1511 Fix big integer cannot pass to server correctly
-   \#1517 Result is not correct when search vectors in multi partition, index type is RNSG 
-   \#1518 Table count did not match after deleting vectors and compact
-   \#1521 Make cache_insert_data take effect in-service
-   \#1525 Add setter API for config preload_table
-   \#1529 Fix server crash when cache_insert_data enabled
-   \#1530 Set table file with correct engine type in meta
-   \#1532 Search with ivf_flat failed with open-dataset: sift-256-hamming
-   \#1535 Degradation searching performance with metric_type: binary_idmap
-   \#1549 Fix server/wal config setting bug
-   \#1556 Index file not created after table and index created
-   \#1560 Search crashed with Super-high dimensional binary vector
-   \#1564 Too low recall for glove-200-angular, ivf_pq index
-   \#1571 Meta engine type become IDMAP after dropping index for BINARY table
-   \#1574 Set all existing bitset in cache when applying deletes
-   \#1577 Row count incorrect if delete vectors then create index
-   \#1580 Old segment folder not removed after merge/compact if create_index is called before adding data
-   \#1590 Server down caused by failure to write file during concurrent mixed operations
-   \#1598 Server down during mixed operations
-   \#1601 External link bug in HTTP doc
-   \#1609 Refine Compact function
-   \#1808 Building index params check for Annoy
-   \#1852 Search index type<Annoy> failed with reason `failed to load index file`

## Feature
-   \#216 Add CLI to get server info
-   \#343 Add Opentracing
-   \#665 Support get/set config via CLI
-   \#759 Put C++ sdk out of milvus/core
-   \#766 If partition tag is similar, wrong partition is searched
-   \#771 Add server build commit info interface
-   \#788 Add web server into server module
-   \#813 Add push mode for prometheus monitor
-   \#815 Support MinIO storage
-   \#823 Support binary vector tanimoto/jaccard/hamming metric
-   \#830 Support WAL(write-ahead logging)
-   \#853 Support HNSW
-   \#861 Support DeleteById / SearchByID / GetVectorById / Flush
-   \#910 Change Milvus c++ standard to c++17
-   \#1122 Support AVX-512 in FAISS
-   \#1204 Add api to get table data information
-   \#1250 Support CPU profiling
-   \#1302 Get all record IDs in a segment by given a segment id
-   \#1461 Add crud APIs and segments APIs into http module
-   \#1463 Update config version to 0.2
-   \#1531 Remove S3 related config

## Improvement
-   \#738 Use Openblas / lapack from apt install
-   \#758 Enhance config description
-   \#791 Remove Arrow
-   \#834 Add cpu mode for built-in Faiss
-   \#848 Add ready-to-use config files to the Milvus repo for enhanced user experince
-   \#860 Remove redundant checks in CacheMgr's constructor
-   \#908 Move "primary_path" and "secondary_path" to storage config
-   \#931 Remove "collector" from config
-   \#966 Update NOTICE.md
-   \#1002 Rename minio to s3 in Storage Config section
-   \#1078 Move 'insert_buffer_size' to Cache Config section
-   \#1105 Error message is not clear when creating IVFSQ8H index without gpu resources
-   \#740, #849, #878, #972, #1033, #1161, #1173, #1199, #1190, #1223, #1222, #1257, #1264, #1269, #1164, #1303, #1304, #1324, #1388, #1459 Various fixes and improvements for Milvus documentation.
-   \#1297 Hide partition_name parameter, avid user directly access partition table
-   \#1234 Do S3 server validation check when Milvus startup
-   \#1263 Allow system conf modifiable and some take effect directly
-   \#1310 Add default partition tag for a table
-   \#1320 Remove debug logging from faiss
-   \#1426 Support to configure whether to enabled autoflush and the autoflush interval
-   \#1444 Improve delete
-   \#1448 General proto api for NNS libraries 
-   \#1480 Add return code for AVX512 selection
-   \#1524 Update config "preload_table" description
-   \#1544 Update resources name in HTTP module
-   \#1567 Update yaml config description

## Task
-   \#1327 Exclude third-party code from codebeat
-   \#1331 Exclude third-party code from codacy

# Milvus 0.6.0 (2019-12-07)

## Bug
-   \#228 Memory usage increased slowly during searching vectors
-   \#246 Exclude src/external folder from code coverage for jenkin ci
-   \#248 Reside src/external in thirdparty
-   \#316 Some files not merged after vectors added
-   \#327 Search does not use GPU when index type is FLAT
-   \#331 Add exception handle when search fail
-   \#340 Test cases run failed on 0.6.0
-   \#353 Rename config.h.in to version.h.in
-   \#374 sdk_simple return empty result
-   \#377 Create partition success if tag name only contains spaces
-   \#397 sdk_simple return incorrect result
-   \#399 Create partition should be failed if partition tag existed
-   \#412 Message returned is confused when partition created with null partition name
-   \#416 Drop the same partition success repeatally
-   \#440 Query API in customization still uses old version
-   \#440 Server cannot startup with gpu_resource_config.enable=false in GPU version
-   \#458 Index data is not compatible between 0.5 and 0.6
-   \#465 Server hang caused by searching with nsg index
-   \#485 Increase code coverage rate
-   \#486 gpu no usage during index building
-   \#497 CPU-version search performance decreased
-   \#504 The code coverage rate of core/src/scheduler/optimizer is too low
-   \#509 IVF_PQ index build trapped into dead loop caused by invalid params
-   \#513 Unittest DELETE_BY_RANGE sometimes failed
-   \#523 Erase file data from cache once the file is marked as deleted
-   \#527 faiss benchmark not compatible with faiss 1.6.0
-   \#530 BuildIndex stop when do build index and search simultaneously
-   \#532 Assigin value to `table_name` from confest shell
-   \#533 NSG build failed with MetricType Inner Product
-   \#543 client raise exception in shards when search results is empty
-   \#545 Avoid dead circle of build index thread when error occurs
-   \#547 NSG build failed using GPU-edition if set gpu_enable false
-   \#548 NSG search accuracy is too low
-   \#552 Server down during building index_type: IVF_PQ using GPU-edition
-   \#561 Milvus server should report exception/error message or terminate on mysql metadata backend error
-   \#579 Build index hang in GPU version when gpu_resources disabled
-   \#596 Frequently insert operation cost too much disk space
-   \#599 Build index log is incorrect
-   \#602 Optimizer specify wrong gpu_id
-   \#606 No log generated during building index with CPU
-   \#616 IP search metric_type is not supported by IVF_PQ index
-   \#631 FAISS isn't compiled with O3 option
-   \#636 (CPU) Create index PQ should be failed if table metric type set Inner Product
-   \#649 Typo "partiton" should be "partition"
-   \#654 Random crash when frequently insert vector one by one
-   \#658 Milvus error out when building SQ8H index without GPU resources
-   \#668 Update badge of README
-   \#670 Random failure of unittest db_test::SEARCH_TEST
-   \#674 Server down in stability test
-   \#696 Metric_type changed from IP to L2
-   \#705 Fix search SQ8H crash without GPU resource

## Feature
-   \#12 Pure CPU version for Milvus
-   \#77 Support table partition
-   \#127 Support new Index type IVFPQ
-   \#226 Experimental shards middleware for Milvus
-   \#227 Support new index types SPTAG-KDT and SPTAG-BKT
-   \#346 Support build index with multiple gpu
-   \#420 Update shards merge part to match v0.5.3
-   \#488 Add log in scheduler/optimizer
-   \#502 C++ SDK support IVFPQ and SPTAG
-   \#560 Add version in server config file
-   \#605 Print more messages when server start
-   \#644 Add a new rpc command to get milvus build version whether cpu or gpu
-   \#709 Show last commit id when server start

## Improvement
-   \#255 Add ivfsq8 test report detailed version
-   \#260 C++ SDK README
-   \#266 RPC request source code refactor
-   \#274 Logger the time cost during preloading data
-   \#275 Rename C++ SDK IndexType
-   \#284 Change C++ SDK to shared library
-   \#306 Use int64 for all config integer
-   \#310 Add Q&A for 'protocol https not supported or disable in libcurl' issue
-   \#314 add Find FAISS in CMake
-   \#322 Add option to enable / disable prometheus
-   \#354 Build migration scripts into milvus docker image
-   \#358 Add more information in build.sh and install.md
-   \#404 Add virtual method Init() in Pass abstract class
-   \#409 Add a Fallback pass in optimizer
-   \#433 C++ SDK query result is not easy to use
-   \#449 Add ShowPartitions example for C++ SDK
-   \#470 Small raw files should not be build index
-   \#584 Intergrate internal FAISS
-   \#611 Remove MILVUS_CPU_VERSION
-   \#634 FAISS GPU version is compiled with O0
-   \#737 Refactor server module to separate Grpc from server handler and scheduler

## Task

# Milvus 0.5.3 (2019-11-13)

## Bug
-   \#258 Bytes type in proto cause big-endian/little-endian problem

## Feature

## Improvement
-   \#204 improve grpc performance in search
-   \#207 Add more unittest for config set/get
-   \#208 Optimize unittest to support run single test more easily
-   \#284 Change C++ SDK to shared library
-   \#260 C++ SDK README

## Task

# Milvus 0.5.2 (2019-11-07)

## Bug
-   \#194 Search faild: message="Table file doesn't exist"

## Feature

## Improvement
-   \#190 Update default config:use_blas_threshold to 1100 and server version printout to 0.5.2

## Task

# Milvus 0.5.1 (2019-11-04)

## Bug
-   \#134 JFrog cache error
-   \#161 Search IVFSQHybrid crash on gpu
-   \#169 IVF_FLAT search out of memory

## Feature
-   \#90 The server start error messages could be improved to enhance user experience
-   \#104 test_scheduler core dump
-   \#115 Using new structure for tasktable
-   \#139 New config option use_gpu_threshold
-   \#146 Add only GPU and only CPU version for IVF_SQ8 and IVF_FLAT
-   \#164 Add CPU version for building index

## Improvement
-   \#64 Improvement dump function in scheduler
-   \#80 Print version information into log during server start
-   \#82 Move easyloggingpp into "external" directory
-   \#92 Speed up CMake build process
-   \#96 Remove .a file in milvus/lib for docker-version
-   \#118 Using shared_ptr instead of weak_ptr to avoid performance loss
-   \#122 Add unique id for Job
-   \#130 Set task state MOVED after resource copy it completed
-   \#149 Improve large query optimizer pass
-   \#156 Not return error when search_resources and index_build_device set cpu
-   \#159 Change the configuration name from 'use_gpu_threshold' to 'gpu_search_threshold'
-   \#168 Improve result reduce
-   \#175 add invalid config unittest

## Task

# Milvus 0.5.0 (2019-10-21)

## Bug
-   MS-568 Fix gpuresource free error
-   MS-572 Milvus crash when get SIGINT
-   MS-577 Unittest Query randomly hung
-   MS-587 Count get wrong result after adding vectors and index built immediately
-   MS-599 Search wrong result when table created with metric_type: IP
-   MS-601 Docker logs error caused by get CPUTemperature error
-   MS-605 Server going down during searching vectors
-   MS-620 Get table row counts display wrong error code
-   MS-622 Delete vectors should be failed if date range is invalid
-   MS-624 Search vectors failed if time ranges long enough
-   MS-637 Out of memory when load too many tasks
-   MS-639 SQ8H index created failed and server hang
-   MS-640 Cache object size calculate incorrect
-   MS-641 Segment fault(signal 11) in PickToLoad
-   MS-644 Search crashed with index-type: flat
-   MS-647 grafana display average cpu-temp
-   MS-652 IVFSQH quantization double free
-   MS-650 SQ8H index create issue
-   MS-653 When config check fail, Milvus close without message
-   MS-654 Describe index timeout when building index
-   MS-658 Fix SQ8 Hybrid can't search
-   MS-665 IVF_SQ8H search crash when no GPU resource in search_resources
-   \#9 Change default gpu_cache_capacity to 4
-   \#20 C++ sdk example get grpc error
-   \#23 Add unittest to improve code coverage
-   \#31 make clang-format failed after run build.sh -l
-   \#39 Create SQ8H index hang if using github server version
-   \#30 Some troubleshoot messages in Milvus do not provide enough information
-   \#48 Config unittest failed
-   \#59 Topk result is incorrect for small dataset

## Improvement
-   MS-552 Add and change the easylogging library
-   MS-553 Refine cache code
-   MS-555 Remove old scheduler
-   MS-556 Add Job Definition in Scheduler
-   MS-557 Merge Log.h
-   MS-558 Refine status code
-   MS-562 Add JobMgr and TaskCreator in Scheduler
-   MS-566 Refactor cmake
-   MS-574 Milvus configuration refactor
-   MS-578 Make sure milvus5.0 don't crack 0.3.1 data
-   MS-585 Update namespace in scheduler
-   MS-606 Speed up result reduce
-   MS-608 Update TODO names
-   MS-609 Update task construct function
-   MS-611 Add resources validity check in ResourceMgr
-   MS-619 Add optimizer class in scheduler
-   MS-626 Refactor DataObj to support cache any type data
-   MS-648 Improve unittest
-   MS-655 Upgrade SPTAG
-   \#42 Put union of index_build_device and search resources to gpu_pool
-   \#67 Avoid linking targets multiple times in cmake

## Feature
-   MS-614 Preload table at startup
-   MS-627 Integrate new index: IVFSQHybrid
-   MS-631 IVFSQ8H Index support
-   MS-636 Add optimizer in scheduler for FAISS_IVFSQ8H

## Task
-   MS-554 Change license to Apache 2.0
-   MS-561 Add contributing guidelines, code of conduct and README docs
-   MS-567 Add NOTICE.md
-   MS-569 Complete the NOTICE.md
-   MS-575 Add Clang-format & Clang-tidy & Cpplint
-   MS-586 Remove BUILD_FAISS_WITH_MKL option
-   MS-590 Refine cmake code to support cpplint
-   MS-600 Reconstruct unittest code
-   MS-602 Remove zilliz namespace
-   MS-610 Change error code base value from hex to decimal
-   MS-624 Re-organize project directory for open-source
-   MS-635 Add compile option to support customized faiss
-   MS-660 add ubuntu_build_deps.sh
-   \#18 Add all test cases

# Milvus 0.4.0 (2019-09-12)

## Bug
-   MS-119 The problem of combining the log files
-   MS-121 The problem that user can't change the time zone
-   MS-411 Fix metric unittest linking error
-   MS-412 Fix gpu cache logical error
-   MS-416 ExecutionEngineImpl::GpuCache has not return value cause crash
-   MS-417 YAML sequence load disable cause scheduler startup failed
-   MS-413 Create index failed and server exited
-   MS-427 Describe index error after drop index
-   MS-432 Search vectors params nprobe need to check max number
-   MS-431 Search vectors params nprobe: 0/-1, expected result: raise exception
-   MS-331 Crate Table : when table exists, error code is META_FAILED(code=15) rather than ILLEGAL TABLE NAME(code=9))
-   MS-430 Search no result if index created with FLAT
-   MS-443 Create index hang again
-   MS-436 Delete vectors failed if index created with index_type: IVF_FLAT/IVF_SQ8
-   MS-449 Add vectors twice success, once with ids, the other no ids
-   MS-450 server hang after run stop_server.sh
-   MS-458 Keep building index for one file when no gpu resource
-   MS-461 Mysql meta unittest failed
-   MS-462 Run milvus server twices, should display error
-   MS-463 Search timeout
-   MS-467 mysql db test failed
-   MS-470 Drop index success, which table not created
-   MS-471 code coverage run failed
-   MS-492 Drop index failed if index have been created with index_type: FLAT
-   MS-493 Knowhere unittest crash
-   MS-453 GPU search error when nprobe set more than 1024
-   MS-474 Create index hang if use branch-0.3.1 server config
-   MS-510 unittest out of memory and crashed
-   MS-507 Dataset 10m-512, index type sq8，performance in-normal when set CPU_CACHE to 16 or 64
-   MS-543 SearchTask fail without exception
-   MS-582 grafana displays changes frequently

## Improvement
-   MS-327 Clean code for milvus
-   MS-336 Scheduler interface
-   MS-344 Add TaskTable Test
-   MS-345 Add Node Test
-   MS-346 Add some implementation of scheduler to solve compile error
-   MS-348 Add ResourceFactory Test
-   MS-350 Remove knowhere submodule
-   MS-354 Add task class and interface in scheduler
-   MS-355 Add copy interface in ExcutionEngine
-   MS-357 Add minimum schedule function
-   MS-359 Add cost test in new scheduler
-   MS-361 Add event in resource
-   MS-364 Modify tasktableitem in tasktable
-   MS-365 Use tasktableitemptr instead in event
-   MS-366 Implement TaskTable
-   MS-368 Implement cost.cpp
-   MS-371 Add TaskTableUpdatedEvent
-   MS-373 Add resource test
-   MS-374 Add action definition
-   MS-375 Add Dump implementation for Event
-   MS-376 Add loader and executor enable flag in Resource avoid diskresource execute task
-   MS-377 Improve process thread trigger in ResourceMgr, Scheduler and TaskTable
-   MS-378 Debug and Update normal_test in scheduler unittest
-   MS-379 Add Dump implementation in Resource
-   MS-380 Update resource loader and executor, work util all finished
-   MS-383 Modify condition variable usage in scheduler
-   MS-384 Add global instance of ResourceMgr and Scheduler
-   MS-389 Add clone interface in Task
-   MS-390 Update resource construct function
-   MS-391 Add PushTaskToNeighbourHasExecutor action
-   MS-394 Update scheduler unittest
-   MS-400 Add timestamp record in task state change function
-   MS-402 Add dump implementation for TaskTableItem
-   MS-406 Add table flag for meta
-   MS-403 Add GpuCacheMgr
-   MS-404 Release index after search task done avoid memory increment continues
-   MS-405 Add delete task support
-   MS-407 Reconstruct MetricsCollector
-   MS-408 Add device_id in resource construct function
-   MS-409 Using new scheduler
-   MS-413 Remove thrift dependency
-   MS-410 Add resource config comment
-   MS-414 Add TaskType in Scheduler::Task
-   MS-415 Add command tasktable to dump all tasktables
-   MS-418 Update server_config.template file, set CPU compute only default
-   MS-419 Move index_file_size from IndexParam to TableSchema
-   MS-421 Add TaskLabel in scheduler
-   MS-422 Support DeleteTask in Multi-GpuResource case
-   MS-428 Add PushTaskByDataLocality in scheduler
-   MS-440 Add DumpTaskTables in sdk
-   MS-442 Merge Knowhere
-   MS-445 Rename CopyCompleted to LoadCompleted
-   MS-451 Update server_config.template file, set GPU compute default
-   MS-455 Distribute tasks by minimal cost in scheduler
-   MS-460 Put transport speed as weight when choosing neighbour to execute task
-   MS-459 Add cache for pick function in tasktable
-   MS-476 Improve search performance
-   MS-482 Change search stream transport to unary in grpc
-   MS-487 Define metric type in CreateTable
-   MS-488 Improve code format in scheduler
-   MS-495 cmake: integrated knowhere
-   MS-496 Change the top_k limitation from 1024 to 2048
-   MS-502 Update tasktable_test in scheduler
-   MS-504 Update node_test in scheduler
-   MS-505 Install core unit test and add to coverage
-   MS-508 Update normal_test in scheduler
-   MS-532 Add grpc server unittest
-   MS-511 Update resource_test in scheduler
-   MS-517 Update resource_mgr_test in scheduler
-   MS-518 Add schedinst_test in scheduler
-   MS-519 Add event_test in scheduler
-   MS-520 Update resource_test in scheduler
-   MS-524 Add some unittest in event_test and resource_test
-   MS-525 Disable parallel reduce in SearchTask
-   MS-527 Update scheduler_test and enable it
-   MS-528 Hide some config used future
-   MS-530 Add unittest for SearchTask->Load
-   MS-531 Disable next version code
-   MS-533 Update resource_test to cover dump function
-   MS-523 Config file validation
-   MS-539 Remove old task code
-   MS-546 Add simple mode resource_config
-   MS-570 Add prometheus docker-compose file
-   MS-576 Scheduler refactor
-   MS-592 Change showtables stream transport to unary

## Feature
-   MS-343 Implement ResourceMgr
-   MS-338 NewAPI: refine code to support CreateIndex
-   MS-339 NewAPI: refine code to support DropIndex
-   MS-340 NewAPI: implement DescribeIndex

## Task
-   MS-297 disable mysql unit test

# Milvus 0.3.1 (2019-07-10)

## Bug

-   MS-148 Disable cleanup if mode is read only
-   MS-149 Fixed searching only one index file issue in distributed mode
-   MS-153 Fix c_str error when connecting to MySQL
-   MS-157 Fix changelog
-   MS-190 Use env variable to switch mem manager and fix cmake
-   MS-217 Fix SQ8 row count bug
-   MS-224 Return AlreadyExist status in MySQLMetaImpl::CreateTable if table already exists
-   MS-232 Add MySQLMetaImpl::UpdateTableFilesToIndex and set maximum_memory to default if config value = 0
-   MS-233 Remove mem manager log
-   MS-230 Change parameter name: Maximum_memory to insert_buffer_size
-   MS-234 Some case cause background merge thread stop
-   MS-235 Some test cases random fail
-   MS-236 Add MySQLMetaImpl::HasNonIndexFiles
-   MS-257 Update bzip2 download url
-   MS-288 Update compile scripts
-   MS-330 Stability test failed caused by server core dumped
-   MS-347 Build index hangs again
-   MS-382 fix MySQLMetaImpl::CleanUpFilesWithTTL unknown column bug

## Improvement
-   MS-156 Add unittest for merge result functions
-   MS-152 Delete assert in MySQLMetaImpl and change MySQLConnectionPool impl
-   MS-204 Support multi db_path
-   MS-206 Support SQ8 index type
-   MS-208 Add buildinde interface for C++ SDK
-   MS-212 Support Inner product metric type
-   MS-241 Build Faiss with MKL if using Intel CPU; else build with OpenBlas
-   MS-242 Clean up cmake and change MAKE_BUILD_ARGS to be user defined variable
-   MS-245 Improve search result transfer performance
-   MS-248 Support AddVector/SearchVector profiling
-   MS-256 Add more cache config
-   MS-260 Refine log
-   MS-249 Check machine hardware during initialize
-   MS-261 Update faiss version to 1.5.3 and add BUILD_FAISS_WITH_MKL as an option
-   MS-266 Improve topk reduce time by using multi-threads
-   MS-275 Avoid sqlite logic error excetion
-   MS-278 add IndexStatsHelper
-   MS-313 add GRPC
-   MS-325 add grpc status return for C++ sdk and modify some format
-   MS-278 Add IndexStatsHelper
-   MS-312 Set openmp thread number by config
-   MS-305 Add CPU core percent metric
-   MS-310 Add milvus CPU utilization ratio and CPU/GPU temperature metrics
-   MS-324 Show error when there is not enough gpu memory to build index
-   MS-328 Check metric type on server start
-   MS-332 Set grpc and thrift server run concurrently
-   MS-352 Add hybrid index

## Feature
-   MS-180 Add new mem manager
-   MS-195 Add nlist and use_blas_threshold conf
-   MS-137 Integrate knowhere

## Task

-   MS-125 Create 0.3.1 release branch
-   MS-306 Optimize build efficiency

# Milvus 0.3.0 (2019-06-30)

## Bug
-   MS-104 Fix unittest lcov execution error
-   MS-102 Fix build script file condition error
-   MS-80 Fix server hang issue
-   MS-89 Fix compile failed, libgpufaiss.a link missing
-   MS-90 Fix arch match incorrect on ARM
-   MS-99 Fix compilation bug
-   MS-110 Avoid huge file size

## Improvement
-   MS-82 Update server startup welcome message
-   MS-83 Update vecwise to Milvus
-   MS-77 Performance issue of post-search action
-   MS-22 Enhancement for MemVector size control
-   MS-92 Unify behavior of debug and release build
-   MS-98 Install all unit test to installation directory
-   MS-115 Change is_startup of metric_config switch from true to on
-   MS-122 Archive criteria config
-   MS-124 HasTable interface
-   MS-126 Add more error code
-   MS-128 Change default db path

## Feature

-   MS-57 Implement index load/search pipeline
-   MS-56 Add version information when server is started
-   MS-64 Different table can have different index type
-   MS-52 Return search score
-   MS-66 Support time range query
-   MS-68 Remove rocksdb from third-party
-   MS-70 cmake: remove redundant libs in src
-   MS-71 cmake: fix faiss dependency
-   MS-72 cmake: change prometheus source to git
-   MS-73 cmake: delete civetweb
-   MS-65 Implement GetTableRowCount interface
-   MS-45 Implement DeleteTable interface
-   MS-75 cmake: change faiss version to 1.5.2; add CUDA gencode
-   MS-81 Fix faiss ptx issue; change cuda gencode
-   MS-84 cmake: add arrow, jemalloc and jsoncons third party; default build option OFF
-   MS-85 add NetIO metric
-   MS-96 add new query interface for specified files
-   MS-97 Add S3 SDK for MinIO Storage
-   MS-105 Add MySQL
-   MS-130 Add prometheus_test
-   MS-144 Add nprobe config
-   MS-147 Enable IVF
-   MS-130 Add prometheus_test

## Task
-   MS-74 Change README.md in cpp
-   MS-88 Add support for arm architecture

# Milvus 0.2.0 (2019-05-31)

## Bug

-   MS-32 Fix thrift error
-   MS-34 Fix prometheus-cpp thirdparty
-   MS-67 Fix license check bug
-   MS-76 Fix pipeline crash bug
-   MS-100 CMake: fix AWS build issue
-   MS-101 Change AWS build type to Release

## Improvement

-   MS-20 Clean Code Part 1

## Feature

-   MS-5 Implement Auto Archive Feature
-   MS-6 Implement SDK interface part 1
-   MS-16 Implement metrics without prometheus
-   MS-21 Implement SDK interface part 2
-   MS-26 CMake. Add thirdparty packages
-   MS-31 CMake: add prometheus
-   MS-33 CMake: add -j4 to make third party packages build faster
-   MS-27 Support gpu config and disable license build config in cmake
-   MS-47 Add query vps metrics
-   MS-37 Add query, cache usage, disk write speed and file data size metrics
-   MS-30 Use faiss v1.5.2
-   MS-54 CMake: Change Thrift third party URL to github.com
-   MS-69 Prometheus: add all proposed metrics

## Task

-   MS-1 Add CHANGELOG.md
-   MS-4 Refactor the vecwise_engine code structure
-   MS-62 Search range to all if no date specified<|MERGE_RESOLUTION|>--- conflicted
+++ resolved
@@ -33,11 +33,8 @@
 -   \#2149 Merge server_cpu_config.template and server_gpu_config.template
 -   \#2153 Upgrade thirdparty oatpp to v1.0.0
 -   \#2167 Merge log_config.conf with server_config.yaml
-<<<<<<< HEAD
 -   \#2173 Check storage permission
-=======
 -   \#2178 Using elkan K-Means to improve IVF
->>>>>>> 45b835cc
 
 ## Task
 
