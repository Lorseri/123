--- conflicted
+++ resolved
@@ -11,11 +11,8 @@
 -   \#2557 fix random crash of INSERT_DUPLICATE_ID case
 -   \#2598 fix Milvus docker image report illegal instruction
 -   \#2617 Fix HNSW and RNSG index files size
-<<<<<<< HEAD
+-   \#2637 Suit the range of HNSW parameters
 -   \#2649 search parameter of annoy has conflict with document
-=======
--   \#2637 Suit the range of HNSW parameters
->>>>>>> cd04f3fc
 
 ## Feature
 
