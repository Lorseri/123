--- conflicted
+++ resolved
@@ -19,15 +19,12 @@
 - \#1029 - check if table exists when try to delete partition
 - \#1066 - optimize http insert and search speed
 - \#1067 - Add binary vectors support in http server
-<<<<<<< HEAD
 - \#1152 - Error log output continuously after server start
-=======
 - \#1075 - improve error message when page size or offset is illegal
 - \#1082 - check page_size or offset value to avoid float
 - \#1115 - http server support load table into memory
 - \#1211 - Server down caused by searching with index_type: HNSW
 - \#1240 - Update license declaration
->>>>>>> 036aaef7
 
 ## Feature
 - \#216 - Add CLI to get server info
@@ -56,12 +53,9 @@
 - \#966 - Update NOTICE.md
 - \#1002 - Rename minio to s3 in Storage Config section
 - \#1078 - Move 'insert_buffer_size' to Cache Config section
-<<<<<<< HEAD
 - \#1297 - Hide partition_name parameter, avid user directly access partition table
 - \#1310 - Add default partition tag for a table
-=======
 - \#1105 - Error message is not clear when creating IVFSQ8H index without gpu resources
->>>>>>> 036aaef7
 
 ## Task
 
