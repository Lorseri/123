--- conflicted
+++ resolved
@@ -5,14 +5,11 @@
 # Milvus 0.11.0 (TBD)
 
 ## Bug
-<<<<<<< HEAD
-\#2487 Remove timeout when creating collection in dev test
-=======
-- \#2551 Fix test_hybrid_db and test_rpc error
->>>>>>> 2ee3b60e
-
-## Feature
-- \#2319 Redo metadata to support MVCC
+-   \#2487 Remove timeout when creating collection in dev test
+-   \#2551 Fix test_hybrid_db and test_rpc error
+
+## Feature
+-   \#2319 Redo metadata to support MVCC
 
 ## Improvement
 
