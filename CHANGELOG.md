# Changelog

Please mark all changes in change log and use the issue from GitHub

# Milvus 0.11.0 (TBD)

## Bug
    \#2852 Fix Prometheus rebuild problem.
-   \#2487 Remove timeout when creating collection in dev test
-   \#2532 Fix Milvus docker image report illegal instruction
-   \#2551 Fix test_hybrid_db and test_rpc error
-   \#2557 Fix random crash of INSERT_DUPLICATE_ID case
-   \#2578 Result count doesn't match target vectors count
-   \#2582 CreateHybridIndex.cpp compile error
-   \#2585 Support IVF_PQ IP on GPU
-   \#2598 Fix Milvus docker image report illegal instruction
-   \#2617 Fix HNSW and RNSG index files size
-   \#2637 Suit the range of HNSW parameters
-   \#2642 Create index failed and server crashed
-   \#2649 Search parameter of annoy has conflict with document
<<<<<<< HEAD
-   \#2693 Collection create success if no dimension value provided
-   \#2694 Collection create success if an invalid field name provided
-   \#2695 The number of fields should be limited
-   \#2696 Check the validity of the parameters of creating collection: segment_size
-   \#2697 Index can not be created
-   \#2698 Count entities got wrong result with binary vectors
-   \#2728 Index type name should returned if index type is not supported
-   \#2731 No entity returned with `get_entity_by_id`
-   \#2732 Server destroyed after `delete by id`
-   \#2733 The max value of top-k should be limited
-   \#2763 Unexpected error when insert binary entities
-   \#2765 Server crashed when calling `get_entity_by_id`
-   \#2783 Wrong result returned if searching with tags
-   \#2790 Distances returned by calling `search` is inaccurate
-   \#2818 Wrong result returned by `get_entity_by_id`
-   \#2823 Server crashed during inserting, and can not restart
-   \#2845 Server crashed after calling `delete_entity_by_id`
-   \#2869 Create index failed with binary vectors
-   \#2893 Insert binary data failed
=======
-   \#2690 Remove body parser in show-partitions endpoints
-   \#2692 Milvus hangs during multi-thread concurrent search
-   \#2739 Fix mishards start failed
-   \#2752 Milvus formats vectors data to double-precision and return to http client
-   \#2767 Fix a bug of getting wrong nprobe limitation in knowhere on GPU version
-   \#2768 After building the index, the number of vectors increases
-   \#2776 Fix too many data copies during creating IVF index
-   \#2813 To implemente RNSG IP
-   \#2890 Fix wrong index size
-   \#2957 There is no exisitence check of annoy search parameter
>>>>>>> 0e0a731d

## Feature
-   \#2319 Redo metadata to support MVCC
-   \#2509 Count up query statistics for debug ease
-   \#2572 Support structured data index
-   \#2585 Support IVF_PQ on GPU with using metric_type IP
-   \#2689 Construct Knowhere Index Without Data
-   \#2798 hnsw-sq8 support
-   \#2802 Add new index: IVFSQ8NR
-   \#2834 Add C++ sdk support 4 hnsw_sq8nr

## Improvement
-   \#2543 Remove secondary_path related code
-   \#2544 Optimize unittest build
-   \#2561 Clean util dependencies with other modules
-   \#2612 Move all APIs in utils into namespace milvus 
-   \#2675 Print out system memory size when report invalid cpu cache size 
-   \#2828 Let Faiss not compile half float by default
-   \#2841 Replace IndexType/EngineType/MetricType
-   \#2858 Unify index name in db
-   \#2884 Using BlockingQueue in JobMgr

## Task

# Milvus 0.10.0 (2020-6-15)

## Bug
-   \#2367 Fix inconsistent reading and writing when using mishards
-   \#2368 Make read node detect delete behavior
-   \#2373 Build index for small segment waste time on waiting background index thread finish
-   \#2394 Drop collection timeout if too many partitions created on collection
-   \#2549 Launch server fail using demo config
-   \#2564 cache.cache_size range check error

## Feature
-   \#2363 Update branch version
-   \#2510 Upgrade Milvus config

## Improvement
-   \#2381 Upgrade FAISS to 1.6.3
-   \#2429 Fix Milvus 0.9.1 performance degrade issue
-   \#2441 Improve Knowhere code coverage
-   \#2466 Optimize k-selection implemention of faiss gpu version
-   \#2489 Add exception throw on mysql meta error
-   \#2495 Add creating lock file failure reason.
-   \#2516 Improve unit test coverage
-   \#2548 Upgrade mishards for milvus v0.10.0

# Milvus 0.9.1 (2020-05-29)

## Bug
-   \#2366 Reduce SQL execution times for collection contains lot of partitions
-   \#2378 Duplicate data after server restart
-   \#2395 Fix large nq cudaMalloc error
-   \#2399 The nlist set by the user may not take effect
-   \#2403 MySQL max_idle_time is 10 by default
-   \#2450 The deleted vectors may be found on GPU
-   \#2456 openblas library install failed

## Feature

## Improvement
-   \#2307 Disable index SPTAG by default
-   \#2353 Remove log_config from code and scripts
-   \#2370 Clean compile warning
-   \#2410 Logging build index progress
-   \#2461 Upgrade mishards for milvus 0.9.1

# Milvus 0.9.0 (2020-05-15)

## Bug
-   \#1705 Limit the insert data batch size
-   \#1776 Error out when index SQ8H run in CPU mode
-   \#1925 To flush all collections, flush cannot work
-   \#1929 Skip MySQL meta schema field width check
-   \#1946 Fix load index file CPU2GPU fail during searching
-   \#1955 Switch create_index operation to background once client break connection
-   \#1997 Index file missed after compact
-   \#2002 Remove log error msg `Attributes is null`
-   \#2073 Fix CheckDBConfigBackendUrl error message
-   \#2076 CheckMetricConfigAddress error message
-   \#2120 Fix Search expected failed if search params set invalid
-   \#2121 Allow regex match partition tag when search
-   \#2128 Check has_partition params
-   \#2131 Distance/ID returned is not correct if searching with duplicate ids
-   \#2141 Fix server start failed if wal directory exist
-   \#2169 Fix SingleIndexTest.IVFSQHybrid unittest
-   \#2194 Fix get collection info failed
-   \#2196 Fix server start failed if wal is disabled
-   \#2203 0.8.0 id=-1 is returned when total count < topk
-   \#2228 Fix show partitions failed in http module
-   \#2231 Use server_config to define hard-delete delay time for segment files
-   \#2261 Re-define result returned by has_collection if collection in delete state
-   \#2264 Milvus opened too many files when the metric_config.enable_monitor=true
-   \#2266 Server hang when using multi-clients to query different collections
-   \#2280 has_partition should return true for `_default`

## Feature
-   \#1751 Add api SearchByID
-   \#1752 Add api GetVectorsByID
-   \#1962 Add api HasPartition
-   \#1965 FAISS/NSG/HNSW/ANNOY use unified distance calculation algorithm
-   \#2054 Check if CPU instruction sets are illegal
-   \#2057 Add a config parameter to switch off http server
-   \#2059 Add lock file avoid multiple instances modifying data at the same time
-   \#2064 Warn when use SQLite as metadata management
-   \#2111 Check GPU environment before start server
-   \#2206 Log file rotating
-   \#2240 Obtain running rpc requests information
-   \#2268 Intelligently detect openblas library in system to avoid installing from source code every time
-   \#2283 Suspend the building tasks when any query comand arrives.
-   \#2417 Support Structured Index Based on Sort

## Improvement
-   \#221 Refactor LOG macro
-   \#833 Catch exception in RolloutHandler and output in stderr
-   \#1796 Compile Openblas with source code to improve the performance
-   \#1942 Background merge file strategy
-   \#2039 Support Milvus run on SSE CPUs
-   \#2149 Merge server_cpu_config.template and server_gpu_config.template
-   \#2153 Upgrade thirdparty oatpp to v1.0.0
-   \#2167 Merge log_config.conf with server_config.yaml
-   \#2173 Check storage permission
-   \#2178 Using elkan K-Means to improve IVF
-   \#2185 Change id to string format in http module
-   \#2186 Update endpoints in http module
-   \#2190 Fix memory usage is twice of index size when using GPU searching
-   \#2248 Use hostname and port as instance label of metrics
-   \#2252 Upgrade mishards APIs and requirements
-   \#2256 k-means clustering algorithm use only Euclidean distance metric
-   \#2300 Upgrade mishrads configuration to version 0.4
-   \#2311 Update mishards methods
-   \#2330 Change url for behavior 'get_entities_by_id'
-   \#2347 Update http document for v0.9.0
-   \#2358 Upgrade mishards for v0.9.0

## Task

# Milvus 0.8.0 (2020-04-15)

## Bug
-   \#1276 SQLite throw exception after create 50000+ partitions in a table
-   \#1762 Server is not forbidden to create new partition which tag is `_default`
-   \#1789 Fix multi-client search cause server crash
-   \#1832 Fix crash in tracing module
-   \#1873 Fix index file serialize to incorrect path
-   \#1881 Fix bad alloc when index files lost
-   \#1883 Fix inserted vectors becomes all zero when index_file_size >= 2GB
-   \#1901 Search failed with flat index
-   \#1903 Fix invalid annoy result
-   \#1910 C++ SDK GetIDsInSegment could not work for large dataset

## Feature
-   \#261  Integrate ANNOY into Milvus
-   \#1655 GPU index support delete vectors
-   \#1660 IVF PQ CPU support deleted vectors searching
-   \#1661 HNSW support deleted vectors searching
-   \#1825 Add annoy index type in C++ sdk
-   \#1849 NSG support deleted vectors searching
-   \#1893 Log config information and device information

## Improvement
-   \#1627 Move read/write index APIs into codec
-   \#1784 Add Substructure and Superstructure in http module
-   \#1858 Disable S3 build
-   \#1882 Add index annoy into http module
-   \#1885 Optimize knowhere unittest
-   \#1886 Refactor log on search and insert request
-   \#1897 Heap pop and push can be realized by heap_swap_top
-   \#1921 Use TimeRecorder instead of chrono
-   \#1928 Fix too many data and uid copies when loading files
-   \#1930 Upgrade mishards to v0.8.0

## Task

# Milvus 0.7.1 (2020-03-29)

## Bug
-   \#1301 Data in WAL may be accidentally inserted into a new table with the same name.
-   \#1634 Fix search demo bug in HTTP doc
-   \#1635 Vectors can be returned by searching after vectors deleted if `cache_insert_data` set true
-   \#1648 The cache cannot be used all when the vector type is binary
-   \#1651 Check validity of dimension when collection metric type is binary one
-   \#1663 PQ index parameter 'm' validation
-   \#1686 API search_in_files cannot work correctly when vectors is stored in certain non-default partition
-   \#1689 Fix SQ8H search fail on SIFT-1B dataset
-   \#1667 Create index failed with type: rnsg if metric_type is IP
-   \#1708 NSG search crashed
-   \#1724 Remove unused unittests
-   \#1728 Optimize request handler to combine similar query
-   \#1734 Opentracing for combined search request
-   \#1735 Fix search out of memory with ivf_flat
-   \#1747 Expected error status if search with partition_tag not existed
-   \#1756 Fix memory exhausted during searching
-   \#1781 Fix search hang with SQ8H
-   \#1812 Fix incorrect request method in search example in http readme
-   \#1818 Duplicate data generated after restart milvus server

## Feature
-   \#1603 BinaryFlat add 2 Metric: Substructure and Superstructure

## Improvement
-   \#267 Improve search performance: reduce delay
-   \#342 Knowhere and Wrapper refactor
-   \#1537 Optimize raw vector and uids read/write
-   \#1546 Move Config.cpp to config directory
-   \#1547 Rename storage/file to storage/disk and rename classes
-   \#1548 Move store/Directory to storage/Operation and add FSHandler
-   \#1572 Optimize config cpu/gpu cache_capacity setter
-   \#1619 Improve compact performance
-   \#1649 Fix Milvus crash on old CPU
-   \#1653 IndexFlat (SSE) and IndexBinaryFlat performance improvement for small NQ
-   \#1678 Remove CUSTOMIZATION macro
-   \#1698 Upgrade mishards to v0.7.0
-   \#1719 Improve Milvus log
-   \#1754 Optimize behavior to get file ids from metadata in mishards
-   \#1799 Update docker images to 0.7.1 in mishards

## Task

# Milvus 0.7.0 (2020-03-11)

## Bug
-   \#715 Milvus crash when searching and building index simultaneously using SQ8H
-   \#744 Don't return partition table for show_tables
-   \#770 Server unittest run failed on low-end server
-   \#805 IVFTest.gpu_seal_test unittest failed
-   \#831 Judge branch error in CommonUtil.cpp
-   \#977 Server crash when create tables concurrently
-   \#990 Check gpu resources setting when assign repeated value
-   \#995 Table count set to 0 if no tables found
-   \#1010 Improve error message when offset or page_size is equal 0
-   \#1022 Check if partition name is valid
-   \#1028 Check if table exists when show partitions
-   \#1029 Check if table exists when try to delete partition
-   \#1066 Optimize http insert and search speed
-   \#1022 Check if partition name is legal
-   \#1028 Check if table exists when show partitions
-   \#1029 Check if table exists when try to delete partition
-   \#1066 Optimize http insert and search speed
-   \#1067 Add binary vectors support in http server
-   \#1075 Improve error message when page size or offset is illegal
-   \#1082 Check page_size or offset value to avoid float
-   \#1115 Http server support load table into memory
-   \#1152 Error log output continuously after server start
-   \#1211 Server down caused by searching with index_type: HNSW
-   \#1240 Update license declaration
-   \#1298 Unit test failed when on CPU2GPU case
-   \#1359 Negative distance value returned when searching with HNSW index type
-   \#1429 Server crashed when searching vectors with GPU
-   \#1476 Fix vectors results bug when getting vectors from segments
-   \#1484 Index type changed to IDMAP after compacted
-   \#1491 Server crashed during adding vectors
-   \#1499 Fix duplicated ID number issue
-   \#1504 Avoid possible race condition between delete and search
-   \#1507 set_config for insert_buffer_size is wrong
-   \#1510 Add set interfaces for WAL configurations
-   \#1511 Fix big integer cannot pass to server correctly
-   \#1517 Result is not correct when search vectors in multi partition, index type is RNSG
-   \#1518 Table count did not match after deleting vectors and compact
-   \#1521 Make cache_insert_data take effect in-service
-   \#1525 Add setter API for config preload_table
-   \#1529 Fix server crash when cache_insert_data enabled
-   \#1530 Set table file with correct engine type in meta
-   \#1532 Search with ivf_flat failed with open-dataset: sift-256-hamming
-   \#1535 Degradation searching performance with metric_type: binary_idmap
-   \#1549 Fix server/wal config setting bug
-   \#1556 Index file not created after table and index created
-   \#1560 Search crashed with Super-high dimensional binary vector
-   \#1564 Too low recall for glove-200-angular, ivf_pq index
-   \#1571 Meta engine type become IDMAP after dropping index for BINARY table
-   \#1574 Set all existing bitset in cache when applying deletes
-   \#1577 Row count incorrect if delete vectors then create index
-   \#1580 Old segment folder not removed after merge/compact if create_index is called before adding data
-   \#1590 Server down caused by failure to write file during concurrent mixed operations
-   \#1598 Server down during mixed operations
-   \#1601 External link bug in HTTP doc
-   \#1609 Refine Compact function
-   \#1808 Building index params check for Annoy
-   \#1852 Search index type<Annoy> failed with reason `failed to load index file`

## Feature
-   \#216 Add CLI to get server info
-   \#343 Add Opentracing
-   \#665 Support get/set config via CLI
-   \#759 Put C++ sdk out of milvus/core
-   \#766 If partition tag is similar, wrong partition is searched
-   \#771 Add server build commit info interface
-   \#788 Add web server into server module
-   \#813 Add push mode for prometheus monitor
-   \#815 Support MinIO storage
-   \#823 Support binary vector tanimoto/jaccard/hamming metric
-   \#830 Support WAL(write-ahead logging)
-   \#853 Support HNSW
-   \#861 Support DeleteById / SearchByID / GetVectorById / Flush
-   \#910 Change Milvus c++ standard to c++17
-   \#1122 Support AVX-512 in FAISS
-   \#1204 Add api to get table data information
-   \#1250 Support CPU profiling
-   \#1302 Get all record IDs in a segment by given a segment id
-   \#1461 Add crud APIs and segments APIs into http module
-   \#1463 Update config version to 0.2
-   \#1531 Remove S3 related config

## Improvement
-   \#738 Use Openblas / lapack from apt install
-   \#758 Enhance config description
-   \#791 Remove Arrow
-   \#834 Add cpu mode for built-in Faiss
-   \#848 Add ready-to-use config files to the Milvus repo for enhanced user experince
-   \#860 Remove redundant checks in CacheMgr's constructor
-   \#908 Move "primary_path" and "secondary_path" to storage config
-   \#931 Remove "collector" from config
-   \#966 Update NOTICE.md
-   \#1002 Rename minio to s3 in Storage Config section
-   \#1078 Move 'insert_buffer_size' to Cache Config section
-   \#1105 Error message is not clear when creating IVFSQ8H index without gpu resources
-   \#740, #849, #878, #972, #1033, #1161, #1173, #1199, #1190, #1223, #1222, #1257, #1264, #1269, #1164, #1303, #1304, #1324, #1388, #1459 Various fixes and improvements for Milvus documentation.
-   \#1297 Hide partition_name parameter, avid user directly access partition table
-   \#1234 Do S3 server validation check when Milvus startup
-   \#1263 Allow system conf modifiable and some take effect directly
-   \#1310 Add default partition tag for a table
-   \#1320 Remove debug logging from faiss
-   \#1426 Support to configure whether to enabled autoflush and the autoflush interval
-   \#1444 Improve delete
-   \#1448 General proto api for NNS libraries
-   \#1480 Add return code for AVX512 selection
-   \#1524 Update config "preload_table" description
-   \#1544 Update resources name in HTTP module
-   \#1567 Update yaml config description

## Task
-   \#1327 Exclude third-party code from codebeat
-   \#1331 Exclude third-party code from codacy

# Milvus 0.6.0 (2019-12-07)

## Bug
-   \#228 Memory usage increased slowly during searching vectors
-   \#246 Exclude src/external folder from code coverage for jenkin ci
-   \#248 Reside src/external in thirdparty
-   \#316 Some files not merged after vectors added
-   \#327 Search does not use GPU when index type is FLAT
-   \#331 Add exception handle when search fail
-   \#340 Test cases run failed on 0.6.0
-   \#353 Rename config.h.in to version.h.in
-   \#374 sdk_simple return empty result
-   \#377 Create partition success if tag name only contains spaces
-   \#397 sdk_simple return incorrect result
-   \#399 Create partition should be failed if partition tag existed
-   \#412 Message returned is confused when partition created with null partition name
-   \#416 Drop the same partition success repeatally
-   \#440 Query API in customization still uses old version
-   \#440 Server cannot startup with gpu_resource_config.enable=false in GPU version
-   \#458 Index data is not compatible between 0.5 and 0.6
-   \#465 Server hang caused by searching with nsg index
-   \#485 Increase code coverage rate
-   \#486 gpu no usage during index building
-   \#497 CPU-version search performance decreased
-   \#504 The code coverage rate of core/src/scheduler/optimizer is too low
-   \#509 IVF_PQ index build trapped into dead loop caused by invalid params
-   \#513 Unittest DELETE_BY_RANGE sometimes failed
-   \#523 Erase file data from cache once the file is marked as deleted
-   \#527 faiss benchmark not compatible with faiss 1.6.0
-   \#530 BuildIndex stop when do build index and search simultaneously
-   \#532 Assigin value to `table_name` from confest shell
-   \#533 NSG build failed with MetricType Inner Product
-   \#543 client raise exception in shards when search results is empty
-   \#545 Avoid dead circle of build index thread when error occurs
-   \#547 NSG build failed using GPU-edition if set gpu_enable false
-   \#548 NSG search accuracy is too low
-   \#552 Server down during building index_type: IVF_PQ using GPU-edition
-   \#561 Milvus server should report exception/error message or terminate on mysql metadata backend error
-   \#579 Build index hang in GPU version when gpu_resources disabled
-   \#596 Frequently insert operation cost too much disk space
-   \#599 Build index log is incorrect
-   \#602 Optimizer specify wrong gpu_id
-   \#606 No log generated during building index with CPU
-   \#616 IP search metric_type is not supported by IVF_PQ index
-   \#631 FAISS isn't compiled with O3 option
-   \#636 (CPU) Create index PQ should be failed if table metric type set Inner Product
-   \#649 Typo "partiton" should be "partition"
-   \#654 Random crash when frequently insert vector one by one
-   \#658 Milvus error out when building SQ8H index without GPU resources
-   \#668 Update badge of README
-   \#670 Random failure of unittest db_test::SEARCH_TEST
-   \#674 Server down in stability test
-   \#696 Metric_type changed from IP to L2
-   \#705 Fix search SQ8H crash without GPU resource

## Feature
-   \#12 Pure CPU version for Milvus
-   \#77 Support table partition
-   \#127 Support new Index type IVFPQ
-   \#226 Experimental shards middleware for Milvus
-   \#227 Support new index types SPTAG-KDT and SPTAG-BKT
-   \#346 Support build index with multiple gpu
-   \#420 Update shards merge part to match v0.5.3
-   \#488 Add log in scheduler/optimizer
-   \#502 C++ SDK support IVFPQ and SPTAG
-   \#560 Add version in server config file
-   \#605 Print more messages when server start
-   \#644 Add a new rpc command to get milvus build version whether cpu or gpu
-   \#709 Show last commit id when server start

## Improvement
-   \#255 Add ivfsq8 test report detailed version
-   \#260 C++ SDK README
-   \#266 RPC request source code refactor
-   \#274 Logger the time cost during preloading data
-   \#275 Rename C++ SDK IndexType
-   \#284 Change C++ SDK to shared library
-   \#306 Use int64 for all config integer
-   \#310 Add Q&A for 'protocol https not supported or disable in libcurl' issue
-   \#314 add Find FAISS in CMake
-   \#322 Add option to enable / disable prometheus
-   \#354 Build migration scripts into milvus docker image
-   \#358 Add more information in build.sh and install.md
-   \#404 Add virtual method Init() in Pass abstract class
-   \#409 Add a Fallback pass in optimizer
-   \#433 C++ SDK query result is not easy to use
-   \#449 Add ShowPartitions example for C++ SDK
-   \#470 Small raw files should not be build index
-   \#584 Intergrate internal FAISS
-   \#611 Remove MILVUS_CPU_VERSION
-   \#634 FAISS GPU version is compiled with O0
-   \#737 Refactor server module to separate Grpc from server handler and scheduler

## Task

# Milvus 0.5.3 (2019-11-13)

## Bug
-   \#258 Bytes type in proto cause big-endian/little-endian problem

## Feature

## Improvement
-   \#204 improve grpc performance in search
-   \#207 Add more unittest for config set/get
-   \#208 Optimize unittest to support run single test more easily
-   \#284 Change C++ SDK to shared library
-   \#260 C++ SDK README

## Task

# Milvus 0.5.2 (2019-11-07)

## Bug
-   \#194 Search faild: message="Table file doesn't exist"

## Feature

## Improvement
-   \#190 Update default config:use_blas_threshold to 1100 and server version printout to 0.5.2

## Task

# Milvus 0.5.1 (2019-11-04)

## Bug
-   \#134 JFrog cache error
-   \#161 Search IVFSQHybrid crash on gpu
-   \#169 IVF_FLAT search out of memory

## Feature
-   \#90 The server start error messages could be improved to enhance user experience
-   \#104 test_scheduler core dump
-   \#115 Using new structure for tasktable
-   \#139 New config option use_gpu_threshold
-   \#146 Add only GPU and only CPU version for IVF_SQ8 and IVF_FLAT
-   \#164 Add CPU version for building index

## Improvement
-   \#64 Improvement dump function in scheduler
-   \#80 Print version information into log during server start
-   \#82 Move easyloggingpp into "external" directory
-   \#92 Speed up CMake build process
-   \#96 Remove .a file in milvus/lib for docker-version
-   \#118 Using shared_ptr instead of weak_ptr to avoid performance loss
-   \#122 Add unique id for Job
-   \#130 Set task state MOVED after resource copy it completed
-   \#149 Improve large query optimizer pass
-   \#156 Not return error when search_resources and index_build_device set cpu
-   \#159 Change the configuration name from 'use_gpu_threshold' to 'gpu_search_threshold'
-   \#168 Improve result reduce
-   \#175 add invalid config unittest

## Task

# Milvus 0.5.0 (2019-10-21)

## Bug
-   MS-568 Fix gpuresource free error
-   MS-572 Milvus crash when get SIGINT
-   MS-577 Unittest Query randomly hung
-   MS-587 Count get wrong result after adding vectors and index built immediately
-   MS-599 Search wrong result when table created with metric_type: IP
-   MS-601 Docker logs error caused by get CPUTemperature error
-   MS-605 Server going down during searching vectors
-   MS-620 Get table row counts display wrong error code
-   MS-622 Delete vectors should be failed if date range is invalid
-   MS-624 Search vectors failed if time ranges long enough
-   MS-637 Out of memory when load too many tasks
-   MS-639 SQ8H index created failed and server hang
-   MS-640 Cache object size calculate incorrect
-   MS-641 Segment fault(signal 11) in PickToLoad
-   MS-644 Search crashed with index-type: flat
-   MS-647 grafana display average cpu-temp
-   MS-652 IVFSQH quantization double free
-   MS-650 SQ8H index create issue
-   MS-653 When config check fail, Milvus close without message
-   MS-654 Describe index timeout when building index
-   MS-658 Fix SQ8 Hybrid can't search
-   MS-665 IVF_SQ8H search crash when no GPU resource in search_resources
-   \#9 Change default gpu_cache_capacity to 4
-   \#20 C++ sdk example get grpc error
-   \#23 Add unittest to improve code coverage
-   \#31 make clang-format failed after run build.sh -l
-   \#39 Create SQ8H index hang if using github server version
-   \#30 Some troubleshoot messages in Milvus do not provide enough information
-   \#48 Config unittest failed
-   \#59 Topk result is incorrect for small dataset

## Improvement
-   MS-552 Add and change the easylogging library
-   MS-553 Refine cache code
-   MS-555 Remove old scheduler
-   MS-556 Add Job Definition in Scheduler
-   MS-557 Merge Log.h
-   MS-558 Refine status code
-   MS-562 Add JobMgr and TaskCreator in Scheduler
-   MS-566 Refactor cmake
-   MS-574 Milvus configuration refactor
-   MS-578 Make sure milvus5.0 don't crack 0.3.1 data
-   MS-585 Update namespace in scheduler
-   MS-606 Speed up result reduce
-   MS-608 Update TODO names
-   MS-609 Update task construct function
-   MS-611 Add resources validity check in ResourceMgr
-   MS-619 Add optimizer class in scheduler
-   MS-626 Refactor DataObj to support cache any type data
-   MS-648 Improve unittest
-   MS-655 Upgrade SPTAG
-   \#42 Put union of index_build_device and search resources to gpu_pool
-   \#67 Avoid linking targets multiple times in cmake

## Feature
-   MS-614 Preload table at startup
-   MS-627 Integrate new index: IVFSQHybrid
-   MS-631 IVFSQ8H Index support
-   MS-636 Add optimizer in scheduler for FAISS_IVFSQ8H

## Task
-   MS-554 Change license to Apache 2.0
-   MS-561 Add contributing guidelines, code of conduct and README docs
-   MS-567 Add NOTICE.md
-   MS-569 Complete the NOTICE.md
-   MS-575 Add Clang-format & Clang-tidy & Cpplint
-   MS-586 Remove BUILD_FAISS_WITH_MKL option
-   MS-590 Refine cmake code to support cpplint
-   MS-600 Reconstruct unittest code
-   MS-602 Remove zilliz namespace
-   MS-610 Change error code base value from hex to decimal
-   MS-624 Re-organize project directory for open-source
-   MS-635 Add compile option to support customized faiss
-   MS-660 add ubuntu_build_deps.sh
-   \#18 Add all test cases

# Milvus 0.4.0 (2019-09-12)

## Bug
-   MS-119 The problem of combining the log files
-   MS-121 The problem that user can't change the time zone
-   MS-411 Fix metric unittest linking error
-   MS-412 Fix gpu cache logical error
-   MS-416 ExecutionEngineImpl::GpuCache has not return value cause crash
-   MS-417 YAML sequence load disable cause scheduler startup failed
-   MS-413 Create index failed and server exited
-   MS-427 Describe index error after drop index
-   MS-432 Search vectors params nprobe need to check max number
-   MS-431 Search vectors params nprobe: 0/-1, expected result: raise exception
-   MS-331 Crate Table : when table exists, error code is META_FAILED(code=15) rather than ILLEGAL TABLE NAME(code=9))
-   MS-430 Search no result if index created with FLAT
-   MS-443 Create index hang again
-   MS-436 Delete vectors failed if index created with index_type: IVF_FLAT/IVF_SQ8
-   MS-449 Add vectors twice success, once with ids, the other no ids
-   MS-450 server hang after run stop_server.sh
-   MS-458 Keep building index for one file when no gpu resource
-   MS-461 Mysql meta unittest failed
-   MS-462 Run milvus server twices, should display error
-   MS-463 Search timeout
-   MS-467 mysql db test failed
-   MS-470 Drop index success, which table not created
-   MS-471 code coverage run failed
-   MS-492 Drop index failed if index have been created with index_type: FLAT
-   MS-493 Knowhere unittest crash
-   MS-453 GPU search error when nprobe set more than 1024
-   MS-474 Create index hang if use branch-0.3.1 server config
-   MS-510 unittest out of memory and crashed
-   MS-507 Dataset 10m-512, index type sq8，performance in-normal when set CPU_CACHE to 16 or 64
-   MS-543 SearchTask fail without exception
-   MS-582 grafana displays changes frequently

## Improvement
-   MS-327 Clean code for milvus
-   MS-336 Scheduler interface
-   MS-344 Add TaskTable Test
-   MS-345 Add Node Test
-   MS-346 Add some implementation of scheduler to solve compile error
-   MS-348 Add ResourceFactory Test
-   MS-350 Remove knowhere submodule
-   MS-354 Add task class and interface in scheduler
-   MS-355 Add copy interface in ExcutionEngine
-   MS-357 Add minimum schedule function
-   MS-359 Add cost test in new scheduler
-   MS-361 Add event in resource
-   MS-364 Modify tasktableitem in tasktable
-   MS-365 Use tasktableitemptr instead in event
-   MS-366 Implement TaskTable
-   MS-368 Implement cost.cpp
-   MS-371 Add TaskTableUpdatedEvent
-   MS-373 Add resource test
-   MS-374 Add action definition
-   MS-375 Add Dump implementation for Event
-   MS-376 Add loader and executor enable flag in Resource avoid diskresource execute task
-   MS-377 Improve process thread trigger in ResourceMgr, Scheduler and TaskTable
-   MS-378 Debug and Update normal_test in scheduler unittest
-   MS-379 Add Dump implementation in Resource
-   MS-380 Update resource loader and executor, work util all finished
-   MS-383 Modify condition variable usage in scheduler
-   MS-384 Add global instance of ResourceMgr and Scheduler
-   MS-389 Add clone interface in Task
-   MS-390 Update resource construct function
-   MS-391 Add PushTaskToNeighbourHasExecutor action
-   MS-394 Update scheduler unittest
-   MS-400 Add timestamp record in task state change function
-   MS-402 Add dump implementation for TaskTableItem
-   MS-406 Add table flag for meta
-   MS-403 Add GpuCacheMgr
-   MS-404 Release index after search task done avoid memory increment continues
-   MS-405 Add delete task support
-   MS-407 Reconstruct MetricsCollector
-   MS-408 Add device_id in resource construct function
-   MS-409 Using new scheduler
-   MS-413 Remove thrift dependency
-   MS-410 Add resource config comment
-   MS-414 Add TaskType in Scheduler::Task
-   MS-415 Add command tasktable to dump all tasktables
-   MS-418 Update server_config.template file, set CPU compute only default
-   MS-419 Move index_file_size from IndexParam to TableSchema
-   MS-421 Add TaskLabel in scheduler
-   MS-422 Support DeleteTask in Multi-GpuResource case
-   MS-428 Add PushTaskByDataLocality in scheduler
-   MS-440 Add DumpTaskTables in sdk
-   MS-442 Merge Knowhere
-   MS-445 Rename CopyCompleted to LoadCompleted
-   MS-451 Update server_config.template file, set GPU compute default
-   MS-455 Distribute tasks by minimal cost in scheduler
-   MS-460 Put transport speed as weight when choosing neighbour to execute task
-   MS-459 Add cache for pick function in tasktable
-   MS-476 Improve search performance
-   MS-482 Change search stream transport to unary in grpc
-   MS-487 Define metric type in CreateTable
-   MS-488 Improve code format in scheduler
-   MS-495 cmake: integrated knowhere
-   MS-496 Change the top_k limitation from 1024 to 2048
-   MS-502 Update tasktable_test in scheduler
-   MS-504 Update node_test in scheduler
-   MS-505 Install core unit test and add to coverage
-   MS-508 Update normal_test in scheduler
-   MS-532 Add grpc server unittest
-   MS-511 Update resource_test in scheduler
-   MS-517 Update resource_mgr_test in scheduler
-   MS-518 Add schedinst_test in scheduler
-   MS-519 Add event_test in scheduler
-   MS-520 Update resource_test in scheduler
-   MS-524 Add some unittest in event_test and resource_test
-   MS-525 Disable parallel reduce in SearchTask
-   MS-527 Update scheduler_test and enable it
-   MS-528 Hide some config used future
-   MS-530 Add unittest for SearchTask->Load
-   MS-531 Disable next version code
-   MS-533 Update resource_test to cover dump function
-   MS-523 Config file validation
-   MS-539 Remove old task code
-   MS-546 Add simple mode resource_config
-   MS-570 Add prometheus docker-compose file
-   MS-576 Scheduler refactor
-   MS-592 Change showtables stream transport to unary

## Feature
-   MS-343 Implement ResourceMgr
-   MS-338 NewAPI: refine code to support CreateIndex
-   MS-339 NewAPI: refine code to support DropIndex
-   MS-340 NewAPI: implement DescribeIndex

## Task
-   MS-297 disable mysql unit test

# Milvus 0.3.1 (2019-07-10)

## Bug

-   MS-148 Disable cleanup if mode is read only
-   MS-149 Fixed searching only one index file issue in distributed mode
-   MS-153 Fix c_str error when connecting to MySQL
-   MS-157 Fix changelog
-   MS-190 Use env variable to switch mem manager and fix cmake
-   MS-217 Fix SQ8 row count bug
-   MS-224 Return AlreadyExist status in MySQLMetaImpl::CreateTable if table already exists
-   MS-232 Add MySQLMetaImpl::UpdateTableFilesToIndex and set maximum_memory to default if config value = 0
-   MS-233 Remove mem manager log
-   MS-230 Change parameter name: Maximum_memory to insert_buffer_size
-   MS-234 Some case cause background merge thread stop
-   MS-235 Some test cases random fail
-   MS-236 Add MySQLMetaImpl::HasNonIndexFiles
-   MS-257 Update bzip2 download url
-   MS-288 Update compile scripts
-   MS-330 Stability test failed caused by server core dumped
-   MS-347 Build index hangs again
-   MS-382 fix MySQLMetaImpl::CleanUpFilesWithTTL unknown column bug

## Improvement
-   MS-156 Add unittest for merge result functions
-   MS-152 Delete assert in MySQLMetaImpl and change MySQLConnectionPool impl
-   MS-204 Support multi db_path
-   MS-206 Support SQ8 index type
-   MS-208 Add buildinde interface for C++ SDK
-   MS-212 Support Inner product metric type
-   MS-241 Build Faiss with MKL if using Intel CPU; else build with OpenBlas
-   MS-242 Clean up cmake and change MAKE_BUILD_ARGS to be user defined variable
-   MS-245 Improve search result transfer performance
-   MS-248 Support AddVector/SearchVector profiling
-   MS-256 Add more cache config
-   MS-260 Refine log
-   MS-249 Check machine hardware during initialize
-   MS-261 Update faiss version to 1.5.3 and add BUILD_FAISS_WITH_MKL as an option
-   MS-266 Improve topk reduce time by using multi-threads
-   MS-275 Avoid sqlite logic error excetion
-   MS-278 add IndexStatsHelper
-   MS-313 add GRPC
-   MS-325 add grpc status return for C++ sdk and modify some format
-   MS-278 Add IndexStatsHelper
-   MS-312 Set openmp thread number by config
-   MS-305 Add CPU core percent metric
-   MS-310 Add milvus CPU utilization ratio and CPU/GPU temperature metrics
-   MS-324 Show error when there is not enough gpu memory to build index
-   MS-328 Check metric type on server start
-   MS-332 Set grpc and thrift server run concurrently
-   MS-352 Add hybrid index

## Feature
-   MS-180 Add new mem manager
-   MS-195 Add nlist and use_blas_threshold conf
-   MS-137 Integrate knowhere

## Task

-   MS-125 Create 0.3.1 release branch
-   MS-306 Optimize build efficiency

# Milvus 0.3.0 (2019-06-30)

## Bug
-   MS-104 Fix unittest lcov execution error
-   MS-102 Fix build script file condition error
-   MS-80 Fix server hang issue
-   MS-89 Fix compile failed, libgpufaiss.a link missing
-   MS-90 Fix arch match incorrect on ARM
-   MS-99 Fix compilation bug
-   MS-110 Avoid huge file size

## Improvement
-   MS-82 Update server startup welcome message
-   MS-83 Update vecwise to Milvus
-   MS-77 Performance issue of post-search action
-   MS-22 Enhancement for MemVector size control
-   MS-92 Unify behavior of debug and release build
-   MS-98 Install all unit test to installation directory
-   MS-115 Change is_startup of metric_config switch from true to on
-   MS-122 Archive criteria config
-   MS-124 HasTable interface
-   MS-126 Add more error code
-   MS-128 Change default db path

## Feature

-   MS-57 Implement index load/search pipeline
-   MS-56 Add version information when server is started
-   MS-64 Different table can have different index type
-   MS-52 Return search score
-   MS-66 Support time range query
-   MS-68 Remove rocksdb from third-party
-   MS-70 cmake: remove redundant libs in src
-   MS-71 cmake: fix faiss dependency
-   MS-72 cmake: change prometheus source to git
-   MS-73 cmake: delete civetweb
-   MS-65 Implement GetTableRowCount interface
-   MS-45 Implement DeleteTable interface
-   MS-75 cmake: change faiss version to 1.5.2; add CUDA gencode
-   MS-81 Fix faiss ptx issue; change cuda gencode
-   MS-84 cmake: add arrow, jemalloc and jsoncons third party; default build option OFF
-   MS-85 add NetIO metric
-   MS-96 add new query interface for specified files
-   MS-97 Add S3 SDK for MinIO Storage
-   MS-105 Add MySQL
-   MS-130 Add prometheus_test
-   MS-144 Add nprobe config
-   MS-147 Enable IVF
-   MS-130 Add prometheus_test

## Task
-   MS-74 Change README.md in cpp
-   MS-88 Add support for arm architecture

# Milvus 0.2.0 (2019-05-31)

## Bug

-   MS-32 Fix thrift error
-   MS-34 Fix prometheus-cpp thirdparty
-   MS-67 Fix license check bug
-   MS-76 Fix pipeline crash bug
-   MS-100 CMake: fix AWS build issue
-   MS-101 Change AWS build type to Release

## Improvement

-   MS-20 Clean Code Part 1

## Feature

-   MS-5 Implement Auto Archive Feature
-   MS-6 Implement SDK interface part 1
-   MS-16 Implement metrics without prometheus
-   MS-21 Implement SDK interface part 2
-   MS-26 CMake. Add thirdparty packages
-   MS-31 CMake: add prometheus
-   MS-33 CMake: add -j4 to make third party packages build faster
-   MS-27 Support gpu config and disable license build config in cmake
-   MS-47 Add query vps metrics
-   MS-37 Add query, cache usage, disk write speed and file data size metrics
-   MS-30 Use faiss v1.5.2
-   MS-54 CMake: Change Thrift third party URL to github.com
-   MS-69 Prometheus: add all proposed metrics

## Task

-   MS-1 Add CHANGELOG.md
-   MS-4 Refactor the vecwise_engine code structure
-   MS-62 Search range to all if no date specified<|MERGE_RESOLUTION|>--- conflicted
+++ resolved
@@ -18,7 +18,8 @@
 -   \#2637 Suit the range of HNSW parameters
 -   \#2642 Create index failed and server crashed
 -   \#2649 Search parameter of annoy has conflict with document
-<<<<<<< HEAD
+-   \#2690 Remove body parser in show-partitions endpoints
+-   \#2692 Milvus hangs during multi-thread concurrent search
 -   \#2693 Collection create success if no dimension value provided
 -   \#2694 Collection create success if an invalid field name provided
 -   \#2695 The number of fields should be limited
@@ -29,27 +30,23 @@
 -   \#2731 No entity returned with `get_entity_by_id`
 -   \#2732 Server destroyed after `delete by id`
 -   \#2733 The max value of top-k should be limited
+-   \#2739 Fix mishards start failed
+-   \#2752 Milvus formats vectors data to double-precision and return to http client
 -   \#2763 Unexpected error when insert binary entities
 -   \#2765 Server crashed when calling `get_entity_by_id`
+-   \#2767 Fix a bug of getting wrong nprobe limitation in knowhere on GPU version
+-   \#2768 After building the index, the number of vectors increases
+-   \#2776 Fix too many data copies during creating IVF index
 -   \#2783 Wrong result returned if searching with tags
 -   \#2790 Distances returned by calling `search` is inaccurate
+-   \#2813 To implemente RNSG IP
 -   \#2818 Wrong result returned by `get_entity_by_id`
 -   \#2823 Server crashed during inserting, and can not restart
 -   \#2845 Server crashed after calling `delete_entity_by_id`
 -   \#2869 Create index failed with binary vectors
+-   \#2890 Fix wrong index size
 -   \#2893 Insert binary data failed
-=======
--   \#2690 Remove body parser in show-partitions endpoints
--   \#2692 Milvus hangs during multi-thread concurrent search
--   \#2739 Fix mishards start failed
--   \#2752 Milvus formats vectors data to double-precision and return to http client
--   \#2767 Fix a bug of getting wrong nprobe limitation in knowhere on GPU version
--   \#2768 After building the index, the number of vectors increases
--   \#2776 Fix too many data copies during creating IVF index
--   \#2813 To implemente RNSG IP
--   \#2890 Fix wrong index size
 -   \#2957 There is no exisitence check of annoy search parameter
->>>>>>> 0e0a731d
 
 ## Feature
 -   \#2319 Redo metadata to support MVCC
