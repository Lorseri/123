# Changelog

Please mark all change in change log and use the issue from GitHub

# Milvus 0.7.0 (TBD)

## Bug
-   \#715 Milvus crash when searching and building index simultaneously using SQ8H
-   \#744 Don't return partition table for show_tables
-   \#770 Server unittest run failed on low-end server
-   \#805 IVFTest.gpu_seal_test unittest failed
-   \#831 Judge branch error in CommonUtil.cpp
-   \#977 Server crash when create tables concurrently
-   \#990 check gpu resources setting when assign repeated value
-   \#995 table count set to 0 if no tables found
-   \#1010 improve error message when offset or page_size is equal 0
-   \#1022 check if partition name is legal
-   \#1028 check if table exists when show partitions
-   \#1029 check if table exists when try to delete partition
-   \#1066 optimize http insert and search speed
-   \#1067 Add binary vectors support in http server
-   \#1075 improve error message when page size or offset is illegal
-   \#1082 check page_size or offset value to avoid float
-   \#1115 http server support load table into memory
-   \#1152 Error log output continuously after server start
-   \#1211 Server down caused by searching with index_type: HNSW
-   \#1240 Update license declaration
-   \#1298 Unittest failed when on CPU2GPU case
-   \#1359 Negative distance value returned when searching with HNSW index type
-   \#1429 Server crashed when searching vectors using GPU
<<<<<<< HEAD
-   \#1484 Index type changed to IDMAP after compacted 
=======
-   \#1476 Fix vectors results bug when getting vectors from segments
>>>>>>> cf759904

## Feature
-   \#216 Add CLI to get server info
-   \#343 Add Opentracing
-   \#665 Support get/set config via CLI
-   \#759 Put C++ sdk out of milvus/core
-   \#766 If partition tag is similar, wrong partition is searched
-   \#771 Add server build commit info interface
-   \#788 Add web server into server module
-   \#813 Add push mode for prometheus monitor
-   \#815 Support MinIO storage
-   \#823 Support binary vector tanimoto/jaccard/hamming metric
-   \#830 - Support WAL(write-ahead logging)
-   \#853 Support HNSW
-   \#861 Support DeleteById / SearchByID / GetVectorById / Flush
-   \#910 Change Milvus c++ standard to c++17
-   \#1122 Support AVX-512 in FAISS
-   \#1204 Add api to get table data information
-   \#1250 Support CPU profiling
-   \#1302 Get all record IDs in a segment by given a segment id
-   \#1461 Add crud APIs and segments APIs into http module

## Improvement
-   \#738 Use Openblas / lapack from apt install
-   \#758 Enhance config description
-   \#791 Remove Arrow
-   \#834 add cpu mode for built-in Faiss
-   \#848 Add ready-to-use config files to the Milvus repo for enhanced user experince
-   \#860 Remove redundant checks in CacheMgr's constructor
-   \#908 Move "primary_path" and "secondary_path" to storage config
-   \#931 Remove "collector" from config
-   \#966 Update NOTICE.md
-   \#1002 Rename minio to s3 in Storage Config section
-   \#1078 Move 'insert_buffer_size' to Cache Config section
-   \#1105 Error message is not clear when creating IVFSQ8H index without gpu resources
-   \#740, #849, #878, #972, #1033, #1161, #1173, #1199, #1190, #1223, #1222, #1257, #1264, #1269, #1164, #1303, #1304, #1324, #1388, #1459 Various fixes and improvements for Milvus documentation.
-   \#1297 Hide partition_name parameter, avid user directly access partition table
-   \#1310 Add default partition tag for a table
-   \#1234 Do S3 server validation check when Milvus startup
-   \#1263 Allow system conf modifiable and some take effect directly
-   \#1320 Remove debug logging from faiss
-   \#1426 Support to configure whether to enabled autoflush and the autoflush interval
-   \#1444 Improve delete
-   \#1480 Add return code for AVX512 selection


## Task
-   \#1327 Exclude third-party code from codebeat
-   \#1331 Exclude third-party code from codacy

# Milvus 0.6.0 (2019-12-07)

## Bug
-   \#228 memory usage increased slowly during searching vectors
-   \#246 Exclude src/external folder from code coverage for jenkin ci
-   \#248 Reside src/external in thirdparty
-   \#316 Some files not merged after vectors added
-   \#327 Search does not use GPU when index type is FLAT
-   \#331 Add exception handle when search fail
-   \#340 Test cases run failed on 0.6.0
-   \#353 Rename config.h.in to version.h.in
-   \#374 sdk_simple return empty result
-   \#377 Create partition success if tag name only contains spaces
-   \#397 sdk_simple return incorrect result
-   \#399 Create partition should be failed if partition tag existed
-   \#412 Message returned is confused when partition created with null partition name
-   \#416 Drop the same partition success repeatally
-   \#440 Query API in customization still uses old version
-   \#440 Server cannot startup with gpu_resource_config.enable=false in GPU version
-   \#458 Index data is not compatible between 0.5 and 0.6
-   \#465 Server hang caused by searching with nsg index
-   \#485 Increase code coverage rate
-   \#486 gpu no usage during index building
-   \#497 CPU-version search performance decreased
-   \#504 The code coverage rate of core/src/scheduler/optimizer is too low
-   \#509 IVF_PQ index build trapped into dead loop caused by invalid params
-   \#513 Unittest DELETE_BY_RANGE sometimes failed
-   \#523 Erase file data from cache once the file is marked as deleted
-   \#527 faiss benchmark not compatible with faiss 1.6.0
-   \#530 BuildIndex stop when do build index and search simultaneously
-   \#532 assigin value to `table_name` from confest shell
-   \#533 NSG build failed with MetricType Inner Product
-   \#543 client raise exception in shards when search results is empty
-   \#545 Avoid dead circle of build index thread when error occurs
-   \#547 NSG build failed using GPU-edition if set gpu_enable false
-   \#548 NSG search accuracy is too low
-   \#552 Server down during building index_type: IVF_PQ using GPU-edition
-   \#561 Milvus server should report exception/error message or terminate on mysql metadata backend error
-   \#579 Build index hang in GPU version when gpu_resources disabled
-   \#596 Frequently insert operation cost too much disk space
-   \#599 Build index log is incorrect
-   \#602 Optimizer specify wrong gpu_id
-   \#606 No log generated during building index with CPU
-   \#616 IP search metric_type is not supported by IVF_PQ index
-   \#631 FAISS isn't compiled with O3 option
-   \#636 (CPU) Create index PQ should be failed if table metric type set Inner Product
-   \#649 Typo "partiton" should be "partition"
-   \#654 Random crash when frequently insert vector one by one
-   \#658 Milvus error out when building SQ8H index without GPU resources
-   \#668 Update badge of README
-   \#670 Random failure of unittest db_test::SEARCH_TEST
-   \#674 Server down in stability test
-   \#696 Metric_type changed from IP to L2
-   \#705 Fix search SQ8H crash without GPU resource

## Feature
-   \#12 Pure CPU version for Milvus
-   \#77 Support table partition
-   \#127 Support new Index type IVFPQ
-   \#226 Experimental shards middleware for Milvus
-   \#227 Support new index types SPTAG-KDT and SPTAG-BKT
-   \#346 Support build index with multiple gpu
-   \#420 Update shards merge part to match v0.5.3
-   \#488 Add log in scheduler/optimizer
-   \#502 C++ SDK support IVFPQ and SPTAG
-   \#560 Add version in server config file
-   \#605 Print more messages when server start
-   \#644 Add a new rpc command to get milvus build version whether cpu or gpu
-   \#709 Show last commit id when server start

## Improvement
-   \#255 Add ivfsq8 test report detailed version
-   \#260 C++ SDK README
-   \#266 Rpc request source code refactor
-   \#274 Logger the time cost during preloading data
-   \#275 Rename C++ SDK IndexType
-   \#284 Change C++ SDK to shared library
-   \#306 Use int64 for all config integer
-   \#310 Add Q&A for 'protocol https not supported or disable in libcurl' issue
-   \#314 add Find FAISS in CMake
-   \#322 Add option to enable / disable prometheus
-   \#354 Build migration scripts into milvus docker image
-   \#358 Add more information in build.sh and install.md
-   \#404 Add virtual method Init() in Pass abstract class
-   \#409 Add a Fallback pass in optimizer
-   \#433 C++ SDK query result is not easy to use
-   \#449 Add ShowPartitions example for C++ SDK
-   \#470 Small raw files should not be build index
-   \#584 Intergrate internal FAISS
-   \#611 Remove MILVUS_CPU_VERSION
-   \#634 FAISS GPU version is compiled with O0
-   \#737 Refactor server module to separate Grpc from server handler and scheduler

## Task

# Milvus 0.5.3 (2019-11-13)

## Bug
-   \#258 Bytes type in proto cause big-endian/little-endian problem

## Feature

## Improvement
-   \#204 improve grpc performance in search
-   \#207 Add more unittest for config set/get
-   \#208 optimize unittest to support run single test more easily
-   \#284 Change C++ SDK to shared library
-   \#260 C++ SDK README

## Task

# Milvus 0.5.2 (2019-11-07)

## Bug
-   \#194 Search faild: message="Table file doesn't exist"

## Feature

## Improvement
-   \#190 Update default config:use_blas_threshold to 1100 and server version printout to 0.5.2

## Task

# Milvus 0.5.1 (2019-11-04)

## Bug
-   \#134 JFrog cache error
-   \#161 Search IVFSQHybrid crash on gpu
-   \#169 IVF_FLAT search out of memory

## Feature
-   \#90 The server start error messages could be improved to enhance user experience
-   \#104 test_scheduler core dump
-   \#115 Using new structure for tasktable
-   \#139 New config option use_gpu_threshold
-   \#146 Add only GPU and only CPU version for IVF_SQ8 and IVF_FLAT
-   \#164 Add CPU version for building index

## Improvement
-   \#64 Improvement dump function in scheduler
-   \#80 Print version information into log during server start
-   \#82 Move easyloggingpp into "external" directory
-   \#92 Speed up CMake build process
-   \#96 Remove .a file in milvus/lib for docker-version
-   \#118 Using shared_ptr instead of weak_ptr to avoid performance loss
-   \#122 Add unique id for Job
-   \#130 Set task state MOVED after resource copy it completed
-   \#149 Improve large query optimizer pass
-   \#156 Not return error when search_resources and index_build_device set cpu
-   \#159 Change the configuration name from 'use_gpu_threshold' to 'gpu_search_threshold'
-   \#168 Improve result reduce
-   \#175 add invalid config unittest

## Task

# Milvus 0.5.0 (2019-10-21)

## Bug
-   MS-568 Fix gpuresource free error
-   MS-572 Milvus crash when get SIGINT
-   MS-577 Unittest Query randomly hung
-   MS-587 Count get wrong result after adding vectors and index built immediately
-   MS-599 Search wrong result when table created with metric_type: IP
-   MS-601 Docker logs error caused by get CPUTemperature error
-   MS-605 Server going down during searching vectors
-   MS-620 Get table row counts display wrong error code
-   MS-622 Delete vectors should be failed if date range is invalid
-   MS-624 Search vectors failed if time ranges long enough
-   MS-637 Out of memory when load too many tasks
-   MS-639 SQ8H index created failed and server hang
-   MS-640 Cache object size calculate incorrect
-   MS-641 Segment fault(signal 11) in PickToLoad
-   MS-644 Search crashed with index-type: flat
-   MS-647 grafana display average cpu-temp
-   MS-652 IVFSQH quantization double free
-   MS-650 SQ8H index create issue
-   MS-653 When config check fail, Milvus close without message
-   MS-654 Describe index timeout when building index
-   MS-658 Fix SQ8 Hybrid can't search
-   MS-665 IVF_SQ8H search crash when no GPU resource in search_resources
-   \#9 Change default gpu_cache_capacity to 4
-   \#20 C++ sdk example get grpc error
-   \#23 Add unittest to improve code coverage
-   \#31 make clang-format failed after run build.sh -l
-   \#39 Create SQ8H index hang if using github server version
-   \#30 Some troubleshoot messages in Milvus do not provide enough information
-   \#48 Config unittest failed
-   \#59 Topk result is incorrect for small dataset

## Improvement
-   MS-552 Add and change the easylogging library
-   MS-553 Refine cache code
-   MS-555 Remove old scheduler
-   MS-556 Add Job Definition in Scheduler
-   MS-557 Merge Log.h
-   MS-558 Refine status code
-   MS-562 Add JobMgr and TaskCreator in Scheduler
-   MS-566 Refactor cmake
-   MS-574 Milvus configuration refactor
-   MS-578 Make sure milvus5.0 don't crack 0.3.1 data
-   MS-585 Update namespace in scheduler
-   MS-606 Speed up result reduce
-   MS-608 Update TODO names
-   MS-609 Update task construct function
-   MS-611 Add resources validity check in ResourceMgr
-   MS-619 Add optimizer class in scheduler
-   MS-626 Refactor DataObj to support cache any type data
-   MS-648 Improve unittest
-   MS-655 Upgrade SPTAG
-   \#42 Put union of index_build_device and search resources to gpu_pool
-   \#67 Avoid linking targets multiple times in cmake

## Feature
-   MS-614 Preload table at startup
-   MS-627 Integrate new index: IVFSQHybrid
-   MS-631 IVFSQ8H Index support
-   MS-636 Add optimizer in scheduler for FAISS_IVFSQ8H

## Task
-   MS-554 Change license to Apache 2.0
-   MS-561 Add contributing guidelines, code of conduct and README docs
-   MS-567 Add NOTICE.md
-   MS-569 Complete the NOTICE.md
-   MS-575 Add Clang-format & Clang-tidy & Cpplint
-   MS-586 Remove BUILD_FAISS_WITH_MKL option
-   MS-590 Refine cmake code to support cpplint
-   MS-600 Reconstruct unittest code
-   MS-602 Remove zilliz namespace
-   MS-610 Change error code base value from hex to decimal
-   MS-624 Re-organize project directory for open-source
-   MS-635 Add compile option to support customized faiss
-   MS-660 add ubuntu_build_deps.sh
-   \#18 Add all test cases

# Milvus 0.4.0 (2019-09-12)

## Bug
-   MS-119 The problem of combining the log files
-   MS-121 The problem that user can't change the time zone
-   MS-411 Fix metric unittest linking error
-   MS-412 Fix gpu cache logical error
-   MS-416 ExecutionEngineImpl::GpuCache has not return value cause crash
-   MS-417 YAML sequence load disable cause scheduler startup failed
-   MS-413 Create index failed and server exited
-   MS-427 Describe index error after drop index
-   MS-432 Search vectors params nprobe need to check max number
-   MS-431 Search vectors params nprobe: 0/-1, expected result: raise exception
-   MS-331 Crate Table : when table exists, error code is META_FAILED(code=15) rather than ILLEGAL TABLE NAME(code=9))
-   MS-430 Search no result if index created with FLAT
-   MS-443 Create index hang again
-   MS-436 Delete vectors failed if index created with index_type: IVF_FLAT/IVF_SQ8
-   MS-449 Add vectors twice success, once with ids, the other no ids
-   MS-450 server hang after run stop_server.sh
-   MS-458 Keep building index for one file when no gpu resource
-   MS-461 Mysql meta unittest failed
-   MS-462 Run milvus server twices, should display error
-   MS-463 Search timeout
-   MS-467 mysql db test failed
-   MS-470 Drop index success, which table not created
-   MS-471 code coverage run failed
-   MS-492 Drop index failed if index have been created with index_type: FLAT
-   MS-493 Knowhere unittest crash
-   MS-453 GPU search error when nprobe set more than 1024
-   MS-474 Create index hang if use branch-0.3.1 server config
-   MS-510 unittest out of memory and crashed
-   MS-507 Dataset 10m-512, index type sq8，performance in-normal when set CPU_CACHE to 16 or 64
-   MS-543 SearchTask fail without exception
-   MS-582 grafana displays changes frequently

## Improvement
-   MS-327 Clean code for milvus
-   MS-336 Scheduler interface
-   MS-344 Add TaskTable Test
-   MS-345 Add Node Test
-   MS-346 Add some implementation of scheduler to solve compile error
-   MS-348 Add ResourceFactory Test
-   MS-350 Remove knowhere submodule
-   MS-354 Add task class and interface in scheduler
-   MS-355 Add copy interface in ExcutionEngine
-   MS-357 Add minimum schedule function
-   MS-359 Add cost test in new scheduler
-   MS-361 Add event in resource
-   MS-364 Modify tasktableitem in tasktable
-   MS-365 Use tasktableitemptr instead in event
-   MS-366 Implement TaskTable
-   MS-368 Implement cost.cpp
-   MS-371 Add TaskTableUpdatedEvent
-   MS-373 Add resource test
-   MS-374 Add action definition
-   MS-375 Add Dump implementation for Event
-   MS-376 Add loader and executor enable flag in Resource avoid diskresource execute task
-   MS-377 Improve process thread trigger in ResourceMgr, Scheduler and TaskTable
-   MS-378 Debug and Update normal_test in scheduler unittest
-   MS-379 Add Dump implementation in Resource
-   MS-380 Update resource loader and executor, work util all finished
-   MS-383 Modify condition variable usage in scheduler
-   MS-384 Add global instance of ResourceMgr and Scheduler
-   MS-389 Add clone interface in Task
-   MS-390 Update resource construct function
-   MS-391 Add PushTaskToNeighbourHasExecutor action
-   MS-394 Update scheduler unittest
-   MS-400 Add timestamp record in task state change function
-   MS-402 Add dump implementation for TaskTableItem
-   MS-406 Add table flag for meta
-   MS-403 Add GpuCacheMgr
-   MS-404 Release index after search task done avoid memory increment continues
-   MS-405 Add delete task support
-   MS-407 Reconstruct MetricsCollector
-   MS-408 Add device_id in resource construct function
-   MS-409 Using new scheduler
-   MS-413 Remove thrift dependency
-   MS-410 Add resource config comment
-   MS-414 Add TaskType in Scheduler::Task
-   MS-415 Add command tasktable to dump all tasktables
-   MS-418 Update server_config.template file, set CPU compute only default
-   MS-419 Move index_file_size from IndexParam to TableSchema
-   MS-421 Add TaskLabel in scheduler
-   MS-422 Support DeleteTask in Multi-GpuResource case
-   MS-428 Add PushTaskByDataLocality in scheduler
-   MS-440 Add DumpTaskTables in sdk
-   MS-442 Merge Knowhere
-   MS-445 Rename CopyCompleted to LoadCompleted
-   MS-451 Update server_config.template file, set GPU compute default
-   MS-455 Distribute tasks by minimal cost in scheduler
-   MS-460 Put transport speed as weight when choosing neighbour to execute task
-   MS-459 Add cache for pick function in tasktable
-   MS-476 Improve search performance
-   MS-482 Change search stream transport to unary in grpc
-   MS-487 Define metric type in CreateTable
-   MS-488 Improve code format in scheduler
-   MS-495 cmake: integrated knowhere
-   MS-496 Change the top_k limitation from 1024 to 2048
-   MS-502 Update tasktable_test in scheduler
-   MS-504 Update node_test in scheduler
-   MS-505 Install core unit test and add to coverage
-   MS-508 Update normal_test in scheduler
-   MS-532 Add grpc server unittest
-   MS-511 Update resource_test in scheduler
-   MS-517 Update resource_mgr_test in scheduler
-   MS-518 Add schedinst_test in scheduler
-   MS-519 Add event_test in scheduler
-   MS-520 Update resource_test in scheduler
-   MS-524 Add some unittest in event_test and resource_test
-   MS-525 Disable parallel reduce in SearchTask
-   MS-527 Update scheduler_test and enable it
-   MS-528 Hide some config used future
-   MS-530 Add unittest for SearchTask->Load
-   MS-531 Disable next version code
-   MS-533 Update resource_test to cover dump function
-   MS-523 Config file validation
-   MS-539 Remove old task code
-   MS-546 Add simple mode resource_config
-   MS-570 Add prometheus docker-compose file
-   MS-576 Scheduler refactor
-   MS-592 Change showtables stream transport to unary

## Feature
-   MS-343 Implement ResourceMgr
-   MS-338 NewAPI: refine code to support CreateIndex
-   MS-339 NewAPI: refine code to support DropIndex
-   MS-340 NewAPI: implement DescribeIndex

## Task
-   MS-297 disable mysql unit test

# Milvus 0.3.1 (2019-07-10)

## Bug

-   MS-148 Disable cleanup if mode is read only
-   MS-149 Fixed searching only one index file issue in distributed mode
-   MS-153 Fix c_str error when connecting to MySQL
-   MS-157 Fix changelog
-   MS-190 Use env variable to switch mem manager and fix cmake
-   MS-217 Fix SQ8 row count bug
-   MS-224 Return AlreadyExist status in MySQLMetaImpl::CreateTable if table already exists
-   MS-232 Add MySQLMetaImpl::UpdateTableFilesToIndex and set maximum_memory to default if config value = 0
-   MS-233 Remove mem manager log
-   MS-230 Change parameter name: Maximum_memory to insert_buffer_size
-   MS-234 Some case cause background merge thread stop
-   MS-235 Some test cases random fail
-   MS-236 Add MySQLMetaImpl::HasNonIndexFiles
-   MS-257 Update bzip2 download url
-   MS-288 Update compile scripts
-   MS-330 Stability test failed caused by server core dumped
-   MS-347 Build index hangs again
-   MS-382 fix MySQLMetaImpl::CleanUpFilesWithTTL unknown column bug

## Improvement
-   MS-156 Add unittest for merge result functions
-   MS-152 Delete assert in MySQLMetaImpl and change MySQLConnectionPool impl
-   MS-204 Support multi db_path
-   MS-206 Support SQ8 index type
-   MS-208 Add buildinde interface for C++ SDK
-   MS-212 Support Inner product metric type
-   MS-241 Build Faiss with MKL if using Intel CPU; else build with OpenBlas
-   MS-242 Clean up cmake and change MAKE_BUILD_ARGS to be user defined variable
-   MS-245 Improve search result transfer performance
-   MS-248 Support AddVector/SearchVector profiling
-   MS-256 Add more cache config
-   MS-260 Refine log
-   MS-249 Check machine hardware during initialize
-   MS-261 Update faiss version to 1.5.3 and add BUILD_FAISS_WITH_MKL as an option
-   MS-266 Improve topk reduce time by using multi-threads
-   MS-275 Avoid sqlite logic error excetion
-   MS-278 add IndexStatsHelper
-   MS-313 add GRPC
-   MS-325 add grpc status return for C++ sdk and modify some format
-   MS-278 Add IndexStatsHelper
-   MS-312 Set openmp thread number by config
-   MS-305 Add CPU core percent metric
-   MS-310 Add milvus CPU utilization ratio and CPU/GPU temperature metrics
-   MS-324 Show error when there is not enough gpu memory to build index
-   MS-328 Check metric type on server start
-   MS-332 Set grpc and thrift server run concurrently
-   MS-352 Add hybrid index

## Feature
-   MS-180 Add new mem manager
-   MS-195 Add nlist and use_blas_threshold conf
-   MS-137 Integrate knowhere

## Task

-   MS-125 Create 0.3.1 release branch
-   MS-306 Optimize build efficiency

# Milvus 0.3.0 (2019-06-30)

## Bug
-   MS-104 Fix unittest lcov execution error
-   MS-102 Fix build script file condition error
-   MS-80 Fix server hang issue
-   MS-89 Fix compile failed, libgpufaiss.a link missing
-   MS-90 Fix arch match incorrect on ARM
-   MS-99 Fix compilation bug
-   MS-110 Avoid huge file size

## Improvement
-   MS-82 Update server startup welcome message
-   MS-83 Update vecwise to Milvus
-   MS-77 Performance issue of post-search action
-   MS-22 Enhancement for MemVector size control
-   MS-92 Unify behavior of debug and release build
-   MS-98 Install all unit test to installation directory
-   MS-115 Change is_startup of metric_config switch from true to on
-   MS-122 Archive criteria config
-   MS-124 HasTable interface
-   MS-126 Add more error code
-   MS-128 Change default db path

## Feature

-   MS-57 Implement index load/search pipeline
-   MS-56 Add version information when server is started
-   MS-64 Different table can have different index type
-   MS-52 Return search score
-   MS-66 Support time range query
-   MS-68 Remove rocksdb from third-party
-   MS-70 cmake: remove redundant libs in src
-   MS-71 cmake: fix faiss dependency
-   MS-72 cmake: change prometheus source to git
-   MS-73 cmake: delete civetweb
-   MS-65 Implement GetTableRowCount interface
-   MS-45 Implement DeleteTable interface
-   MS-75 cmake: change faiss version to 1.5.2; add CUDA gencode
-   MS-81 fix faiss ptx issue; change cuda gencode
-   MS-84 cmake: add arrow, jemalloc and jsoncons third party; default build option OFF
-   MS-85 add NetIO metric
-   MS-96 add new query interface for specified files
-   MS-97 Add S3 SDK for MinIO Storage
-   MS-105 Add MySQL
-   MS-130 Add prometheus_test
-   MS-144 Add nprobe config
-   MS-147 Enable IVF
-   MS-130 Add prometheus_test

## Task
-   MS-74 Change README.md in cpp
-   MS-88 Add support for arm architecture

# Milvus 0.2.0 (2019-05-31)

## Bug

-   MS-32 Fix thrift error
-   MS-34 Fix prometheus-cpp thirdparty
-   MS-67 Fix license check bug
-   MS-76 Fix pipeline crash bug
-   MS-100 cmake: fix AWS build issue
-   MS-101 change AWS build type to Release

## Improvement

-   MS-20 Clean Code Part 1

## Feature

-   MS-5 Implement Auto Archive Feature
-   MS-6 Implement SDK interface part 1
-   MS-16 Implement metrics without prometheus
-   MS-21 Implement SDK interface part 2
-   MS-26 cmake. Add thirdparty packages
-   MS-31 cmake: add prometheus
-   MS-33 cmake: add -j4 to make third party packages build faster
-   MS-27 support gpu config and disable license build config in cmake
-   MS-47 Add query vps metrics
-   MS-37 Add query, cache usage, disk write speed and file data size metrics
-   MS-30 Use faiss v1.5.2
-   MS-54 cmake: Change Thrift third party URL to github.com
-   MS-69 prometheus: add all proposed metrics

## Task

-   MS-1 Add CHANGELOG.md
-   MS-4 Refactor the vecwise_engine code structure
-   MS-62 Search range to all if no date specified<|MERGE_RESOLUTION|>--- conflicted
+++ resolved
@@ -28,11 +28,8 @@
 -   \#1298 Unittest failed when on CPU2GPU case
 -   \#1359 Negative distance value returned when searching with HNSW index type
 -   \#1429 Server crashed when searching vectors using GPU
-<<<<<<< HEAD
+-   \#1476 Fix vectors results bug when getting vectors from segments
 -   \#1484 Index type changed to IDMAP after compacted 
-=======
--   \#1476 Fix vectors results bug when getting vectors from segments
->>>>>>> cf759904
 
 ## Feature
 -   \#216 Add CLI to get server info
