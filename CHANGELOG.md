--- conflicted
+++ resolved
@@ -1,6 +1,16 @@
 # Changelog
 
 Please mark all change in change log and use the issue from GitHub
+
+# Milvus 0.10.3 (TBD)
+## Bug
+
+## Feature
+
+## Improvement
+-   \#3775 Improve search performance in the case that no item deleted
+
+## Task
 
 # Milvus 0.10.3 (TBD)
 ## Bug
@@ -16,11 +26,7 @@
 -   \#3254 Allow more choices for the parameter ‘m’ of IVF_PQ
 -   \#3606 The supported parameter 'nprobe' of IVF is expanded to [1, 16384]
 -   \#3639 The supported parameter 'topk' of searching is expanded to [1, 16384]
-<<<<<<< HEAD
--   \#3775 Improve search performance in the case that no item deleted
-=======
 -   \#3784 Upgrade mishards up to v0.10.3
->>>>>>> 50d5b9f1
 
 ## Task
 
