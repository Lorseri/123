# Changelog

Please mark all changes in change log and use the issue from GitHub

# Milvus 0.11.0 (TBD)

## Bug
-   \#2532 Fix Milvus docker image report illegal instruction
-   \#2551 Fix test_hybrid_db and test_rpc error
-   \#2582 CreateHybridIndex.cpp compile error
-   \#2693 Collection create success if no dimension value provided
-   \#2694 Collection create success if an invalid field name provided
-   \#2695 The number of fields should be limited
-   \#2696 Check the validity of the parameters of creating collection: segment_size
-   \#2697 Index can not be created
-   \#2698 Count entities got wrong result with binary vectors
-   \#2728 Index type name should returned if index type is not supported
-   \#2731 No entity returned with `get_entity_by_id`
-   \#2732 Server destroyed after `delete by id`
-   \#2733 The max value of top-k should be limited
-   \#2763 Unexpected error when insert binary entities
-   \#2765 Server crashed when calling `get_entity_by_id`
-   \#2783 Wrong result returned if searching with tags
-   \#2790 Distances returned by calling `search` is inaccurate
-   \#2818 Wrong result returned by `get_entity_by_id`
-   \#2823 Server crashed during inserting, and can not restart
-   \#2845 Server crashed after calling `delete_entity_by_id`
-   \#2852 Fix Prometheus rebuild problem.
-   \#2869 Create index failed with binary vectors
-   \#2893 Insert binary data failed
-   \#2957 There is no exisitence check of annoy search parameter
-   \#3265 Memory leak during searching
-   \#3406 No debug and info log generated after server started
-   \#3407 Server get stuck if create index after entities inserted with no manual flush
-   \#3446 ListIDInSegment get wrong result when delete more than one ids
-   \#3448 RHNSWFlatTest failed

## Feature
-   \#2319 Redo metadata to support MVCC
-   \#2509 Count up query statistics for debug ease
-   \#2572 Support structured data index
-   \#2585 Support IVF_PQ on GPU with using metric_type IP
-   \#2689 Construct Knowhere Index Without Data
-   \#2940 Add option to build.sh for cuda arch
-   \#3132 Refine the implementation of hnsw in faiss and add support for hnsw-flat, hnsw-pq and hnsw-sq8
-   \#3463 Restrict the content of partition_tag
<<<<<<< HEAD
-   \#3502 Normalize http method in web sever
=======
>>>>>>> c9580e37

## Improvement
-   \#2543 Remove secondary_path related code
-   \#2544 Optimize unittest build
-   \#2561 Clean util dependencies with other modules
-   \#2568 Upgrade thirdparty oatpp to v1.1.0
-   \#2612 Move all APIs in utils into namespace milvus 
-   \#2675 Print out system memory size when report invalid cpu cache size 
-   \#2686 Remove dependency on sqlite_orm
-   \#2841 Replace IndexType/EngineType/MetricType
-   \#2858 Unify index name in db
-   \#2884 Using BlockingQueue in JobMgr
-   \#3220 Enable -Werror to improve code quality
-   \#3449 Upgrade master version to v0.11.0

## Task

# Milvus 0.10.2 (2020-08-15)

## Bug
-   \#2890 Fix the index size caculation in cache
-   \#2952 Fix the result merging of IVF_PQ IP
-   \#2975 Fix config UT failed
-   \#3012 If the cache is too small, queries using multiple GPUs will cause to crash
-   \#3133 Reverse query result in mishards if metric type is IP

## Feature

## Improvement
-   \#2653 Improve IVF search performance when NQ and nProbe are both large
-   \#2828 Let Faiss not to compile half float by default

## Task

# Milvus 0.10.1 (2020-07-20)

## Bug
-   \#2487 Enlarge timeout value for creating collection
-   \#2487 HotFix release lock failed on NAS
-   \#2557 Fix random crash of INSERT_DUPLICATE_ID case
-   \#2578 Result count doesn't match target vectors count
-   \#2585 Support IVF_PQ IP on GPU
-   \#2598 Fix Milvus docker image report illegal instruction
-   \#2617 Fix HNSW and RNSG index files size
-   \#2637 Suit the range of HNSW parameters
-   \#2642 Create index failed and server crashed
-   \#2649 Search parameter of annoy has conflict with document
-   \#2690 Remove body parser in show-partitions endpoints
-   \#2692 Milvus hangs during multi-thread concurrent search
-   \#2739 Fix mishards start failed
-   \#2752 Milvus formats vectors data to double-precision and return to http client
-   \#2767 Fix a bug of getting wrong nprobe limitation in knowhere on GPU version
-   \#2768 After building the index, the number of vectors increases
-   \#2774 Server down during loading data
-   \#2776 Fix too many data copies during creating IVF index
-   \#2813 To implemente RNSG IP

## Feature

## Improvement
-   \#2932 Upgrade mishards for milvus 0.10.1

## Task

# Milvus 0.10.0 (2020-6-15)

## Bug
-   \#2367 Fix inconsistent reading and writing when using mishards
-   \#2368 Make read node detect delete behavior
-   \#2373 Build index for small segment waste time on waiting background index thread finish
-   \#2394 Drop collection timeout if too many partitions created on collection
-   \#2549 Launch server fail using demo config
-   \#2564 cache.cache_size range check error

## Feature
-   \#2363 Update branch version
-   \#2510 Upgrade Milvus config

## Improvement
-   \#2381 Upgrade FAISS to 1.6.3
-   \#2429 Fix Milvus 0.9.1 performance degrade issue
-   \#2441 Improve Knowhere code coverage
-   \#2466 Optimize k-selection implemention of faiss gpu version
-   \#2489 Add exception throw on mysql meta error
-   \#2495 Add creating lock file failure reason.
-   \#2516 Improve unit test coverage
-   \#2548 Upgrade mishards for milvus v0.10.0

# Milvus 0.9.1 (2020-05-29)

## Bug
-   \#2366 Reduce SQL execution times for collection contains lot of partitions
-   \#2378 Duplicate data after server restart
-   \#2395 Fix large nq cudaMalloc error
-   \#2399 The nlist set by the user may not take effect
-   \#2403 MySQL max_idle_time is 10 by default
-   \#2450 The deleted vectors may be found on GPU
-   \#2456 openblas library install failed

## Feature

## Improvement
-   \#2307 Disable index SPTAG by default
-   \#2353 Remove log_config from code and scripts
-   \#2370 Clean compile warning
-   \#2410 Logging build index progress
-   \#2461 Upgrade mishards for milvus 0.9.1

# Milvus 0.9.0 (2020-05-15)

## Bug
-   \#1705 Limit the insert data batch size
-   \#1776 Error out when index SQ8H run in CPU mode
-   \#1925 To flush all collections, flush cannot work
-   \#1929 Skip MySQL meta schema field width check
-   \#1946 Fix load index file CPU2GPU fail during searching
-   \#1955 Switch create_index operation to background once client break connection
-   \#1997 Index file missed after compact
-   \#2002 Remove log error msg `Attributes is null`
-   \#2073 Fix CheckDBConfigBackendUrl error message
-   \#2076 CheckMetricConfigAddress error message
-   \#2120 Fix Search expected failed if search params set invalid
-   \#2121 Allow regex match partition tag when search
-   \#2128 Check has_partition params
-   \#2131 Distance/ID returned is not correct if searching with duplicate ids
-   \#2141 Fix server start failed if wal directory exist
-   \#2169 Fix SingleIndexTest.IVFSQHybrid unittest
-   \#2194 Fix get collection info failed
-   \#2196 Fix server start failed if wal is disabled
-   \#2203 0.8.0 id=-1 is returned when total count < topk
-   \#2228 Fix show partitions failed in http module
-   \#2231 Use server_config to define hard-delete delay time for segment files
-   \#2261 Re-define result returned by has_collection if collection in delete state
-   \#2264 Milvus opened too many files when the metric_config.enable_monitor=true
-   \#2266 Server hang when using multi-clients to query different collections
-   \#2280 has_partition should return true for `_default`

## Feature
-   \#1751 Add api SearchByID
-   \#1752 Add api GetVectorsByID
-   \#1962 Add api HasPartition
-   \#1965 FAISS/NSG/HNSW/ANNOY use unified distance calculation algorithm
-   \#2054 Check if CPU instruction sets are illegal
-   \#2057 Add a config parameter to switch off http server
-   \#2059 Add lock file avoid multiple instances modifying data at the same time
-   \#2064 Warn when use SQLite as metadata management
-   \#2111 Check GPU environment before start server
-   \#2206 Log file rotating
-   \#2240 Obtain running rpc requests information
-   \#2268 Intelligently detect openblas library in system to avoid installing from source code every time
-   \#2283 Suspend the building tasks when any query comand arrives.
-   \#2417 Support Structured Index Based on Sort

## Improvement
-   \#221 Refactor LOG macro
-   \#833 Catch exception in RolloutHandler and output in stderr
-   \#1796 Compile Openblas with source code to improve the performance
-   \#1942 Background merge file strategy
-   \#2039 Support Milvus run on SSE CPUs
-   \#2149 Merge server_cpu_config.template and server_gpu_config.template
-   \#2153 Upgrade thirdparty oatpp to v1.0.0
-   \#2167 Merge log_config.conf with server_config.yaml
-   \#2173 Check storage permission
-   \#2178 Using elkan K-Means to improve IVF
-   \#2185 Change id to string format in http module
-   \#2186 Update endpoints in http module
-   \#2190 Fix memory usage is twice of index size when using GPU searching
-   \#2248 Use hostname and port as instance label of metrics
-   \#2252 Upgrade mishards APIs and requirements
-   \#2256 k-means clustering algorithm use only Euclidean distance metric
-   \#2300 Upgrade mishrads configuration to version 0.4
-   \#2311 Update mishards methods
-   \#2330 Change url for behavior 'get_entities_by_id'
-   \#2347 Update http document for v0.9.0
-   \#2358 Upgrade mishards for v0.9.0

## Task

# Milvus 0.8.0 (2020-04-15)

## Bug
-   \#1276 SQLite throw exception after create 50000+ partitions in a table
-   \#1762 Server is not forbidden to create new partition which tag is `_default`
-   \#1789 Fix multi-client search cause server crash
-   \#1832 Fix crash in tracing module
-   \#1873 Fix index file serialize to incorrect path
-   \#1881 Fix bad alloc when index files lost
-   \#1883 Fix inserted vectors becomes all zero when index_file_size >= 2GB
-   \#1901 Search failed with flat index
-   \#1903 Fix invalid annoy result
-   \#1910 C++ SDK GetIDsInSegment could not work for large dataset

## Feature
-   \#261  Integrate ANNOY into Milvus
-   \#1655 GPU index support delete vectors
-   \#1660 IVF PQ CPU support deleted vectors searching
-   \#1661 HNSW support deleted vectors searching
-   \#1825 Add annoy index type in C++ sdk
-   \#1849 NSG support deleted vectors searching
-   \#1893 Log config information and device information

## Improvement
-   \#1627 Move read/write index APIs into codec
-   \#1784 Add Substructure and Superstructure in http module
-   \#1858 Disable S3 build
-   \#1882 Add index annoy into http module
-   \#1885 Optimize knowhere unittest
-   \#1886 Refactor log on search and insert request
-   \#1897 Heap pop and push can be realized by heap_swap_top
-   \#1921 Use TimeRecorder instead of chrono
-   \#1928 Fix too many data and uid copies when loading files
-   \#1930 Upgrade mishards to v0.8.0

## Task

# Milvus 0.7.1 (2020-03-29)

## Bug
-   \#1301 Data in WAL may be accidentally inserted into a new table with the same name.
-   \#1634 Fix search demo bug in HTTP doc
-   \#1635 Vectors can be returned by searching after vectors deleted if `cache_insert_data` set true
-   \#1648 The cache cannot be used all when the vector type is binary
-   \#1651 Check validity of dimension when collection metric type is binary one
-   \#1663 PQ index parameter 'm' validation
-   \#1686 API search_in_files cannot work correctly when vectors is stored in certain non-default partition
-   \#1689 Fix SQ8H search fail on SIFT-1B dataset
-   \#1667 Create index failed with type: rnsg if metric_type is IP
-   \#1708 NSG search crashed
-   \#1724 Remove unused unittests
-   \#1728 Optimize request handler to combine similar query
-   \#1734 Opentracing for combined search request
-   \#1735 Fix search out of memory with ivf_flat
-   \#1747 Expected error status if search with partition_tag not existed
-   \#1756 Fix memory exhausted during searching
-   \#1781 Fix search hang with SQ8H
-   \#1812 Fix incorrect request method in search example in http readme
-   \#1818 Duplicate data generated after restart milvus server

## Feature
-   \#1603 BinaryFlat add 2 Metric: Substructure and Superstructure

## Improvement
-   \#267 Improve search performance: reduce delay
-   \#342 Knowhere and Wrapper refactor
-   \#1537 Optimize raw vector and uids read/write
-   \#1546 Move Config.cpp to config directory
-   \#1547 Rename storage/file to storage/disk and rename classes
-   \#1548 Move store/Directory to storage/Operation and add FSHandler
-   \#1572 Optimize config cpu/gpu cache_capacity setter
-   \#1619 Improve compact performance
-   \#1649 Fix Milvus crash on old CPU
-   \#1653 IndexFlat (SSE) and IndexBinaryFlat performance improvement for small NQ
-   \#1678 Remove CUSTOMIZATION macro
-   \#1698 Upgrade mishards to v0.7.0
-   \#1719 Improve Milvus log
-   \#1754 Optimize behavior to get file ids from metadata in mishards
-   \#1799 Update docker images to 0.7.1 in mishards

## Task

# Milvus 0.7.0 (2020-03-11)

## Bug
-   \#715 Milvus crash when searching and building index simultaneously using SQ8H
-   \#744 Don't return partition table for show_tables
-   \#770 Server unittest run failed on low-end server
-   \#805 IVFTest.gpu_seal_test unittest failed
-   \#831 Judge branch error in CommonUtil.cpp
-   \#977 Server crash when create tables concurrently
-   \#990 Check gpu resources setting when assign repeated value
-   \#995 Table count set to 0 if no tables found
-   \#1010 Improve error message when offset or page_size is equal 0
-   \#1022 Check if partition name is valid
-   \#1028 Check if table exists when show partitions
-   \#1029 Check if table exists when try to delete partition
-   \#1066 Optimize http insert and search speed
-   \#1022 Check if partition name is legal
-   \#1028 Check if table exists when show partitions
-   \#1029 Check if table exists when try to delete partition
-   \#1066 Optimize http insert and search speed
-   \#1067 Add binary vectors support in http server
-   \#1075 Improve error message when page size or offset is illegal
-   \#1082 Check page_size or offset value to avoid float
-   \#1115 Http server support load table into memory
-   \#1152 Error log output continuously after server start
-   \#1211 Server down caused by searching with index_type: HNSW
-   \#1240 Update license declaration
-   \#1298 Unit test failed when on CPU2GPU case
-   \#1359 Negative distance value returned when searching with HNSW index type
-   \#1429 Server crashed when searching vectors with GPU
-   \#1476 Fix vectors results bug when getting vectors from segments
-   \#1484 Index type changed to IDMAP after compacted
-   \#1491 Server crashed during adding vectors
-   \#1499 Fix duplicated ID number issue
-   \#1504 Avoid possible race condition between delete and search
-   \#1507 set_config for insert_buffer_size is wrong
-   \#1510 Add set interfaces for WAL configurations
-   \#1511 Fix big integer cannot pass to server correctly
-   \#1517 Result is not correct when search vectors in multi partition, index type is RNSG
-   \#1518 Table count did not match after deleting vectors and compact
-   \#1521 Make cache_insert_data take effect in-service
-   \#1525 Add setter API for config preload_table
-   \#1529 Fix server crash when cache_insert_data enabled
-   \#1530 Set table file with correct engine type in meta
-   \#1532 Search with ivf_flat failed with open-dataset: sift-256-hamming
-   \#1535 Degradation searching performance with metric_type: binary_idmap
-   \#1549 Fix server/wal config setting bug
-   \#1556 Index file not created after table and index created
-   \#1560 Search crashed with Super-high dimensional binary vector
-   \#1564 Too low recall for glove-200-angular, ivf_pq index
-   \#1571 Meta engine type become IDMAP after dropping index for BINARY table
-   \#1574 Set all existing bitset in cache when applying deletes
-   \#1577 Row count incorrect if delete vectors then create index
-   \#1580 Old segment folder not removed after merge/compact if create_index is called before adding data
-   \#1590 Server down caused by failure to write file during concurrent mixed operations
-   \#1598 Server down during mixed operations
-   \#1601 External link bug in HTTP doc
-   \#1609 Refine Compact function
-   \#1808 Building index params check for Annoy
-   \#1852 Search index type<Annoy> failed with reason `failed to load index file`

## Feature
-   \#216 Add CLI to get server info
-   \#343 Add Opentracing
-   \#665 Support get/set config via CLI
-   \#759 Put C++ sdk out of milvus/core
-   \#766 If partition tag is similar, wrong partition is searched
-   \#771 Add server build commit info interface
-   \#788 Add web server into server module
-   \#813 Add push mode for prometheus monitor
-   \#815 Support MinIO storage
-   \#823 Support binary vector tanimoto/jaccard/hamming metric
-   \#830 Support WAL(write-ahead logging)
-   \#853 Support HNSW
-   \#861 Support DeleteById / SearchByID / GetVectorById / Flush
-   \#910 Change Milvus c++ standard to c++17
-   \#1122 Support AVX-512 in FAISS
-   \#1204 Add api to get table data information
-   \#1250 Support CPU profiling
-   \#1302 Get all record IDs in a segment by given a segment id
-   \#1461 Add crud APIs and segments APIs into http module
-   \#1463 Update config version to 0.2
-   \#1531 Remove S3 related config

## Improvement
-   \#738 Use Openblas / lapack from apt install
-   \#758 Enhance config description
-   \#791 Remove Arrow
-   \#834 Add cpu mode for built-in Faiss
-   \#848 Add ready-to-use config files to the Milvus repo for enhanced user experince
-   \#860 Remove redundant checks in CacheMgr's constructor
-   \#908 Move "primary_path" and "secondary_path" to storage config
-   \#931 Remove "collector" from config
-   \#966 Update NOTICE.md
-   \#1002 Rename minio to s3 in Storage Config section
-   \#1078 Move 'insert_buffer_size' to Cache Config section
-   \#1105 Error message is not clear when creating IVFSQ8H index without gpu resources
-   \#740, #849, #878, #972, #1033, #1161, #1173, #1199, #1190, #1223, #1222, #1257, #1264, #1269, #1164, #1303, #1304, #1324, #1388, #1459 Various fixes and improvements for Milvus documentation.
-   \#1297 Hide partition_name parameter, avid user directly access partition table
-   \#1234 Do S3 server validation check when Milvus startup
-   \#1263 Allow system conf modifiable and some take effect directly
-   \#1310 Add default partition tag for a table
-   \#1320 Remove debug logging from faiss
-   \#1426 Support to configure whether to enabled autoflush and the autoflush interval
-   \#1444 Improve delete
-   \#1448 General proto api for NNS libraries
-   \#1480 Add return code for AVX512 selection
-   \#1524 Update config "preload_table" description
-   \#1544 Update resources name in HTTP module
-   \#1567 Update yaml config description

## Task
-   \#1327 Exclude third-party code from codebeat
-   \#1331 Exclude third-party code from codacy

# Milvus 0.6.0 (2019-12-07)

## Bug
-   \#228 Memory usage increased slowly during searching vectors
-   \#246 Exclude src/external folder from code coverage for jenkin ci
-   \#248 Reside src/external in thirdparty
-   \#316 Some files not merged after vectors added
-   \#327 Search does not use GPU when index type is FLAT
-   \#331 Add exception handle when search fail
-   \#340 Test cases run failed on 0.6.0
-   \#353 Rename config.h.in to version.h.in
-   \#374 sdk_simple return empty result
-   \#377 Create partition success if tag name only contains spaces
-   \#397 sdk_simple return incorrect result
-   \#399 Create partition should be failed if partition tag existed
-   \#412 Message returned is confused when partition created with null partition name
-   \#416 Drop the same partition success repeatally
-   \#440 Query API in customization still uses old version
-   \#440 Server cannot startup with gpu_resource_config.enable=false in GPU version
-   \#458 Index data is not compatible between 0.5 and 0.6
-   \#465 Server hang caused by searching with nsg index
-   \#485 Increase code coverage rate
-   \#486 gpu no usage during index building
-   \#497 CPU-version search performance decreased
-   \#504 The code coverage rate of core/src/scheduler/optimizer is too low
-   \#509 IVF_PQ index build trapped into dead loop caused by invalid params
-   \#513 Unittest DELETE_BY_RANGE sometimes failed
-   \#523 Erase file data from cache once the file is marked as deleted
-   \#527 faiss benchmark not compatible with faiss 1.6.0
-   \#530 BuildIndex stop when do build index and search simultaneously
-   \#532 Assigin value to `table_name` from confest shell
-   \#533 NSG build failed with MetricType Inner Product
-   \#543 client raise exception in shards when search results is empty
-   \#545 Avoid dead circle of build index thread when error occurs
-   \#547 NSG build failed using GPU-edition if set gpu_enable false
-   \#548 NSG search accuracy is too low
-   \#552 Server down during building index_type: IVF_PQ using GPU-edition
-   \#561 Milvus server should report exception/error message or terminate on mysql metadata backend error
-   \#579 Build index hang in GPU version when gpu_resources disabled
-   \#596 Frequently insert operation cost too much disk space
-   \#599 Build index log is incorrect
-   \#602 Optimizer specify wrong gpu_id
-   \#606 No log generated during building index with CPU
-   \#616 IP search metric_type is not supported by IVF_PQ index
-   \#631 FAISS isn't compiled with O3 option
-   \#636 (CPU) Create index PQ should be failed if table metric type set Inner Product
-   \#649 Typo "partiton" should be "partition"
-   \#654 Random crash when frequently insert vector one by one
-   \#658 Milvus error out when building SQ8H index without GPU resources
-   \#668 Update badge of README
-   \#670 Random failure of unittest db_test::SEARCH_TEST
-   \#674 Server down in stability test
-   \#696 Metric_type changed from IP to L2
-   \#705 Fix search SQ8H crash without GPU resource

## Feature
-   \#12 Pure CPU version for Milvus
-   \#77 Support table partition
-   \#127 Support new Index type IVFPQ
-   \#226 Experimental shards middleware for Milvus
-   \#227 Support new index types SPTAG-KDT and SPTAG-BKT
-   \#346 Support build index with multiple gpu
-   \#420 Update shards merge part to match v0.5.3
-   \#488 Add log in scheduler/optimizer
-   \#502 C++ SDK support IVFPQ and SPTAG
-   \#560 Add version in server config file
-   \#605 Print more messages when server start
-   \#644 Add a new rpc command to get milvus build version whether cpu or gpu
-   \#709 Show last commit id when server start

## Improvement
-   \#255 Add ivfsq8 test report detailed version
-   \#260 C++ SDK README
-   \#266 RPC request source code refactor
-   \#274 Logger the time cost during preloading data
-   \#275 Rename C++ SDK IndexType
-   \#284 Change C++ SDK to shared library
-   \#306 Use int64 for all config integer
-   \#310 Add Q&A for 'protocol https not supported or disable in libcurl' issue
-   \#314 add Find FAISS in CMake
-   \#322 Add option to enable / disable prometheus
-   \#354 Build migration scripts into milvus docker image
-   \#358 Add more information in build.sh and install.md
-   \#404 Add virtual method Init() in Pass abstract class
-   \#409 Add a Fallback pass in optimizer
-   \#433 C++ SDK query result is not easy to use
-   \#449 Add ShowPartitions example for C++ SDK
-   \#470 Small raw files should not be build index
-   \#584 Intergrate internal FAISS
-   \#611 Remove MILVUS_CPU_VERSION
-   \#634 FAISS GPU version is compiled with O0
-   \#737 Refactor server module to separate Grpc from server handler and scheduler

## Task

# Milvus 0.5.3 (2019-11-13)

## Bug
-   \#258 Bytes type in proto cause big-endian/little-endian problem

## Feature

## Improvement
-   \#204 improve grpc performance in search
-   \#207 Add more unittest for config set/get
-   \#208 Optimize unittest to support run single test more easily
-   \#284 Change C++ SDK to shared library
-   \#260 C++ SDK README

## Task

# Milvus 0.5.2 (2019-11-07)

## Bug
-   \#194 Search faild: message="Table file doesn't exist"

## Feature

## Improvement
-   \#190 Update default config:use_blas_threshold to 1100 and server version printout to 0.5.2

## Task

# Milvus 0.5.1 (2019-11-04)

## Bug
-   \#134 JFrog cache error
-   \#161 Search IVFSQHybrid crash on gpu
-   \#169 IVF_FLAT search out of memory

## Feature
-   \#90 The server start error messages could be improved to enhance user experience
-   \#104 test_scheduler core dump
-   \#115 Using new structure for tasktable
-   \#139 New config option use_gpu_threshold
-   \#146 Add only GPU and only CPU version for IVF_SQ8 and IVF_FLAT
-   \#164 Add CPU version for building index

## Improvement
-   \#64 Improvement dump function in scheduler
-   \#80 Print version information into log during server start
-   \#82 Move easyloggingpp into "external" directory
-   \#92 Speed up CMake build process
-   \#96 Remove .a file in milvus/lib for docker-version
-   \#118 Using shared_ptr instead of weak_ptr to avoid performance loss
-   \#122 Add unique id for Job
-   \#130 Set task state MOVED after resource copy it completed
-   \#149 Improve large query optimizer pass
-   \#156 Not return error when search_resources and index_build_device set cpu
-   \#159 Change the configuration name from 'use_gpu_threshold' to 'gpu_search_threshold'
-   \#168 Improve result reduce
-   \#175 add invalid config unittest

## Task

# Milvus 0.5.0 (2019-10-21)

## Bug
-   MS-568 Fix gpuresource free error
-   MS-572 Milvus crash when get SIGINT
-   MS-577 Unittest Query randomly hung
-   MS-587 Count get wrong result after adding vectors and index built immediately
-   MS-599 Search wrong result when table created with metric_type: IP
-   MS-601 Docker logs error caused by get CPUTemperature error
-   MS-605 Server going down during searching vectors
-   MS-620 Get table row counts display wrong error code
-   MS-622 Delete vectors should be failed if date range is invalid
-   MS-624 Search vectors failed if time ranges long enough
-   MS-637 Out of memory when load too many tasks
-   MS-639 SQ8H index created failed and server hang
-   MS-640 Cache object size calculate incorrect
-   MS-641 Segment fault(signal 11) in PickToLoad
-   MS-644 Search crashed with index-type: flat
-   MS-647 grafana display average cpu-temp
-   MS-652 IVFSQH quantization double free
-   MS-650 SQ8H index create issue
-   MS-653 When config check fail, Milvus close without message
-   MS-654 Describe index timeout when building index
-   MS-658 Fix SQ8 Hybrid can't search
-   MS-665 IVF_SQ8H search crash when no GPU resource in search_resources
-   \#9 Change default gpu_cache_capacity to 4
-   \#20 C++ sdk example get grpc error
-   \#23 Add unittest to improve code coverage
-   \#31 make clang-format failed after run build.sh -l
-   \#39 Create SQ8H index hang if using github server version
-   \#30 Some troubleshoot messages in Milvus do not provide enough information
-   \#48 Config unittest failed
-   \#59 Topk result is incorrect for small dataset

## Improvement
-   MS-552 Add and change the easylogging library
-   MS-553 Refine cache code
-   MS-555 Remove old scheduler
-   MS-556 Add Job Definition in Scheduler
-   MS-557 Merge Log.h
-   MS-558 Refine status code
-   MS-562 Add JobMgr and TaskCreator in Scheduler
-   MS-566 Refactor cmake
-   MS-574 Milvus configuration refactor
-   MS-578 Make sure milvus5.0 don't crack 0.3.1 data
-   MS-585 Update namespace in scheduler
-   MS-606 Speed up result reduce
-   MS-608 Update TODO names
-   MS-609 Update task construct function
-   MS-611 Add resources validity check in ResourceMgr
-   MS-619 Add optimizer class in scheduler
-   MS-626 Refactor DataObj to support cache any type data
-   MS-648 Improve unittest
-   MS-655 Upgrade SPTAG
-   \#42 Put union of index_build_device and search resources to gpu_pool
-   \#67 Avoid linking targets multiple times in cmake

## Feature
-   MS-614 Preload table at startup
-   MS-627 Integrate new index: IVFSQHybrid
-   MS-631 IVFSQ8H Index support
-   MS-636 Add optimizer in scheduler for FAISS_IVFSQ8H

## Task
-   MS-554 Change license to Apache 2.0
-   MS-561 Add contributing guidelines, code of conduct and README docs
-   MS-567 Add NOTICE.md
-   MS-569 Complete the NOTICE.md
-   MS-575 Add Clang-format & Clang-tidy & Cpplint
-   MS-586 Remove BUILD_FAISS_WITH_MKL option
-   MS-590 Refine cmake code to support cpplint
-   MS-600 Reconstruct unittest code
-   MS-602 Remove zilliz namespace
-   MS-610 Change error code base value from hex to decimal
-   MS-624 Re-organize project directory for open-source
-   MS-635 Add compile option to support customized faiss
-   MS-660 add ubuntu_build_deps.sh
-   \#18 Add all test cases

# Milvus 0.4.0 (2019-09-12)

## Bug
-   MS-119 The problem of combining the log files
-   MS-121 The problem that user can't change the time zone
-   MS-411 Fix metric unittest linking error
-   MS-412 Fix gpu cache logical error
-   MS-416 ExecutionEngineImpl::GpuCache has not return value cause crash
-   MS-417 YAML sequence load disable cause scheduler startup failed
-   MS-413 Create index failed and server exited
-   MS-427 Describe index error after drop index
-   MS-432 Search vectors params nprobe need to check max number
-   MS-431 Search vectors params nprobe: 0/-1, expected result: raise exception
-   MS-331 Crate Table : when table exists, error code is META_FAILED(code=15) rather than ILLEGAL TABLE NAME(code=9))
-   MS-430 Search no result if index created with FLAT
-   MS-443 Create index hang again
-   MS-436 Delete vectors failed if index created with index_type: IVF_FLAT/IVF_SQ8
-   MS-449 Add vectors twice success, once with ids, the other no ids
-   MS-450 server hang after run stop_server.sh
-   MS-458 Keep building index for one file when no gpu resource
-   MS-461 Mysql meta unittest failed
-   MS-462 Run milvus server twices, should display error
-   MS-463 Search timeout
-   MS-467 mysql db test failed
-   MS-470 Drop index success, which table not created
-   MS-471 code coverage run failed
-   MS-492 Drop index failed if index have been created with index_type: FLAT
-   MS-493 Knowhere unittest crash
-   MS-453 GPU search error when nprobe set more than 1024
-   MS-474 Create index hang if use branch-0.3.1 server config
-   MS-510 unittest out of memory and crashed
-   MS-507 Dataset 10m-512, index type sq8，performance in-normal when set CPU_CACHE to 16 or 64
-   MS-543 SearchTask fail without exception
-   MS-582 grafana displays changes frequently

## Improvement
-   MS-327 Clean code for milvus
-   MS-336 Scheduler interface
-   MS-344 Add TaskTable Test
-   MS-345 Add Node Test
-   MS-346 Add some implementation of scheduler to solve compile error
-   MS-348 Add ResourceFactory Test
-   MS-350 Remove knowhere submodule
-   MS-354 Add task class and interface in scheduler
-   MS-355 Add copy interface in ExcutionEngine
-   MS-357 Add minimum schedule function
-   MS-359 Add cost test in new scheduler
-   MS-361 Add event in resource
-   MS-364 Modify tasktableitem in tasktable
-   MS-365 Use tasktableitemptr instead in event
-   MS-366 Implement TaskTable
-   MS-368 Implement cost.cpp
-   MS-371 Add TaskTableUpdatedEvent
-   MS-373 Add resource test
-   MS-374 Add action definition
-   MS-375 Add Dump implementation for Event
-   MS-376 Add loader and executor enable flag in Resource avoid diskresource execute task
-   MS-377 Improve process thread trigger in ResourceMgr, Scheduler and TaskTable
-   MS-378 Debug and Update normal_test in scheduler unittest
-   MS-379 Add Dump implementation in Resource
-   MS-380 Update resource loader and executor, work util all finished
-   MS-383 Modify condition variable usage in scheduler
-   MS-384 Add global instance of ResourceMgr and Scheduler
-   MS-389 Add clone interface in Task
-   MS-390 Update resource construct function
-   MS-391 Add PushTaskToNeighbourHasExecutor action
-   MS-394 Update scheduler unittest
-   MS-400 Add timestamp record in task state change function
-   MS-402 Add dump implementation for TaskTableItem
-   MS-406 Add table flag for meta
-   MS-403 Add GpuCacheMgr
-   MS-404 Release index after search task done avoid memory increment continues
-   MS-405 Add delete task support
-   MS-407 Reconstruct MetricsCollector
-   MS-408 Add device_id in resource construct function
-   MS-409 Using new scheduler
-   MS-413 Remove thrift dependency
-   MS-410 Add resource config comment
-   MS-414 Add TaskType in Scheduler::Task
-   MS-415 Add command tasktable to dump all tasktables
-   MS-418 Update server_config.template file, set CPU compute only default
-   MS-419 Move index_file_size from IndexParam to TableSchema
-   MS-421 Add TaskLabel in scheduler
-   MS-422 Support DeleteTask in Multi-GpuResource case
-   MS-428 Add PushTaskByDataLocality in scheduler
-   MS-440 Add DumpTaskTables in sdk
-   MS-442 Merge Knowhere
-   MS-445 Rename CopyCompleted to LoadCompleted
-   MS-451 Update server_config.template file, set GPU compute default
-   MS-455 Distribute tasks by minimal cost in scheduler
-   MS-460 Put transport speed as weight when choosing neighbour to execute task
-   MS-459 Add cache for pick function in tasktable
-   MS-476 Improve search performance
-   MS-482 Change search stream transport to unary in grpc
-   MS-487 Define metric type in CreateTable
-   MS-488 Improve code format in scheduler
-   MS-495 cmake: integrated knowhere
-   MS-496 Change the top_k limitation from 1024 to 2048
-   MS-502 Update tasktable_test in scheduler
-   MS-504 Update node_test in scheduler
-   MS-505 Install core unit test and add to coverage
-   MS-508 Update normal_test in scheduler
-   MS-532 Add grpc server unittest
-   MS-511 Update resource_test in scheduler
-   MS-517 Update resource_mgr_test in scheduler
-   MS-518 Add schedinst_test in scheduler
-   MS-519 Add event_test in scheduler
-   MS-520 Update resource_test in scheduler
-   MS-524 Add some unittest in event_test and resource_test
-   MS-525 Disable parallel reduce in SearchTask
-   MS-527 Update scheduler_test and enable it
-   MS-528 Hide some config used future
-   MS-530 Add unittest for SearchTask->Load
-   MS-531 Disable next version code
-   MS-533 Update resource_test to cover dump function
-   MS-523 Config file validation
-   MS-539 Remove old task code
-   MS-546 Add simple mode resource_config
-   MS-570 Add prometheus docker-compose file
-   MS-576 Scheduler refactor
-   MS-592 Change showtables stream transport to unary

## Feature
-   MS-343 Implement ResourceMgr
-   MS-338 NewAPI: refine code to support CreateIndex
-   MS-339 NewAPI: refine code to support DropIndex
-   MS-340 NewAPI: implement DescribeIndex

## Task
-   MS-297 disable mysql unit test

# Milvus 0.3.1 (2019-07-10)

## Bug

-   MS-148 Disable cleanup if mode is read only
-   MS-149 Fixed searching only one index file issue in distributed mode
-   MS-153 Fix c_str error when connecting to MySQL
-   MS-157 Fix changelog
-   MS-190 Use env variable to switch mem manager and fix cmake
-   MS-217 Fix SQ8 row count bug
-   MS-224 Return AlreadyExist status in MySQLMetaImpl::CreateTable if table already exists
-   MS-232 Add MySQLMetaImpl::UpdateTableFilesToIndex and set maximum_memory to default if config value = 0
-   MS-233 Remove mem manager log
-   MS-230 Change parameter name: Maximum_memory to insert_buffer_size
-   MS-234 Some case cause background merge thread stop
-   MS-235 Some test cases random fail
-   MS-236 Add MySQLMetaImpl::HasNonIndexFiles
-   MS-257 Update bzip2 download url
-   MS-288 Update compile scripts
-   MS-330 Stability test failed caused by server core dumped
-   MS-347 Build index hangs again
-   MS-382 fix MySQLMetaImpl::CleanUpFilesWithTTL unknown column bug

## Improvement
-   MS-156 Add unittest for merge result functions
-   MS-152 Delete assert in MySQLMetaImpl and change MySQLConnectionPool impl
-   MS-204 Support multi db_path
-   MS-206 Support SQ8 index type
-   MS-208 Add buildinde interface for C++ SDK
-   MS-212 Support Inner product metric type
-   MS-241 Build Faiss with MKL if using Intel CPU; else build with OpenBlas
-   MS-242 Clean up cmake and change MAKE_BUILD_ARGS to be user defined variable
-   MS-245 Improve search result transfer performance
-   MS-248 Support AddVector/SearchVector profiling
-   MS-256 Add more cache config
-   MS-260 Refine log
-   MS-249 Check machine hardware during initialize
-   MS-261 Update faiss version to 1.5.3 and add BUILD_FAISS_WITH_MKL as an option
-   MS-266 Improve topk reduce time by using multi-threads
-   MS-275 Avoid sqlite logic error excetion
-   MS-278 add IndexStatsHelper
-   MS-313 add GRPC
-   MS-325 add grpc status return for C++ sdk and modify some format
-   MS-278 Add IndexStatsHelper
-   MS-312 Set openmp thread number by config
-   MS-305 Add CPU core percent metric
-   MS-310 Add milvus CPU utilization ratio and CPU/GPU temperature metrics
-   MS-324 Show error when there is not enough gpu memory to build index
-   MS-328 Check metric type on server start
-   MS-332 Set grpc and thrift server run concurrently
-   MS-352 Add hybrid index

## Feature
-   MS-180 Add new mem manager
-   MS-195 Add nlist and use_blas_threshold conf
-   MS-137 Integrate knowhere

## Task

-   MS-125 Create 0.3.1 release branch
-   MS-306 Optimize build efficiency

# Milvus 0.3.0 (2019-06-30)

## Bug
-   MS-104 Fix unittest lcov execution error
-   MS-102 Fix build script file condition error
-   MS-80 Fix server hang issue
-   MS-89 Fix compile failed, libgpufaiss.a link missing
-   MS-90 Fix arch match incorrect on ARM
-   MS-99 Fix compilation bug
-   MS-110 Avoid huge file size

## Improvement
-   MS-82 Update server startup welcome message
-   MS-83 Update vecwise to Milvus
-   MS-77 Performance issue of post-search action
-   MS-22 Enhancement for MemVector size control
-   MS-92 Unify behavior of debug and release build
-   MS-98 Install all unit test to installation directory
-   MS-115 Change is_startup of metric_config switch from true to on
-   MS-122 Archive criteria config
-   MS-124 HasTable interface
-   MS-126 Add more error code
-   MS-128 Change default db path

## Feature

-   MS-57 Implement index load/search pipeline
-   MS-56 Add version information when server is started
-   MS-64 Different table can have different index type
-   MS-52 Return search score
-   MS-66 Support time range query
-   MS-68 Remove rocksdb from third-party
-   MS-70 cmake: remove redundant libs in src
-   MS-71 cmake: fix faiss dependency
-   MS-72 cmake: change prometheus source to git
-   MS-73 cmake: delete civetweb
-   MS-65 Implement GetTableRowCount interface
-   MS-45 Implement DeleteTable interface
-   MS-75 cmake: change faiss version to 1.5.2; add CUDA gencode
-   MS-81 Fix faiss ptx issue; change cuda gencode
-   MS-84 cmake: add arrow, jemalloc and jsoncons third party; default build option OFF
-   MS-85 add NetIO metric
-   MS-96 add new query interface for specified files
-   MS-97 Add S3 SDK for MinIO Storage
-   MS-105 Add MySQL
-   MS-130 Add prometheus_test
-   MS-144 Add nprobe config
-   MS-147 Enable IVF
-   MS-130 Add prometheus_test

## Task
-   MS-74 Change README.md in cpp
-   MS-88 Add support for arm architecture

# Milvus 0.2.0 (2019-05-31)

## Bug

-   MS-32 Fix thrift error
-   MS-34 Fix prometheus-cpp thirdparty
-   MS-67 Fix license check bug
-   MS-76 Fix pipeline crash bug
-   MS-100 CMake: fix AWS build issue
-   MS-101 Change AWS build type to Release

## Improvement

-   MS-20 Clean Code Part 1

## Feature

-   MS-5 Implement Auto Archive Feature
-   MS-6 Implement SDK interface part 1
-   MS-16 Implement metrics without prometheus
-   MS-21 Implement SDK interface part 2
-   MS-26 CMake. Add thirdparty packages
-   MS-31 CMake: add prometheus
-   MS-33 CMake: add -j4 to make third party packages build faster
-   MS-27 Support gpu config and disable license build config in cmake
-   MS-47 Add query vps metrics
-   MS-37 Add query, cache usage, disk write speed and file data size metrics
-   MS-30 Use faiss v1.5.2
-   MS-54 CMake: Change Thrift third party URL to github.com
-   MS-69 Prometheus: add all proposed metrics

## Task

-   MS-1 Add CHANGELOG.md
-   MS-4 Refactor the vecwise_engine code structure
-   MS-62 Search range to all if no date specified
<|MERGE_RESOLUTION|>--- conflicted
+++ resolved
@@ -44,10 +44,7 @@
 -   \#2940 Add option to build.sh for cuda arch
 -   \#3132 Refine the implementation of hnsw in faiss and add support for hnsw-flat, hnsw-pq and hnsw-sq8
 -   \#3463 Restrict the content of partition_tag
-<<<<<<< HEAD
 -   \#3502 Normalize http method in web sever
-=======
->>>>>>> c9580e37
 
 ## Improvement
 -   \#2543 Remove secondary_path related code
