--- conflicted
+++ resolved
@@ -14,10 +14,7 @@
 -   \#1686 API search_in_files cannot work correctly when vectors is stored in certain non-default partition
 -   \#1689 Fix SQ8H search fail on SIFT-1B dataset
 -   \#1724 Remove unused unittests
-<<<<<<< HEAD
-=======
 -   \#1734 Opentracing for combined search request
->>>>>>> e865e9c8
 
 ## Feature
 -   \#1603 BinaryFlat add 2 Metric: Substructure and Superstructure
