--- conflicted
+++ resolved
@@ -101,37 +101,6 @@
 		metrics.RegisterMaster()
 	}
 
-<<<<<<< HEAD
-	if mr.EnableProxyService {
-		var ps *components.ProxyService
-		var wg sync.WaitGroup
-
-		wg.Add(1)
-		go func() {
-			proxyservice.Params.Init()
-			logutil.SetupLogger(&proxyservice.Params.Log)
-			defer log.Sync()
-
-			factory := newMsgFactory(localMsg)
-			var err error
-			ps, err = components.NewProxyService(ctx, factory)
-			if err != nil {
-				panic(err)
-			}
-			wg.Done()
-			_ = ps.Run()
-		}()
-
-		wg.Wait()
-		if ps != nil {
-			defer ps.Stop()
-		}
-
-		metrics.RegisterProxyService()
-	}
-
-=======
->>>>>>> d558ec2c
 	if mr.EnableProxyNode {
 		var pn *components.ProxyNode
 		var wg sync.WaitGroup
