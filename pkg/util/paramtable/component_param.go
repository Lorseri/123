// Copyright (C) 2019-2020 Zilliz. All rights reserved.
//
// Licensed under the Apache License, Version 2.0 (the "License"); you may not use this file except in compliance
// with the License. You may obtain a copy of the License at
//
// http://www.apache.org/licenses/LICENSE-2.0
//
// Unless required by applicable law or agreed to in writing, software distributed under the License
// is distributed on an "AS IS" BASIS, WITHOUT WARRANTIES OR CONDITIONS OF ANY KIND, either express
// or implied. See the License for the specific language governing permissions and limitations under the License.

package paramtable

import (
	"fmt"
	"os"
	"strconv"
	"strings"
	"sync"
	"time"

	"github.com/shirou/gopsutil/v3/disk"
	"go.uber.org/zap"

	"github.com/milvus-io/milvus/pkg/config"
	"github.com/milvus-io/milvus/pkg/log"
	"github.com/milvus-io/milvus/pkg/util/hardware"
	"github.com/milvus-io/milvus/pkg/util/metricsinfo"
)

const (
	// DefaultIndexSliceSize defines the default slice size of index file when serializing.
	DefaultIndexSliceSize                      = 16
	DefaultGracefulTime                        = 5000 // ms
	DefaultGracefulStopTimeout                 = 1800 // s, for node
	DefaultProxyGracefulStopTimeout            = 30   // s，for proxy
	DefaultCoordGracefulStopTimeout            = 5    // s，for coord
	DefaultHighPriorityThreadCoreCoefficient   = 10
	DefaultMiddlePriorityThreadCoreCoefficient = 5
	DefaultLowPriorityThreadCoreCoefficient    = 1

	DefaultSessionTTL        = 30 // s
	DefaultSessionRetryTimes = 30

	DefaultMaxDegree                = 56
	DefaultSearchListSize           = 100
	DefaultPQCodeBudgetGBRatio      = 0.125
	DefaultBuildNumThreadsRatio     = 1.0
	DefaultSearchCacheBudgetGBRatio = 0.10
	DefaultLoadNumThreadRatio       = 8.0
	DefaultBeamWidthRatio           = 4.0
)

// ComponentParam is used to quickly and easily access all components' configurations.
type ComponentParam struct {
	ServiceParam
	once      sync.Once
	baseTable *BaseTable

	CommonCfg       commonConfig
	QuotaConfig     quotaConfig
	AutoIndexConfig autoIndexConfig
	GpuConfig       gpuConfig
	TraceCfg        traceConfig

	RootCoordCfg  rootCoordConfig
	ProxyCfg      proxyConfig
	QueryCoordCfg queryCoordConfig
	QueryNodeCfg  queryNodeConfig
	DataCoordCfg  dataCoordConfig
	DataNodeCfg   dataNodeConfig
	IndexNodeCfg  indexNodeConfig
	HTTPCfg       httpConfig
	LogCfg        logConfig
	RoleCfg       roleConfig

	RootCoordGrpcServerCfg  GrpcServerConfig
	ProxyGrpcServerCfg      GrpcServerConfig
	QueryCoordGrpcServerCfg GrpcServerConfig
	QueryNodeGrpcServerCfg  GrpcServerConfig
	DataCoordGrpcServerCfg  GrpcServerConfig
	DataNodeGrpcServerCfg   GrpcServerConfig
	IndexNodeGrpcServerCfg  GrpcServerConfig

	RootCoordGrpcClientCfg  GrpcClientConfig
	ProxyGrpcClientCfg      GrpcClientConfig
	QueryCoordGrpcClientCfg GrpcClientConfig
	QueryNodeGrpcClientCfg  GrpcClientConfig
	DataCoordGrpcClientCfg  GrpcClientConfig
	DataNodeGrpcClientCfg   GrpcClientConfig
	IndexNodeGrpcClientCfg  GrpcClientConfig

	IntegrationTestCfg integrationTestConfig

	RuntimeConfig runtimeConfig
}

// Init initialize once
func (p *ComponentParam) Init(bt *BaseTable) {
	p.once.Do(func() {
		p.init(bt)
	})
}

// init initialize the global param table

func (p *ComponentParam) init(bt *BaseTable) {
	p.baseTable = bt
	p.ServiceParam.init(bt)

	p.CommonCfg.init(bt)
	p.QuotaConfig.init(bt)
	p.AutoIndexConfig.init(bt)
	p.TraceCfg.init(bt)

	p.RootCoordCfg.init(bt)
	p.ProxyCfg.init(bt)
	p.QueryCoordCfg.init(bt)
	p.QueryNodeCfg.init(bt)
	p.DataCoordCfg.init(bt)
	p.DataNodeCfg.init(bt)
	p.IndexNodeCfg.init(bt)
	p.HTTPCfg.init(bt)
	p.LogCfg.init(bt)
	p.RoleCfg.init(bt)
	p.GpuConfig.init(bt)

	p.RootCoordGrpcServerCfg.Init("rootCoord", bt)
	p.ProxyGrpcServerCfg.Init("proxy", bt)
	p.ProxyGrpcServerCfg.InternalPort.Export = true
	p.QueryCoordGrpcServerCfg.Init("queryCoord", bt)
	p.QueryNodeGrpcServerCfg.Init("queryNode", bt)
	p.DataCoordGrpcServerCfg.Init("dataCoord", bt)
	p.DataNodeGrpcServerCfg.Init("dataNode", bt)
	p.IndexNodeGrpcServerCfg.Init("indexNode", bt)

	p.RootCoordGrpcClientCfg.Init("rootCoord", bt)
	p.ProxyGrpcClientCfg.Init("proxy", bt)
	p.QueryCoordGrpcClientCfg.Init("queryCoord", bt)
	p.QueryNodeGrpcClientCfg.Init("queryNode", bt)
	p.DataCoordGrpcClientCfg.Init("dataCoord", bt)
	p.DataNodeGrpcClientCfg.Init("dataNode", bt)
	p.IndexNodeGrpcClientCfg.Init("indexNode", bt)

	p.IntegrationTestCfg.init(bt)
}

func (p *ComponentParam) GetComponentConfigurations(componentName string, sub string) map[string]string {
	allownPrefixs := append(globalConfigPrefixs(), componentName+".")
	return p.baseTable.mgr.GetBy(config.WithSubstr(sub), config.WithOneOfPrefixs(allownPrefixs...))
}

func (p *ComponentParam) GetAll() map[string]string {
	return p.baseTable.mgr.GetConfigs()
}

func (p *ComponentParam) Watch(key string, watcher config.EventHandler) {
	p.baseTable.mgr.Dispatcher.Register(key, watcher)
}

func (p *ComponentParam) WatchKeyPrefix(keyPrefix string, watcher config.EventHandler) {
	p.baseTable.mgr.Dispatcher.RegisterForKeyPrefix(keyPrefix, watcher)
}

func (p *ComponentParam) Unwatch(key string, watcher config.EventHandler) {
	p.baseTable.mgr.Dispatcher.Unregister(key, watcher)
}

// FOR TEST

// clean all config event in dispatcher
func (p *ComponentParam) CleanEvent() {
	p.baseTable.mgr.Dispatcher.Clean()
}

// /////////////////////////////////////////////////////////////////////////////
// --- common ---
type commonConfig struct {
	ClusterPrefix ParamItem `refreshable:"false"`

	RootCoordTimeTick   ParamItem `refreshable:"true"`
	RootCoordStatistics ParamItem `refreshable:"true"`
	RootCoordDml        ParamItem `refreshable:"false"`
	ReplicateMsgChannel ParamItem `refreshable:"false"`

	QueryCoordTimeTick ParamItem `refreshable:"true"`

	// Deprecated
	DataCoordTimeTick     ParamItem `refreshable:"false"`
	DataCoordSegmentInfo  ParamItem `refreshable:"true"`
	DataCoordSubName      ParamItem `refreshable:"false"`
	DataCoordWatchSubPath ParamItem `refreshable:"false"`
	DataCoordTicklePath   ParamItem `refreshable:"false"`
	DataNodeSubName       ParamItem `refreshable:"false"`

	DefaultPartitionName ParamItem `refreshable:"false"`
	DefaultIndexName     ParamItem `refreshable:"true"`
	EntityExpirationTTL  ParamItem `refreshable:"true"`

	IndexSliceSize                      ParamItem `refreshable:"false"`
	HighPriorityThreadCoreCoefficient   ParamItem `refreshable:"false"`
	MiddlePriorityThreadCoreCoefficient ParamItem `refreshable:"false"`
	LowPriorityThreadCoreCoefficient    ParamItem `refreshable:"false"`
	EnableMaterializedView              ParamItem `refreshable:"false"`
	BuildIndexThreadPoolRatio           ParamItem `refreshable:"false"`
	MaxDegree                           ParamItem `refreshable:"true"`
	SearchListSize                      ParamItem `refreshable:"true"`
	PQCodeBudgetGBRatio                 ParamItem `refreshable:"true"`
	BuildNumThreadsRatio                ParamItem `refreshable:"true"`
	SearchCacheBudgetGBRatio            ParamItem `refreshable:"true"`
	LoadNumThreadRatio                  ParamItem `refreshable:"true"`
	BeamWidthRatio                      ParamItem `refreshable:"true"`
	GracefulTime                        ParamItem `refreshable:"true"`
	GracefulStopTimeout                 ParamItem `refreshable:"true"`

	StorageType ParamItem `refreshable:"false"`
	SimdType    ParamItem `refreshable:"false"`

	AuthorizationEnabled ParamItem `refreshable:"false"`
	SuperUsers           ParamItem `refreshable:"true"`

	ClusterName ParamItem `refreshable:"false"`

	SessionTTL        ParamItem `refreshable:"false"`
	SessionRetryTimes ParamItem `refreshable:"false"`

	PreCreatedTopicEnabled ParamItem `refreshable:"true"`
	TopicNames             ParamItem `refreshable:"true"`
	TimeTicker             ParamItem `refreshable:"true"`

	JSONMaxLength ParamItem `refreshable:"false"`

	MetricsPort ParamItem `refreshable:"false"`

	// lock related params
	EnableLockMetrics        ParamItem `refreshable:"false"`
	LockSlowLogInfoThreshold ParamItem `refreshable:"true"`
	LockSlowLogWarnThreshold ParamItem `refreshable:"true"`

	StorageScheme         ParamItem `refreshable:"false"`
	EnableStorageV2       ParamItem `refreshable:"false"`
	StoragePathPrefix     ParamItem `refreshable:"false"`
	TTMsgEnabled          ParamItem `refreshable:"true"`
	TraceLogMode          ParamItem `refreshable:"true"`
	BloomFilterSize       ParamItem `refreshable:"true"`
	MaxBloomFalsePositive ParamItem `refreshable:"true"`
}

func (p *commonConfig) init(base *BaseTable) {
	// must init cluster prefix first
	p.ClusterPrefix = ParamItem{
		Key:          "msgChannel.chanNamePrefix.cluster",
		Version:      "2.1.0",
		FallbackKeys: []string{"common.chanNamePrefix.cluster"},
		DefaultValue: "by-dev",
		PanicIfEmpty: true,
		Forbidden:    true,
		Export:       true,
	}
	p.ClusterPrefix.Init(base.mgr)

	pulsarPartitionKeyword := "-partition-"
	chanNamePrefix := func(prefix string) string {
		str := strings.Join([]string{p.ClusterPrefix.GetValue(), prefix}, "-")
		if strings.Contains(str, pulsarPartitionKeyword) {
			// there is a bug in pulsar client go, please refer to https://github.com/milvus-io/milvus/issues/28675
			panic("channel name can not contains '-partition-'")
		}
		return str
	}

	// --- rootcoord ---
	p.RootCoordTimeTick = ParamItem{
		Key:          "msgChannel.chanNamePrefix.rootCoordTimeTick",
		Version:      "2.1.0",
		FallbackKeys: []string{"common.chanNamePrefix.rootCoordTimeTick"},
		PanicIfEmpty: true,
		Formatter:    chanNamePrefix,
		Export:       true,
	}
	p.RootCoordTimeTick.Init(base.mgr)

	p.RootCoordStatistics = ParamItem{
		Key:          "msgChannel.chanNamePrefix.rootCoordStatistics",
		Version:      "2.1.0",
		FallbackKeys: []string{"common.chanNamePrefix.rootCoordStatistics"},
		PanicIfEmpty: true,
		Formatter:    chanNamePrefix,
		Export:       true,
	}
	p.RootCoordStatistics.Init(base.mgr)

	p.RootCoordDml = ParamItem{
		Key:          "msgChannel.chanNamePrefix.rootCoordDml",
		Version:      "2.1.0",
		FallbackKeys: []string{"common.chanNamePrefix.rootCoordDml"},
		PanicIfEmpty: true,
		Formatter:    chanNamePrefix,
		Export:       true,
	}
	p.RootCoordDml.Init(base.mgr)

	p.ReplicateMsgChannel = ParamItem{
		Key:          "msgChannel.chanNamePrefix.replicateMsg",
		Version:      "2.3.2",
		FallbackKeys: []string{"common.chanNamePrefix.replicateMsg"},
		PanicIfEmpty: true,
		Formatter:    chanNamePrefix,
		Export:       true,
	}
	p.ReplicateMsgChannel.Init(base.mgr)

	p.QueryCoordTimeTick = ParamItem{
		Key:          "msgChannel.chanNamePrefix.queryTimeTick",
		Version:      "2.1.0",
		FallbackKeys: []string{"common.chanNamePrefix.queryTimeTick"},
		PanicIfEmpty: true,
		Formatter:    chanNamePrefix,
		Export:       true,
	}
	p.QueryCoordTimeTick.Init(base.mgr)

	p.DataCoordTimeTick = ParamItem{
		Key:          "msgChannel.chanNamePrefix.dataCoordTimeTick",
		Version:      "2.1.0",
		FallbackKeys: []string{"common.chanNamePrefix.dataCoordTimeTick"},
		PanicIfEmpty: true,
		Formatter:    chanNamePrefix,
		Export:       true,
	}
	p.DataCoordTimeTick.Init(base.mgr)

	p.DataCoordSegmentInfo = ParamItem{
		Key:          "msgChannel.chanNamePrefix.dataCoordSegmentInfo",
		Version:      "2.1.0",
		FallbackKeys: []string{"common.chanNamePrefix.dataCoordSegmentInfo"},
		PanicIfEmpty: true,
		Formatter:    chanNamePrefix,
		Export:       true,
	}
	p.DataCoordSegmentInfo.Init(base.mgr)

	p.DataCoordSubName = ParamItem{
		Key:          "msgChannel.subNamePrefix.dataCoordSubNamePrefix",
		Version:      "2.1.0",
		FallbackKeys: []string{"common.subNamePrefix.dataCoordSubNamePrefix"},
		PanicIfEmpty: true,
		Formatter:    chanNamePrefix,
		Export:       true,
	}
	p.DataCoordSubName.Init(base.mgr)

	p.DataCoordWatchSubPath = ParamItem{
		Key:          "msgChannel.subNamePrefix.dataCoordWatchSubPath",
		Version:      "2.1.0",
		DefaultValue: "channelwatch",
		PanicIfEmpty: true,
	}
	p.DataCoordWatchSubPath.Init(base.mgr)

	p.DataCoordTicklePath = ParamItem{
		Key:          "msgChannel.subNamePrefix.dataCoordWatchSubPath",
		Version:      "2.2.3",
		DefaultValue: "tickle",
		PanicIfEmpty: true,
	}
	p.DataCoordTicklePath.Init(base.mgr)

	p.DataNodeSubName = ParamItem{
		Key:          "msgChannel.subNamePrefix.dataNodeSubNamePrefix",
		Version:      "2.1.0",
		FallbackKeys: []string{"common.subNamePrefix.dataNodeSubNamePrefix"},
		PanicIfEmpty: true,
		Formatter:    chanNamePrefix,
		Export:       true,
	}
	p.DataNodeSubName.Init(base.mgr)

	p.DefaultPartitionName = ParamItem{
		Key:          "common.defaultPartitionName",
		Version:      "2.0.0",
		DefaultValue: "_default",
		Forbidden:    true,
		Doc:          "default partition name for a collection",
		Export:       true,
	}
	p.DefaultPartitionName.Init(base.mgr)

	p.DefaultIndexName = ParamItem{
		Key:          "common.defaultIndexName",
		Version:      "2.0.0",
		DefaultValue: "_default_idx",
		Doc:          "default index name",
		Export:       true,
	}
	p.DefaultIndexName.Init(base.mgr)

	p.EntityExpirationTTL = ParamItem{
		Key:          "common.entityExpiration",
		Version:      "2.1.0",
		DefaultValue: "-1",
		Formatter: func(value string) string {
			ttl := getAsInt(value)
			if ttl < 0 {
				return "-1"
			}

			return strconv.Itoa(ttl)
		},
		Doc:    "Entity expiration in seconds, CAUTION -1 means never expire",
		Export: true,
	}
	p.EntityExpirationTTL.Init(base.mgr)

	p.SimdType = ParamItem{
		Key:          "common.simdType",
		Version:      "2.1.0",
		DefaultValue: "auto",
		FallbackKeys: []string{"knowhere.simdType"},
		Doc: `Default value: auto
Valid values: [auto, avx512, avx2, avx, sse4_2]
This configuration is only used by querynode and indexnode, it selects CPU instruction set for Searching and Index-building.`,
		Export: true,
	}
	p.SimdType.Init(base.mgr)

	p.IndexSliceSize = ParamItem{
		Key:          "common.indexSliceSize",
		Version:      "2.0.0",
		DefaultValue: strconv.Itoa(DefaultIndexSliceSize),
		Doc:          "MB",
		Export:       true,
	}
	p.IndexSliceSize.Init(base.mgr)

	p.EnableMaterializedView = ParamItem{
		Key:          "common.materializedView.enabled",
		Version:      "2.5.0",
		DefaultValue: "false",
	}
	p.EnableMaterializedView.Init(base.mgr)

	p.MaxDegree = ParamItem{
		Key:          "common.DiskIndex.MaxDegree",
		Version:      "2.0.0",
		DefaultValue: strconv.Itoa(DefaultMaxDegree),
		Export:       true,
	}
	p.MaxDegree.Init(base.mgr)

	p.SearchListSize = ParamItem{
		Key:          "common.DiskIndex.SearchListSize",
		Version:      "2.0.0",
		DefaultValue: strconv.Itoa(DefaultSearchListSize),
		Export:       true,
	}
	p.SearchListSize.Init(base.mgr)

	p.PQCodeBudgetGBRatio = ParamItem{
		Key:          "common.DiskIndex.PQCodeBudgetGBRatio",
		Version:      "2.0.0",
		DefaultValue: fmt.Sprintf("%f", DefaultPQCodeBudgetGBRatio),
		Export:       true,
	}
	p.PQCodeBudgetGBRatio.Init(base.mgr)

	p.BuildNumThreadsRatio = ParamItem{
		Key:          "common.DiskIndex.BuildNumThreadsRatio",
		Version:      "2.0.0",
		DefaultValue: strconv.Itoa(DefaultBuildNumThreadsRatio),
		Export:       true,
	}
	p.BuildNumThreadsRatio.Init(base.mgr)

	p.SearchCacheBudgetGBRatio = ParamItem{
		Key:          "common.DiskIndex.SearchCacheBudgetGBRatio",
		Version:      "2.0.0",
		DefaultValue: fmt.Sprintf("%f", DefaultSearchCacheBudgetGBRatio),
		Export:       true,
	}
	p.SearchCacheBudgetGBRatio.Init(base.mgr)

	p.LoadNumThreadRatio = ParamItem{
		Key:          "common.DiskIndex.LoadNumThreadRatio",
		Version:      "2.0.0",
		DefaultValue: strconv.Itoa(DefaultLoadNumThreadRatio),
		Export:       true,
	}
	p.LoadNumThreadRatio.Init(base.mgr)

	p.BeamWidthRatio = ParamItem{
		Key:          "common.DiskIndex.BeamWidthRatio",
		Version:      "2.0.0",
		DefaultValue: strconv.Itoa(DefaultBeamWidthRatio),
		Doc:          "",
		Export:       true,
	}
	p.BeamWidthRatio.Init(base.mgr)

	p.GracefulTime = ParamItem{
		Key:          "common.gracefulTime",
		Version:      "2.0.0",
		DefaultValue: strconv.Itoa(DefaultGracefulTime),
		Doc:          "milliseconds. it represents the interval (in ms) by which the request arrival time needs to be subtracted in the case of Bounded Consistency.",
		Export:       true,
	}
	p.GracefulTime.Init(base.mgr)

	p.GracefulStopTimeout = ParamItem{
		Key:          "common.gracefulStopTimeout",
		Version:      "2.2.1",
		DefaultValue: strconv.Itoa(DefaultGracefulStopTimeout),
		Doc:          "seconds. it will force quit the server if the graceful stop process is not completed during this time.",
		Export:       true,
	}
	p.GracefulStopTimeout.Init(base.mgr)

	p.StorageType = ParamItem{
		Key:          "common.storageType",
		Version:      "2.0.0",
		DefaultValue: "remote",
		Doc:          "please adjust in embedded Milvus: local, available values are [local, remote, opendal], value minio is deprecated, use remote instead",
		Export:       true,
	}
	p.StorageType.Init(base.mgr)

	p.HighPriorityThreadCoreCoefficient = ParamItem{
		Key:          "common.threadCoreCoefficient.highPriority",
		Version:      "2.0.0",
		DefaultValue: strconv.Itoa(DefaultHighPriorityThreadCoreCoefficient),
		Doc: "This parameter specify how many times the number of threads " +
			"is the number of cores in high priority pool",
		Export: true,
	}
	p.HighPriorityThreadCoreCoefficient.Init(base.mgr)

	p.MiddlePriorityThreadCoreCoefficient = ParamItem{
		Key:          "common.threadCoreCoefficient.middlePriority",
		Version:      "2.0.0",
		DefaultValue: strconv.Itoa(DefaultMiddlePriorityThreadCoreCoefficient),
		Doc: "This parameter specify how many times the number of threads " +
			"is the number of cores in middle priority pool",
		Export: true,
	}
	p.MiddlePriorityThreadCoreCoefficient.Init(base.mgr)

	p.LowPriorityThreadCoreCoefficient = ParamItem{
		Key:          "common.threadCoreCoefficient.lowPriority",
		Version:      "2.0.0",
		DefaultValue: strconv.Itoa(DefaultLowPriorityThreadCoreCoefficient),
		Doc: "This parameter specify how many times the number of threads " +
			"is the number of cores in low priority pool",
		Export: true,
	}
	p.LowPriorityThreadCoreCoefficient.Init(base.mgr)

	p.BuildIndexThreadPoolRatio = ParamItem{
		Key:          "common.buildIndexThreadPoolRatio",
		Version:      "2.4.0",
		DefaultValue: strconv.FormatFloat(DefaultKnowhereThreadPoolNumRatioInBuildOfStandalone, 'f', 2, 64),
		Export:       true,
	}
	p.BuildIndexThreadPoolRatio.Init(base.mgr)

	p.AuthorizationEnabled = ParamItem{
		Key:          "common.security.authorizationEnabled",
		Version:      "2.0.0",
		DefaultValue: "false",
		Export:       true,
	}
	p.AuthorizationEnabled.Init(base.mgr)

	p.SuperUsers = ParamItem{
		Key:     "common.security.superUsers",
		Version: "2.2.1",
		Doc: `The superusers will ignore some system check processes,
like the old password verification when updating the credential`,
		DefaultValue: "",
		Export:       true,
	}
	p.SuperUsers.Init(base.mgr)

	p.ClusterName = ParamItem{
		Key:          "common.cluster.name",
		Version:      "2.0.0",
		DefaultValue: "",
	}
	p.ClusterName.Init(base.mgr)

	p.SessionTTL = ParamItem{
		Key:          "common.session.ttl",
		Version:      "2.0.0",
		DefaultValue: "60",
		Doc:          "ttl value when session granting a lease to register service",
		Export:       true,
	}
	p.SessionTTL.Init(base.mgr)

	p.SessionRetryTimes = ParamItem{
		Key:          "common.session.retryTimes",
		Version:      "2.0.0",
		DefaultValue: "30",
		Doc:          "retry times when session sending etcd requests",
		Export:       true,
	}
	p.SessionRetryTimes.Init(base.mgr)

	p.PreCreatedTopicEnabled = ParamItem{
		Key:          "common.preCreatedTopic.enabled",
		Version:      "2.3.0",
		DefaultValue: "false",
	}
	p.PreCreatedTopicEnabled.Init(base.mgr)

	p.TopicNames = ParamItem{
		Key:     "common.preCreatedTopic.names",
		Version: "2.3.0",
	}
	p.TopicNames.Init(base.mgr)

	p.TimeTicker = ParamItem{
		Key:     "common.preCreatedTopic.timeticker",
		Version: "2.3.0",
	}
	p.TimeTicker.Init(base.mgr)

	p.JSONMaxLength = ParamItem{
		Key:          "common.JSONMaxLength",
		Version:      "2.2.9",
		DefaultValue: fmt.Sprint(64 << 10),
	}
	p.JSONMaxLength.Init(base.mgr)

	p.MetricsPort = ParamItem{
		Key:          "common.MetricsPort",
		Version:      "2.3.0",
		DefaultValue: "9091",
	}
	p.MetricsPort.Init(base.mgr)

	p.EnableLockMetrics = ParamItem{
		Key:          "common.locks.metrics.enable",
		Version:      "2.0.0",
		DefaultValue: "false",
		Doc:          "whether gather statistics for metrics locks",
		Export:       true,
	}
	p.EnableLockMetrics.Init(base.mgr)

	p.LockSlowLogInfoThreshold = ParamItem{
		Key:          "common.locks.threshold.info",
		Version:      "2.0.0",
		DefaultValue: "500",
		Doc:          "minimum milliseconds for printing durations in info level",
		Export:       true,
	}
	p.LockSlowLogInfoThreshold.Init(base.mgr)

	p.LockSlowLogWarnThreshold = ParamItem{
		Key:          "common.locks.threshold.warn",
		Version:      "2.0.0",
		DefaultValue: "1000",
		Doc:          "minimum milliseconds for printing durations in warn level",
		Export:       true,
	}
	p.LockSlowLogWarnThreshold.Init(base.mgr)

	p.EnableStorageV2 = ParamItem{
		Key:          "common.storage.enablev2",
		Version:      "2.3.1",
		DefaultValue: "false",
	}
	p.EnableStorageV2.Init(base.mgr)

	p.StorageScheme = ParamItem{
		Key:          "common.storage.scheme",
		Version:      "2.3.4",
		DefaultValue: "s3",
	}
	p.StorageScheme.Init(base.mgr)

	p.StoragePathPrefix = ParamItem{
		Key:          "common.storage.pathPrefix",
		Version:      "2.3.4",
		DefaultValue: "",
	}
	p.StoragePathPrefix.Init(base.mgr)

	p.TTMsgEnabled = ParamItem{
		Key:          "common.ttMsgEnabled",
		Version:      "2.3.2",
		DefaultValue: "true",
		Doc:          "Whether the instance disable sending ts messages",
	}
	p.TTMsgEnabled.Init(base.mgr)

	p.TraceLogMode = ParamItem{
		Key:          "common.traceLogMode",
		Version:      "2.3.4",
		DefaultValue: "0",
		Doc:          "trace request info",
	}
	p.TraceLogMode.Init(base.mgr)

	p.BloomFilterSize = ParamItem{
		Key:          "common.bloomFilterSize",
		Version:      "2.3.2",
		DefaultValue: "100000",
		Doc:          "bloom filter initial size",
	}
	p.BloomFilterSize.Init(base.mgr)

	p.MaxBloomFalsePositive = ParamItem{
		Key:          "common.maxBloomFalsePositive",
		Version:      "2.3.2",
		DefaultValue: "0.05",
		Doc:          "max false positive rate for bloom filter",
	}
	p.MaxBloomFalsePositive.Init(base.mgr)
}

type gpuConfig struct {
	InitSize ParamItem `refreshable:"false"`
	MaxSize  ParamItem `refreshable:"false"`
}

func (t *gpuConfig) init(base *BaseTable) {
	t.InitSize = ParamItem{
		Key:     "gpu.initMemSize",
		Version: "2.3.4",
		Doc:     `Gpu Memory Pool init size`,
		Export:  true,
	}
	t.InitSize.Init(base.mgr)

	t.MaxSize = ParamItem{
		Key:     "gpu.maxMemSize",
		Version: "2.3.4",
		Doc:     `Gpu Memory Pool Max size`,
		Export:  true,
	}
	t.MaxSize.Init(base.mgr)
}

type traceConfig struct {
	Exporter       ParamItem `refreshable:"false"`
	SampleFraction ParamItem `refreshable:"false"`
	JaegerURL      ParamItem `refreshable:"false"`
	OtlpEndpoint   ParamItem `refreshable:"false"`
	OtlpSecure     ParamItem `refreshable:"false"`
}

func (t *traceConfig) init(base *BaseTable) {
	t.Exporter = ParamItem{
		Key:     "trace.exporter",
		Version: "2.3.0",
		Doc: `trace exporter type, default is stdout,
optional values: ['stdout', 'jaeger']`,
		Export: true,
	}
	t.Exporter.Init(base.mgr)

	t.SampleFraction = ParamItem{
		Key:          "trace.sampleFraction",
		Version:      "2.3.0",
		DefaultValue: "0",
		Doc: `fraction of traceID based sampler,
optional values: [0, 1]
Fractions >= 1 will always sample. Fractions < 0 are treated as zero.`,
		Export: true,
	}
	t.SampleFraction.Init(base.mgr)

	t.JaegerURL = ParamItem{
		Key:     "trace.jaeger.url",
		Version: "2.3.0",
		Doc:     "when exporter is jaeger should set the jaeger's URL",
		Export:  true,
	}
	t.JaegerURL.Init(base.mgr)

	t.OtlpEndpoint = ParamItem{
		Key:     "trace.otlp.endpoint",
		Version: "2.3.0",
		Doc:     "example: \"127.0.0.1:4318\"",
	}
	t.OtlpEndpoint.Init(base.mgr)

	t.OtlpSecure = ParamItem{
		Key:          "trace.otlp.secure",
		Version:      "2.4.0",
		DefaultValue: "true",
	}
	t.OtlpSecure.Init(base.mgr)
}

type logConfig struct {
	Level        ParamItem `refreshable:"false"`
	RootPath     ParamItem `refreshable:"false"`
	MaxSize      ParamItem `refreshable:"false"`
	MaxAge       ParamItem `refreshable:"false"`
	MaxBackups   ParamItem `refreshable:"false"`
	Format       ParamItem `refreshable:"false"`
	Stdout       ParamItem `refreshable:"false"`
	GrpcLogLevel ParamItem `refreshable:"false"`
}

func (l *logConfig) init(base *BaseTable) {
	l.Level = ParamItem{
		Key:          "log.level",
		DefaultValue: "info",
		Version:      "2.0.0",
		Doc:          "Only supports debug, info, warn, error, panic, or fatal. Default 'info'.",
		Export:       true,
	}
	l.Level.Init(base.mgr)

	l.RootPath = ParamItem{
		Key:     "log.file.rootPath",
		Version: "2.0.0",
		Doc:     "root dir path to put logs, default \"\" means no log file will print. please adjust in embedded Milvus: /tmp/milvus/logs",
		Export:  true,
	}
	l.RootPath.Init(base.mgr)

	l.MaxSize = ParamItem{
		Key:          "log.file.maxSize",
		DefaultValue: "300",
		Version:      "2.0.0",
		Doc:          "MB",
		Export:       true,
	}
	l.MaxSize.Init(base.mgr)

	l.MaxAge = ParamItem{
		Key:          "log.file.maxAge",
		DefaultValue: "10",
		Version:      "2.0.0",
		Doc:          "Maximum time for log retention in day.",
		Export:       true,
	}
	l.MaxAge.Init(base.mgr)

	l.MaxBackups = ParamItem{
		Key:          "log.file.maxBackups",
		DefaultValue: "20",
		Version:      "2.0.0",
		Export:       true,
	}
	l.MaxBackups.Init(base.mgr)

	l.Format = ParamItem{
		Key:          "log.format",
		DefaultValue: "text",
		Version:      "2.0.0",
		Doc:          "text or json",
		Export:       true,
	}
	l.Format.Init(base.mgr)

	l.Stdout = ParamItem{
		Key:          "log.stdout",
		DefaultValue: "true",
		Version:      "2.3.0",
		Doc:          "Stdout enable or not",
		Export:       true,
	}
	l.Stdout.Init(base.mgr)

	l.GrpcLogLevel = ParamItem{
		Key:          "grpc.log.level",
		DefaultValue: "WARNING",
		Version:      "2.0.0",
		Export:       true,
	}
	l.GrpcLogLevel.Init(base.mgr)
}

// /////////////////////////////////////////////////////////////////////////////
// --- rootcoord ---
type rootCoordConfig struct {
	DmlChannelNum               ParamItem `refreshable:"false"`
	MaxPartitionNum             ParamItem `refreshable:"true"`
	MinSegmentSizeToEnableIndex ParamItem `refreshable:"true"`
	EnableActiveStandby         ParamItem `refreshable:"false"`
	MaxDatabaseNum              ParamItem `refreshable:"false"`
	MaxGeneralCapacity          ParamItem `refreshable:"true"`
	GracefulStopTimeout         ParamItem `refreshable:"true"`
}

func (p *rootCoordConfig) init(base *BaseTable) {
	p.DmlChannelNum = ParamItem{
		Key:          "rootCoord.dmlChannelNum",
		Version:      "2.0.0",
		DefaultValue: "16",
		Forbidden:    true,
		Doc:          "The number of dml channels created at system startup",
		Export:       true,
	}
	p.DmlChannelNum.Init(base.mgr)

	p.MaxPartitionNum = ParamItem{
		Key:          "rootCoord.maxPartitionNum",
		Version:      "2.0.0",
		DefaultValue: "4096",
		Doc:          "Maximum number of partitions in a collection",
		Export:       true,
	}
	p.MaxPartitionNum.Init(base.mgr)

	p.MinSegmentSizeToEnableIndex = ParamItem{
		Key:          "rootCoord.minSegmentSizeToEnableIndex",
		Version:      "2.0.0",
		DefaultValue: "1024",
		Doc:          "It's a threshold. When the segment size is less than this value, the segment will not be indexed",
		Export:       true,
	}
	p.MinSegmentSizeToEnableIndex.Init(base.mgr)

	p.EnableActiveStandby = ParamItem{
		Key:          "rootCoord.enableActiveStandby",
		Version:      "2.2.0",
		DefaultValue: "false",
		Export:       true,
	}
	p.EnableActiveStandby.Init(base.mgr)

	p.MaxDatabaseNum = ParamItem{
		Key:          "rootCoord.maxDatabaseNum",
		Version:      "2.3.0",
		DefaultValue: "64",
		Doc:          "Maximum number of database",
		Export:       true,
	}
	p.MaxDatabaseNum.Init(base.mgr)

	p.MaxGeneralCapacity = ParamItem{
		Key:          "rootCoord.maxGeneralCapacity",
		Version:      "2.3.5",
		DefaultValue: "65536",
		Doc:          "upper limit for the sum of of product of partitionNumber and shardNumber",
		Export:       true,
		Formatter: func(v string) string {
			if getAsInt(v) < 512 {
				return "512"
			}
			return v
		},
	}
	p.MaxGeneralCapacity.Init(base.mgr)

	p.GracefulStopTimeout = ParamItem{
		Key:          "rootCoord.gracefulStopTimeout",
		Version:      "2.3.7",
		DefaultValue: strconv.Itoa(DefaultCoordGracefulStopTimeout),
		Doc:          "seconds. force stop node without graceful stop",
		Export:       true,
	}
	p.GracefulStopTimeout.Init(base.mgr)
}

// /////////////////////////////////////////////////////////////////////////////
// --- proxy ---
type AccessLogConfig struct {
	Enable        ParamItem  `refreshable:"false"`
	MinioEnable   ParamItem  `refreshable:"false"`
	LocalPath     ParamItem  `refreshable:"false"`
	Filename      ParamItem  `refreshable:"false"`
	MaxSize       ParamItem  `refreshable:"false"`
	CacheSize     ParamItem  `refreshable:"false"`
	RotatedTime   ParamItem  `refreshable:"false"`
	MaxBackups    ParamItem  `refreshable:"false"`
	RemotePath    ParamItem  `refreshable:"false"`
	RemoteMaxTime ParamItem  `refreshable:"false"`
	Formatter     ParamGroup `refreshable:"false"`
}

type proxyConfig struct {
	// Alias  string
	SoPath ParamItem `refreshable:"false"`

	TimeTickInterval             ParamItem `refreshable:"false"`
	HealthCheckTimeout           ParamItem `refreshable:"true"`
	MsgStreamTimeTickBufSize     ParamItem `refreshable:"true"`
	MaxNameLength                ParamItem `refreshable:"true"`
	MaxUsernameLength            ParamItem `refreshable:"true"`
	MinPasswordLength            ParamItem `refreshable:"true"`
	MaxPasswordLength            ParamItem `refreshable:"true"`
	MaxFieldNum                  ParamItem `refreshable:"true"`
	MaxVectorFieldNum            ParamItem `refreshable:"true"`
	MaxShardNum                  ParamItem `refreshable:"true"`
	MaxDimension                 ParamItem `refreshable:"true"`
	GinLogging                   ParamItem `refreshable:"false"`
	GinLogSkipPaths              ParamItem `refreshable:"false"`
	MaxUserNum                   ParamItem `refreshable:"true"`
	MaxRoleNum                   ParamItem `refreshable:"true"`
	MaxTaskNum                   ParamItem `refreshable:"false"`
	ShardLeaderCacheInterval     ParamItem `refreshable:"false"`
	ReplicaSelectionPolicy       ParamItem `refreshable:"false"`
	CheckQueryNodeHealthInterval ParamItem `refreshable:"false"`
	CostMetricsExpireTime        ParamItem `refreshable:"true"`
	RetryTimesOnReplica          ParamItem `refreshable:"true"`
	RetryTimesOnHealthCheck      ParamItem `refreshable:"true"`
	PartitionNameRegexp          ParamItem `refreshable:"true"`

	AccessLog AccessLogConfig

	// connection manager
	ConnectionCheckIntervalSeconds ParamItem `refreshable:"true"`
	ConnectionClientInfoTTLSeconds ParamItem `refreshable:"true"`
	MaxConnectionNum               ParamItem `refreshable:"true"`

	GracefulStopTimeout ParamItem `refreshable:"true"`

	SlowQuerySpanInSeconds ParamItem `refreshable:"true"`
}

func (p *proxyConfig) init(base *BaseTable) {
	p.TimeTickInterval = ParamItem{
		Key:          "proxy.timeTickInterval",
		Version:      "2.2.0",
		DefaultValue: "200",
		PanicIfEmpty: true,
		Doc:          "ms, the interval that proxy synchronize the time tick",
		Export:       true,
	}
	p.TimeTickInterval.Init(base.mgr)

	p.HealthCheckTimeout = ParamItem{
		Key:          "proxy.healthCheckTimeout",
		FallbackKeys: []string{"proxy.healthCheckTimetout"},
		Version:      "2.3.0",
		DefaultValue: "3000",
		PanicIfEmpty: true,
		Doc:          "ms, the interval that to do component healthy check",
		Export:       true,
	}
	p.HealthCheckTimeout.Init(base.mgr)

	p.MsgStreamTimeTickBufSize = ParamItem{
		Key:          "proxy.msgStream.timeTick.bufSize",
		Version:      "2.2.0",
		DefaultValue: "512",
		PanicIfEmpty: true,
		Export:       true,
	}
	p.MsgStreamTimeTickBufSize.Init(base.mgr)

	p.MaxNameLength = ParamItem{
		Key:          "proxy.maxNameLength",
		DefaultValue: "255",
		Version:      "2.0.0",
		PanicIfEmpty: true,
		Doc:          "Maximum length of name for a collection or alias",
		Export:       true,
	}
	p.MaxNameLength.Init(base.mgr)

	p.MinPasswordLength = ParamItem{
		Key:          "proxy.minPasswordLength",
		DefaultValue: "6",
		Version:      "2.0.0",
		PanicIfEmpty: true,
	}
	p.MinPasswordLength.Init(base.mgr)

	p.MaxUsernameLength = ParamItem{
		Key:          "proxy.maxUsernameLength",
		DefaultValue: "32",
		Version:      "2.0.0",
		PanicIfEmpty: true,
	}
	p.MaxUsernameLength.Init(base.mgr)

	p.MaxPasswordLength = ParamItem{
		Key:          "proxy.maxPasswordLength",
		DefaultValue: "256",
		Version:      "2.0.0",
		PanicIfEmpty: true,
	}
	p.MaxPasswordLength.Init(base.mgr)

	p.MaxFieldNum = ParamItem{
		Key:          "proxy.maxFieldNum",
		DefaultValue: "64",
		Version:      "2.0.0",
		PanicIfEmpty: true,
		Doc: `Maximum number of fields in a collection.
As of today (2.2.0 and after) it is strongly DISCOURAGED to set maxFieldNum >= 64.
So adjust at your risk!`,
		Export: true,
	}
	p.MaxFieldNum.Init(base.mgr)

	p.MaxVectorFieldNum = ParamItem{
		Key:          "proxy.maxVectorFieldNum",
		Version:      "2.4.0",
		DefaultValue: "4",
		PanicIfEmpty: true,
		Doc:          "Maximum number of vector fields in a collection.",
		Export:       true,
	}
	p.MaxVectorFieldNum.Init(base.mgr)

	if p.MaxVectorFieldNum.GetAsInt() > 10 || p.MaxVectorFieldNum.GetAsInt() <= 0 {
		panic(fmt.Sprintf("Maximum number of vector fields in a collection should be in (0, 10], not %d", p.MaxVectorFieldNum.GetAsInt()))
	}

	p.MaxShardNum = ParamItem{
		Key:          "proxy.maxShardNum",
		DefaultValue: "16",
		Version:      "2.0.0",
		PanicIfEmpty: true,
		Doc:          "Maximum number of shards in a collection",
		Export:       true,
	}
	p.MaxShardNum.Init(base.mgr)

	p.MaxDimension = ParamItem{
		Key:          "proxy.maxDimension",
		DefaultValue: "32768",
		Version:      "2.0.0",
		PanicIfEmpty: true,
		Doc:          "Maximum dimension of a vector",
		Export:       true,
	}
	p.MaxDimension.Init(base.mgr)

	p.MaxTaskNum = ParamItem{
		Key:          "proxy.maxTaskNum",
		Version:      "2.2.0",
		DefaultValue: "10000",
		Doc:          "max task number of proxy task queue",
		Export:       true,
	}
	p.MaxTaskNum.Init(base.mgr)

	p.GinLogging = ParamItem{
		Key:          "proxy.ginLogging",
		Version:      "2.2.0",
		DefaultValue: "true",
		Doc: `Whether to produce gin logs.\n
please adjust in embedded Milvus: false`,
		Export: true,
	}
	p.GinLogging.Init(base.mgr)

	p.GinLogSkipPaths = ParamItem{
		Key:          "proxy.ginLogSkipPaths",
		Version:      "2.3.0",
		DefaultValue: "/",
		Doc:          "skip url path for gin log",
		Export:       true,
	}
	p.GinLogSkipPaths.Init(base.mgr)

	p.MaxUserNum = ParamItem{
		Key:          "proxy.maxUserNum",
		DefaultValue: "100",
		Version:      "2.0.0",
		PanicIfEmpty: true,
	}
	p.MaxUserNum.Init(base.mgr)

	p.MaxRoleNum = ParamItem{
		Key:          "proxy.maxRoleNum",
		DefaultValue: "10",
		Version:      "2.0.0",
		PanicIfEmpty: true,
	}
	p.MaxRoleNum.Init(base.mgr)

	p.SoPath = ParamItem{
		Key:          "proxy.soPath",
		Version:      "2.2.0",
		DefaultValue: "",
	}
	p.SoPath.Init(base.mgr)

	p.AccessLog.Enable = ParamItem{
		Key:          "proxy.accessLog.enable",
		Version:      "2.2.0",
		DefaultValue: "false",
		Doc:          "if use access log",
	}
	p.AccessLog.Enable.Init(base.mgr)

	p.AccessLog.MinioEnable = ParamItem{
		Key:          "proxy.accessLog.minioEnable",
		Version:      "2.2.0",
		DefaultValue: "false",
		Doc:          "if upload sealed access log file to minio",
	}
	p.AccessLog.MinioEnable.Init(base.mgr)

	p.AccessLog.LocalPath = ParamItem{
		Key:          "proxy.accessLog.localPath",
		Version:      "2.2.0",
		DefaultValue: "/tmp/milvus_access",
		Export:       true,
	}
	p.AccessLog.LocalPath.Init(base.mgr)

	p.AccessLog.Filename = ParamItem{
		Key:          "proxy.accessLog.filename",
		Version:      "2.2.0",
		DefaultValue: "",
		Doc:          "Log filename, leave empty to use stdout.",
		Export:       true,
	}
	p.AccessLog.Filename.Init(base.mgr)

	p.AccessLog.MaxSize = ParamItem{
		Key:          "proxy.accessLog.maxSize",
		Version:      "2.2.0",
		DefaultValue: "64",
		Doc:          "Max size for a single file, in MB.",
	}
	p.AccessLog.MaxSize.Init(base.mgr)

	p.AccessLog.CacheSize = ParamItem{
		Key:          "proxy.accessLog.cacheSize",
		Version:      "2.3.2",
		DefaultValue: "10240",
		Doc:          "Size of log of memory cache, in B",
	}
	p.AccessLog.CacheSize.Init(base.mgr)

	p.AccessLog.MaxBackups = ParamItem{
		Key:          "proxy.accessLog.maxBackups",
		Version:      "2.2.0",
		DefaultValue: "8",
		Doc:          "Maximum number of old log files to retain.",
	}
	p.AccessLog.MaxBackups.Init(base.mgr)

	p.AccessLog.RotatedTime = ParamItem{
		Key:          "proxy.accessLog.rotatedTime",
		Version:      "2.2.0",
		DefaultValue: "0",
		Doc:          "Max time for single access log file in seconds",
	}
	p.AccessLog.RotatedTime.Init(base.mgr)

	p.AccessLog.RemotePath = ParamItem{
		Key:          "proxy.accessLog.remotePath",
		Version:      "2.2.0",
		DefaultValue: "access_log/",
		Doc:          "File path in minIO",
	}
	p.AccessLog.RemotePath.Init(base.mgr)

	p.AccessLog.RemoteMaxTime = ParamItem{
		Key:          "proxy.accessLog.remoteMaxTime",
		Version:      "2.2.0",
		DefaultValue: "0",
		Doc:          "Max time for log file in minIO, in hours",
	}
	p.AccessLog.RemoteMaxTime.Init(base.mgr)

	p.AccessLog.Formatter = ParamGroup{
		KeyPrefix: "proxy.accessLog.formatters.",
		Version:   "2.3.4",
	}
	p.AccessLog.Formatter.Init(base.mgr)

	p.ShardLeaderCacheInterval = ParamItem{
		Key:          "proxy.shardLeaderCacheInterval",
		Version:      "2.2.4",
		DefaultValue: "3",
		Doc:          "time interval to update shard leader cache, in seconds",
	}
	p.ShardLeaderCacheInterval.Init(base.mgr)

	p.ReplicaSelectionPolicy = ParamItem{
		Key:          "proxy.replicaSelectionPolicy",
		Version:      "2.3.0",
		DefaultValue: "look_aside",
		Doc:          "replica selection policy in multiple replicas load balancing, support round_robin and look_aside",
	}
	p.ReplicaSelectionPolicy.Init(base.mgr)

	p.CheckQueryNodeHealthInterval = ParamItem{
		Key:          "proxy.checkQueryNodeHealthInterval",
		Version:      "2.3.0",
		DefaultValue: "1000",
		Doc:          "time interval to check health for query node, in ms",
	}
	p.CheckQueryNodeHealthInterval.Init(base.mgr)

	p.CostMetricsExpireTime = ParamItem{
		Key:          "proxy.costMetricsExpireTime",
		Version:      "2.3.0",
		DefaultValue: "1000",
		Doc:          "expire time for query node cost metrics, in ms",
	}
	p.CostMetricsExpireTime.Init(base.mgr)

	p.RetryTimesOnReplica = ParamItem{
		Key:          "proxy.retryTimesOnReplica",
		Version:      "2.3.0",
		DefaultValue: "2",
		Doc:          "retry times on each replica",
	}
	p.RetryTimesOnReplica.Init(base.mgr)

	p.RetryTimesOnHealthCheck = ParamItem{
		Key:          "proxy.retryTimesOnHealthCheck",
		Version:      "2.3.0",
		DefaultValue: "3",
		Doc:          "set query node unavailable on proxy when heartbeat failures reach this limit",
	}
	p.RetryTimesOnHealthCheck.Init(base.mgr)

	p.PartitionNameRegexp = ParamItem{
		Key:          "proxy.partitionNameRegexp",
		Version:      "2.3.4",
		DefaultValue: "false",
		Doc:          "switch for whether proxy shall use partition name as regexp when searching",
	}
	p.PartitionNameRegexp.Init(base.mgr)

	p.GracefulStopTimeout = ParamItem{
		Key:          "proxy.gracefulStopTimeout",
		Version:      "2.3.7",
		DefaultValue: strconv.Itoa(DefaultProxyGracefulStopTimeout),
		Doc:          "seconds. force stop node without graceful stop",
		Export:       true,
	}
	p.GracefulStopTimeout.Init(base.mgr)

	p.ConnectionCheckIntervalSeconds = ParamItem{
		Key:          "proxy.connectionCheckIntervalSeconds",
		Version:      "2.3.11",
		Doc:          "the interval time(in seconds) for connection manager to scan inactive client info",
		DefaultValue: "120",
		Export:       true,
	}
	p.ConnectionCheckIntervalSeconds.Init(base.mgr)

	p.ConnectionClientInfoTTLSeconds = ParamItem{
		Key:          "proxy.connectionClientInfoTTLSeconds",
		Version:      "2.3.11",
		Doc:          "inactive client info TTL duration, in seconds",
		DefaultValue: "86400",
		Export:       true,
	}
	p.ConnectionClientInfoTTLSeconds.Init(base.mgr)

	p.MaxConnectionNum = ParamItem{
		Key:          "proxy.maxConnectionNum",
		Version:      "2.3.11",
		Doc:          "the max client info numbers that proxy should manage, avoid too many client infos",
		DefaultValue: "10000",
		Export:       true,
	}
	p.MaxConnectionNum.Init(base.mgr)

	p.SlowQuerySpanInSeconds = ParamItem{
		Key:          "proxy.slowQuerySpanInSeconds",
		Version:      "2.3.11",
		Doc:          "query whose executed time exceeds the `slowQuerySpanInSeconds` can be considered slow, in seconds.",
		DefaultValue: "5",
		Export:       true,
	}
	p.SlowQuerySpanInSeconds.Init(base.mgr)
}

// /////////////////////////////////////////////////////////////////////////////
// --- querycoord ---
type queryCoordConfig struct {
	// Deprecated: Since 2.2.0
	RetryNum ParamItem `refreshable:"true"`
	// Deprecated: Since 2.2.0
	RetryInterval ParamItem `refreshable:"true"`
	// Deprecated: Since 2.3.4
	TaskMergeCap ParamItem `refreshable:"false"`

	TaskExecutionCap ParamItem `refreshable:"true"`

	// ---- Handoff ---
	// Deprecated: Since 2.2.2
	AutoHandoff ParamItem `refreshable:"true"`

	// ---- Balance ---
	AutoBalance                         ParamItem `refreshable:"true"`
	AutoBalanceChannel                  ParamItem `refreshable:"true"`
	Balancer                            ParamItem `refreshable:"true"`
	GlobalRowCountFactor                ParamItem `refreshable:"true"`
	ScoreUnbalanceTolerationFactor      ParamItem `refreshable:"true"`
	ReverseUnbalanceTolerationFactor    ParamItem `refreshable:"true"`
	OverloadedMemoryThresholdPercentage ParamItem `refreshable:"true"`
	BalanceIntervalSeconds              ParamItem `refreshable:"true"`
	MemoryUsageMaxDifferencePercentage  ParamItem `refreshable:"true"`
	RowCountFactor                      ParamItem `refreshable:"true"`
	SegmentCountFactor                  ParamItem `refreshable:"true"`
	GlobalSegmentCountFactor            ParamItem `refreshable:"true"`
	SegmentCountMaxSteps                ParamItem `refreshable:"true"`
	RowCountMaxSteps                    ParamItem `refreshable:"true"`
	RandomMaxSteps                      ParamItem `refreshable:"true"`
	GrowingRowCountWeight               ParamItem `refreshable:"true"`
	BalanceCostThreshold                ParamItem `refreshable:"true"`

	SegmentCheckInterval       ParamItem `refreshable:"true"`
	ChannelCheckInterval       ParamItem `refreshable:"true"`
	BalanceCheckInterval       ParamItem `refreshable:"true"`
	IndexCheckInterval         ParamItem `refreshable:"true"`
	ChannelTaskTimeout         ParamItem `refreshable:"true"`
	SegmentTaskTimeout         ParamItem `refreshable:"true"`
	DistPullInterval           ParamItem `refreshable:"false"`
	HeartbeatAvailableInterval ParamItem `refreshable:"true"`
	LoadTimeoutSeconds         ParamItem `refreshable:"true"`

	DistributionRequestTimeout ParamItem `refreshable:"true"`
	HeartBeatWarningLag        ParamItem `refreshable:"true"`

	// Deprecated: Since 2.2.2, QueryCoord do not use HandOff logic anymore
	CheckHandoffInterval ParamItem `refreshable:"true"`
	EnableActiveStandby  ParamItem `refreshable:"false"`

	// Deprecated: Since 2.2.2, use different interval for different checker
	CheckInterval ParamItem `refreshable:"true"`

	NextTargetSurviveTime          ParamItem `refreshable:"true"`
	UpdateNextTargetInterval       ParamItem `refreshable:"false"`
	CheckNodeInReplicaInterval     ParamItem `refreshable:"false"`
	CheckResourceGroupInterval     ParamItem `refreshable:"false"`
	LeaderViewUpdateInterval       ParamItem `refreshable:"false"`
	EnableRGAutoRecover            ParamItem `refreshable:"true"`
	CheckHealthInterval            ParamItem `refreshable:"false"`
	CheckHealthRPCTimeout          ParamItem `refreshable:"true"`
	BrokerTimeout                  ParamItem `refreshable:"false"`
	CollectionRecoverTimesLimit    ParamItem `refreshable:"true"`
	ObserverTaskParallel           ParamItem `refreshable:"false"`
	CheckAutoBalanceConfigInterval ParamItem `refreshable:"false"`
	CheckNodeSessionInterval       ParamItem `refreshable:"false"`
	GracefulStopTimeout            ParamItem `refreshable:"true"`
	EnableStoppingBalance          ParamItem `refreshable:"true"`
}

func (p *queryCoordConfig) init(base *BaseTable) {
	// ---- Task ---
	p.RetryNum = ParamItem{
		Key:          "queryCoord.task.retrynum",
		Version:      "2.2.0",
		DefaultValue: "5",
	}
	p.RetryNum.Init(base.mgr)

	p.RetryInterval = ParamItem{
		Key:          "queryCoord.task.retryinterval",
		Version:      "2.2.0",
		DefaultValue: strconv.FormatInt(int64(10*time.Second), 10),
	}
	p.RetryInterval.Init(base.mgr)

	p.TaskMergeCap = ParamItem{
		Key:          "queryCoord.taskMergeCap",
		Version:      "2.2.0",
		DefaultValue: "1",
		Export:       true,
	}
	p.TaskMergeCap.Init(base.mgr)

	p.TaskExecutionCap = ParamItem{
		Key:          "queryCoord.taskExecutionCap",
		Version:      "2.2.0",
		DefaultValue: "256",
		Export:       true,
	}
	p.TaskExecutionCap.Init(base.mgr)

	p.AutoHandoff = ParamItem{
		Key:          "queryCoord.autoHandoff",
		Version:      "2.0.0",
		DefaultValue: "true",
		PanicIfEmpty: true,
		Doc:          "Enable auto handoff",
		Export:       true,
	}
	p.AutoHandoff.Init(base.mgr)

	p.AutoBalance = ParamItem{
		Key:          "queryCoord.autoBalance",
		Version:      "2.0.0",
		DefaultValue: "true",
		PanicIfEmpty: true,
		Doc:          "Enable auto balance",
		Export:       true,
	}
	p.AutoBalance.Init(base.mgr)

	p.AutoBalanceChannel = ParamItem{
		Key:          "queryCoord.autoBalanceChannel",
		Version:      "2.3.4",
		DefaultValue: "true",
		PanicIfEmpty: true,
		Doc:          "Enable auto balance channel",
		Export:       true,
	}
	p.AutoBalanceChannel.Init(base.mgr)

	p.Balancer = ParamItem{
		Key:          "queryCoord.balancer",
		Version:      "2.0.0",
		DefaultValue: "ScoreBasedBalancer",
		PanicIfEmpty: false,
		Doc:          "auto balancer used for segments on queryNodes",
		Export:       true,
	}
	p.Balancer.Init(base.mgr)

	p.GlobalRowCountFactor = ParamItem{
		Key:          "queryCoord.globalRowCountFactor",
		Version:      "2.0.0",
		DefaultValue: "0.1",
		PanicIfEmpty: true,
		Doc:          "the weight used when balancing segments among queryNodes",
		Export:       true,
	}
	p.GlobalRowCountFactor.Init(base.mgr)

	p.RowCountFactor = ParamItem{
		Key:          "queryCoord.rowCountFactor",
		Version:      "2.3.0",
		DefaultValue: "0.4",
		PanicIfEmpty: true,
		Doc:          "the row count weight used when balancing segments among queryNodes",
		Export:       true,
	}
	p.RowCountFactor.Init(base.mgr)

	p.SegmentCountFactor = ParamItem{
		Key:          "queryCoord.segmentCountFactor",
		Version:      "2.3.0",
		DefaultValue: "0.4",
		PanicIfEmpty: true,
		Doc:          "the segment count weight used when balancing segments among queryNodes",
		Export:       true,
	}
	p.SegmentCountFactor.Init(base.mgr)

	p.GlobalSegmentCountFactor = ParamItem{
		Key:          "queryCoord.globalSegmentCountFactor",
		Version:      "2.3.0",
		DefaultValue: "0.1",
		PanicIfEmpty: true,
		Doc:          "the segment count weight used when balancing segments among queryNodes",
		Export:       true,
	}
	p.GlobalSegmentCountFactor.Init(base.mgr)

	p.SegmentCountMaxSteps = ParamItem{
		Key:          "queryCoord.segmentCountMaxSteps",
		Version:      "2.3.0",
		DefaultValue: "50",
		PanicIfEmpty: true,
		Doc:          "segment count based plan generator max steps",
		Export:       true,
	}
	p.SegmentCountMaxSteps.Init(base.mgr)

	p.RowCountMaxSteps = ParamItem{
		Key:          "queryCoord.rowCountMaxSteps",
		Version:      "2.3.0",
		DefaultValue: "50",
		PanicIfEmpty: true,
		Doc:          "segment count based plan generator max steps",
		Export:       true,
	}
	p.RowCountMaxSteps.Init(base.mgr)

	p.RandomMaxSteps = ParamItem{
		Key:          "queryCoord.randomMaxSteps",
		Version:      "2.3.0",
		DefaultValue: "10",
		PanicIfEmpty: true,
		Doc:          "segment count based plan generator max steps",
		Export:       true,
	}
	p.RandomMaxSteps.Init(base.mgr)

	p.ScoreUnbalanceTolerationFactor = ParamItem{
		Key:          "queryCoord.scoreUnbalanceTolerationFactor",
		Version:      "2.0.0",
		DefaultValue: "0.05",
		PanicIfEmpty: true,
		Doc:          "the least value for unbalanced extent between from and to nodes when doing balance",
		Export:       true,
	}
	p.ScoreUnbalanceTolerationFactor.Init(base.mgr)

	p.ReverseUnbalanceTolerationFactor = ParamItem{
		Key:          "queryCoord.reverseUnBalanceTolerationFactor",
		Version:      "2.0.0",
		DefaultValue: "1.3",
		PanicIfEmpty: true,
		Doc:          "the largest value for unbalanced extent between from and to nodes after doing balance",
		Export:       true,
	}
	p.ReverseUnbalanceTolerationFactor.Init(base.mgr)

	p.OverloadedMemoryThresholdPercentage = ParamItem{
		Key:          "queryCoord.overloadedMemoryThresholdPercentage",
		Version:      "2.0.0",
		DefaultValue: "90",
		PanicIfEmpty: true,
		Doc:          "The threshold percentage that memory overload",
		Export:       true,
	}
	p.OverloadedMemoryThresholdPercentage.Init(base.mgr)

	p.BalanceIntervalSeconds = ParamItem{
		Key:          "queryCoord.balanceIntervalSeconds",
		Version:      "2.0.0",
		DefaultValue: "60",
		PanicIfEmpty: true,
		Export:       true,
	}
	p.BalanceIntervalSeconds.Init(base.mgr)

	p.GrowingRowCountWeight = ParamItem{
		Key:          "queryCoord.growingRowCountWeight",
		Version:      "2.3.5",
		DefaultValue: "4.0",
		PanicIfEmpty: true,
		Doc:          "the memory weight of growing segment row count",
		Export:       true,
	}
	p.GrowingRowCountWeight.Init(base.mgr)

	p.BalanceCostThreshold = ParamItem{
		Key:          "queryCoord.balanceCostThreshold",
		Version:      "2.4.0",
		DefaultValue: "0.001",
		PanicIfEmpty: true,
		Doc:          "the threshold of balance cost, if the difference of cluster's cost after executing the balance plan is less than this value, the plan will not be executed",
		Export:       true,
	}
	p.BalanceCostThreshold.Init(base.mgr)

	p.MemoryUsageMaxDifferencePercentage = ParamItem{
		Key:          "queryCoord.memoryUsageMaxDifferencePercentage",
		Version:      "2.0.0",
		DefaultValue: "30",
		PanicIfEmpty: true,
		Export:       true,
	}
	p.MemoryUsageMaxDifferencePercentage.Init(base.mgr)

	p.CheckInterval = ParamItem{
		Key:          "queryCoord.checkInterval",
		Version:      "2.0.0",
		DefaultValue: "10000",
		PanicIfEmpty: true,
		Export:       true,
	}
	p.CheckInterval.Init(base.mgr)

	p.SegmentCheckInterval = ParamItem{
		Key:          "queryCoord.checkSegmentInterval",
		Version:      "2.3.0",
		DefaultValue: "1000",
		PanicIfEmpty: true,
		Export:       true,
	}
	p.SegmentCheckInterval.Init(base.mgr)

	p.ChannelCheckInterval = ParamItem{
		Key:          "queryCoord.checkChannelInterval",
		Version:      "2.3.0",
		DefaultValue: "1000",
		PanicIfEmpty: true,
		Export:       true,
	}
	p.ChannelCheckInterval.Init(base.mgr)

	p.BalanceCheckInterval = ParamItem{
		Key:          "queryCoord.checkBalanceInterval",
		Version:      "2.3.0",
		DefaultValue: "10000",
		PanicIfEmpty: true,
		Export:       true,
	}
	p.BalanceCheckInterval.Init(base.mgr)

	p.IndexCheckInterval = ParamItem{
		Key:          "queryCoord.checkIndexInterval",
		Version:      "2.3.0",
		DefaultValue: "10000",
		PanicIfEmpty: true,
		Export:       true,
	}
	p.IndexCheckInterval.Init(base.mgr)

	p.ChannelTaskTimeout = ParamItem{
		Key:          "queryCoord.channelTaskTimeout",
		Version:      "2.0.0",
		DefaultValue: "60000",
		PanicIfEmpty: true,
		Doc:          "1 minute",
		Export:       true,
	}
	p.ChannelTaskTimeout.Init(base.mgr)

	p.SegmentTaskTimeout = ParamItem{
		Key:          "queryCoord.segmentTaskTimeout",
		Version:      "2.0.0",
		DefaultValue: "120000",
		PanicIfEmpty: true,
		Doc:          "2 minute",
		Export:       true,
	}
	p.SegmentTaskTimeout.Init(base.mgr)

	p.DistPullInterval = ParamItem{
		Key:          "queryCoord.distPullInterval",
		Version:      "2.0.0",
		DefaultValue: "500",
		PanicIfEmpty: true,
		Export:       true,
	}
	p.DistPullInterval.Init(base.mgr)

	p.LoadTimeoutSeconds = ParamItem{
		Key:          "queryCoord.loadTimeoutSeconds",
		Version:      "2.0.0",
		DefaultValue: "600",
		PanicIfEmpty: true,
		Export:       true,
	}
	p.LoadTimeoutSeconds.Init(base.mgr)

	p.HeartbeatAvailableInterval = ParamItem{
		Key:          "queryCoord.heartbeatAvailableInterval",
		Version:      "2.2.1",
		DefaultValue: "10000",
		PanicIfEmpty: true,
		Doc:          "10s, Only QueryNodes which fetched heartbeats within the duration are available",
		Export:       true,
	}
	p.HeartbeatAvailableInterval.Init(base.mgr)

	p.CheckHandoffInterval = ParamItem{
		Key:          "queryCoord.checkHandoffInterval",
		DefaultValue: "5000",
		Version:      "2.2.0",
		PanicIfEmpty: true,
		Export:       true,
	}
	p.CheckHandoffInterval.Init(base.mgr)

	p.EnableActiveStandby = ParamItem{
		Key:          "queryCoord.enableActiveStandby",
		Version:      "2.2.0",
		DefaultValue: "false",
		Export:       true,
	}
	p.EnableActiveStandby.Init(base.mgr)

	p.NextTargetSurviveTime = ParamItem{
		Key:          "queryCoord.NextTargetSurviveTime",
		Version:      "2.0.0",
		DefaultValue: "300",
		PanicIfEmpty: true,
	}
	p.NextTargetSurviveTime.Init(base.mgr)

	p.UpdateNextTargetInterval = ParamItem{
		Key:          "queryCoord.UpdateNextTargetInterval",
		Version:      "2.0.0",
		DefaultValue: "10",
		PanicIfEmpty: true,
	}
	p.UpdateNextTargetInterval.Init(base.mgr)

	p.CheckNodeInReplicaInterval = ParamItem{
		Key:          "queryCoord.checkNodeInReplicaInterval",
		Version:      "2.2.3",
		DefaultValue: "60",
		PanicIfEmpty: true,
	}
	p.CheckNodeInReplicaInterval.Init(base.mgr)

	p.CheckResourceGroupInterval = ParamItem{
		Key:          "queryCoord.checkResourceGroupInterval",
		Version:      "2.2.3",
		DefaultValue: "10",
		PanicIfEmpty: true,
	}
	p.CheckResourceGroupInterval.Init(base.mgr)

	p.LeaderViewUpdateInterval = ParamItem{
		Key:          "queryCoord.leaderViewUpdateInterval",
		Doc:          "the interval duration(in seconds) for LeaderObserver to fetch LeaderView from querynodes",
		Version:      "2.3.4",
		DefaultValue: "1",
		PanicIfEmpty: true,
	}
	p.LeaderViewUpdateInterval.Init(base.mgr)

	p.EnableRGAutoRecover = ParamItem{
		Key:          "queryCoord.enableRGAutoRecover",
		Version:      "2.2.3",
		DefaultValue: "true",
		PanicIfEmpty: true,
	}
	p.EnableRGAutoRecover.Init(base.mgr)

	p.CheckHealthInterval = ParamItem{
		Key:          "queryCoord.checkHealthInterval",
		Version:      "2.2.7",
		DefaultValue: "3000",
		PanicIfEmpty: true,
		Doc:          "3s, the interval when query coord try to check health of query node",
		Export:       true,
	}
	p.CheckHealthInterval.Init(base.mgr)

	p.CheckHealthRPCTimeout = ParamItem{
		Key:          "queryCoord.checkHealthRPCTimeout",
		Version:      "2.2.7",
		DefaultValue: "2000",
		PanicIfEmpty: true,
		Doc:          "100ms, the timeout of check health rpc to query node",
		Export:       true,
	}
	p.CheckHealthRPCTimeout.Init(base.mgr)

	p.BrokerTimeout = ParamItem{
		Key:          "queryCoord.brokerTimeout",
		Version:      "2.3.0",
		DefaultValue: "5000",
		PanicIfEmpty: true,
		Doc:          "5000ms, querycoord broker rpc timeout",
		Export:       true,
	}
	p.BrokerTimeout.Init(base.mgr)

	p.CollectionRecoverTimesLimit = ParamItem{
		Key:          "queryCoord.collectionRecoverTimes",
		Version:      "2.3.3",
		DefaultValue: "3",
		PanicIfEmpty: true,
		Doc:          "if collection recover times reach the limit during loading state, release it",
		Export:       true,
	}
	p.CollectionRecoverTimesLimit.Init(base.mgr)

	p.ObserverTaskParallel = ParamItem{
		Key:          "queryCoord.observerTaskParallel",
		Version:      "2.3.2",
		DefaultValue: "16",
		PanicIfEmpty: true,
		Doc:          "the parallel observer dispatcher task number",
		Export:       true,
	}
	p.ObserverTaskParallel.Init(base.mgr)

	p.CheckAutoBalanceConfigInterval = ParamItem{
		Key:          "queryCoord.checkAutoBalanceConfigInterval",
		Version:      "2.3.3",
		DefaultValue: "10",
		PanicIfEmpty: true,
		Doc:          "the interval of check auto balance config",
		Export:       true,
	}
	p.CheckAutoBalanceConfigInterval.Init(base.mgr)

	p.CheckNodeSessionInterval = ParamItem{
		Key:          "queryCoord.checkNodeSessionInterval",
		Version:      "2.3.4",
		DefaultValue: "60",
		PanicIfEmpty: true,
		Doc:          "the interval(in seconds) of check querynode cluster session",
		Export:       true,
	}
	p.CheckNodeSessionInterval.Init(base.mgr)

	p.DistributionRequestTimeout = ParamItem{
		Key:          "queryCoord.distRequestTimeout",
		Version:      "2.3.6",
		DefaultValue: "5000",
		Doc:          "the request timeout for querycoord fetching data distribution from querynodes, in milliseconds",
		Export:       true,
	}
	p.DistributionRequestTimeout.Init(base.mgr)

	p.HeartBeatWarningLag = ParamItem{
		Key:          "queryCoord.heatbeatWarningLag",
		Version:      "2.3.6",
		DefaultValue: "5000",
		Doc:          "the lag value for querycoord report warning when last heatbeat is too old, in milliseconds",
		Export:       true,
	}
	p.HeartBeatWarningLag.Init(base.mgr)

	p.GracefulStopTimeout = ParamItem{
		Key:          "queryCoord.gracefulStopTimeout",
		Version:      "2.3.7",
		DefaultValue: strconv.Itoa(DefaultCoordGracefulStopTimeout),
		Doc:          "seconds. force stop node without graceful stop",
		Export:       true,
	}
	p.GracefulStopTimeout.Init(base.mgr)

	p.EnableStoppingBalance = ParamItem{
		Key:          "queryCoord.enableStoppingBalance",
		Version:      "2.3.13",
		DefaultValue: "true",
		Doc:          "whether enable stopping balance",
		Export:       true,
	}
	p.EnableStoppingBalance.Init(base.mgr)
}

// /////////////////////////////////////////////////////////////////////////////
// --- querynode ---
type queryNodeConfig struct {
	SoPath ParamItem `refreshable:"false"`

	// stats
	// Deprecated: Never used
	StatsPublishInterval ParamItem `refreshable:"true"`

	// segcore
	KnowhereThreadPoolSize        ParamItem `refreshable:"false"`
	ChunkRows                     ParamItem `refreshable:"false"`
	EnableTempSegmentIndex        ParamItem `refreshable:"false"`
	InterimIndexNlist             ParamItem `refreshable:"false"`
	InterimIndexNProbe            ParamItem `refreshable:"false"`
	InterimIndexMemExpandRate     ParamItem `refreshable:"false"`
	InterimIndexBuildParallelRate ParamItem `refreshable:"false"`

	// memory limit
	LoadMemoryUsageFactor               ParamItem `refreshable:"true"`
	OverloadedMemoryThresholdPercentage ParamItem `refreshable:"false"`

	// enable disk
	EnableDisk             ParamItem `refreshable:"true"`
	DiskCapacityLimit      ParamItem `refreshable:"true"`
	MaxDiskUsagePercentage ParamItem `refreshable:"true"`

	// cache limit
	CacheEnabled     ParamItem `refreshable:"false"`
	CacheMemoryLimit ParamItem `refreshable:"false"`
	MmapDirPath      ParamItem `refreshable:"false"`
	MmapEnabled      ParamItem `refreshable:"false"`

	// chunk cache
	ReadAheadPolicy     ParamItem `refreshable:"false"`
	ChunkCacheWarmingUp ParamItem `refreshable:"true"`

	GroupEnabled          ParamItem `refreshable:"true"`
	MaxReceiveChanSize    ParamItem `refreshable:"false"`
	MaxUnsolvedQueueSize  ParamItem `refreshable:"true"`
	MaxReadConcurrency    ParamItem `refreshable:"true"`
	MaxGpuReadConcurrency ParamItem `refreshable:"false"`
	MaxGroupNQ            ParamItem `refreshable:"true"`
	TopKMergeRatio        ParamItem `refreshable:"true"`
	CPURatio              ParamItem `refreshable:"true"`
	MaxTimestampLag       ParamItem `refreshable:"true"`
	GCEnabled             ParamItem `refreshable:"true"`

	GCHelperEnabled     ParamItem `refreshable:"false"`
	MinimumGOGCConfig   ParamItem `refreshable:"false"`
	MaximumGOGCConfig   ParamItem `refreshable:"false"`
	GracefulStopTimeout ParamItem `refreshable:"false"`

	// delete buffer
	MaxSegmentDeleteBuffer ParamItem `refreshable:"false"`
	DeleteBufferBlockSize  ParamItem `refreshable:"false"`

	// loader
	IoPoolSize             ParamItem `refreshable:"false"`
	DeltaDataExpansionRate ParamItem `refreshable:"true"`

	// schedule task policy.
	SchedulePolicyName                    ParamItem `refreshable:"false"`
	SchedulePolicyTaskQueueExpire         ParamItem `refreshable:"true"`
	SchedulePolicyEnableCrossUserGrouping ParamItem `refreshable:"true"`
	SchedulePolicyMaxPendingTaskPerUser   ParamItem `refreshable:"true"`

	// CGOPoolSize ratio to MaxReadConcurrency
	CGOPoolSizeRatio ParamItem `refreshable:"true"`

	EnableWorkerSQCostMetrics ParamItem `refreshable:"true"`

	ExprEvalBatchSize ParamItem `refreshable:"false"`

	// pipeline
	CleanExcludeSegInterval ParamItem `refreshable:"false"`
	FlowGraphMaxQueueLength ParamItem `refreshable:"false"`
	FlowGraphMaxParallelism ParamItem `refreshable:"false"`

<<<<<<< HEAD
	MemoryIndexLoadPredictMemoryUsageFactor   ParamItem `refreshable:"true"`
	InvertedIndexLoadPredictMemoryUsageFactor ParamItem `refreshable:"true"`
=======
	MemoryIndexLoadPredictMemoryUsageFactor ParamItem `refreshable:"true"`
	EnableSegmentPrune                      ParamItem `refreshable:"false"`
>>>>>>> 248c923e
}

func (p *queryNodeConfig) init(base *BaseTable) {
	p.SoPath = ParamItem{
		Key:          "queryNode.soPath",
		Version:      "2.3.0",
		DefaultValue: "",
	}
	p.SoPath.Init(base.mgr)

	p.FlowGraphMaxQueueLength = ParamItem{
		Key:          "queryNode.dataSync.flowGraph.maxQueueLength",
		Version:      "2.0.0",
		DefaultValue: "16",
		Doc:          "Maximum length of task queue in flowgraph",
		Export:       true,
	}
	p.FlowGraphMaxQueueLength.Init(base.mgr)

	p.FlowGraphMaxParallelism = ParamItem{
		Key:          "queryNode.dataSync.flowGraph.maxParallelism",
		Version:      "2.0.0",
		DefaultValue: "1024",
		Doc:          "Maximum number of tasks executed in parallel in the flowgraph",
		Export:       true,
	}
	p.FlowGraphMaxParallelism.Init(base.mgr)

	p.StatsPublishInterval = ParamItem{
		Key:          "queryNode.stats.publishInterval",
		Version:      "2.0.0",
		DefaultValue: "1000",
		Doc:          "Interval for querynode to report node information (milliseconds)",
		Export:       true,
	}
	p.StatsPublishInterval.Init(base.mgr)

	p.KnowhereThreadPoolSize = ParamItem{
		Key:          "queryNode.segcore.knowhereThreadPoolNumRatio",
		Version:      "2.0.0",
		DefaultValue: "4",
		Formatter: func(v string) string {
			factor := getAsInt64(v)
			if factor <= 0 || !p.EnableDisk.GetAsBool() {
				factor = 1
			} else if factor > 32 {
				factor = 32
			}
			knowhereThreadPoolSize := uint32(hardware.GetCPUNum()) * uint32(factor)
			return strconv.FormatUint(uint64(knowhereThreadPoolSize), 10)
		},
		Doc:    "The number of threads in knowhere's thread pool. If disk is enabled, the pool size will multiply with knowhereThreadPoolNumRatio([1, 32]).",
		Export: true,
	}
	p.KnowhereThreadPoolSize.Init(base.mgr)

	p.ChunkRows = ParamItem{
		Key:          "queryNode.segcore.chunkRows",
		Version:      "2.0.0",
		DefaultValue: "128",
		Formatter: func(v string) string {
			if getAsInt(v) < 128 {
				return "128"
			}
			return v
		},
		Doc:    "The number of vectors in a chunk.",
		Export: true,
	}
	p.ChunkRows.Init(base.mgr)

	p.EnableTempSegmentIndex = ParamItem{
		Key:          "queryNode.segcore.interimIndex.enableIndex",
		Version:      "2.0.0",
		DefaultValue: "false",
		Doc:          "Enable segment build with index to accelerate vector search when segment is in growing or binlog.",
		Export:       true,
	}
	p.EnableTempSegmentIndex.Init(base.mgr)

	p.InterimIndexNlist = ParamItem{
		Key:          "queryNode.segcore.interimIndex.nlist",
		Version:      "2.0.0",
		DefaultValue: "128",
		Doc:          "temp index nlist, recommend to set sqrt(chunkRows), must smaller than chunkRows/8",
		Export:       true,
	}
	p.InterimIndexNlist.Init(base.mgr)

	p.InterimIndexMemExpandRate = ParamItem{
		Key:          "queryNode.segcore.interimIndex.memExpansionRate",
		Version:      "2.0.0",
		DefaultValue: "1.15",
		Doc:          "extra memory needed by building interim index",
		Export:       true,
	}
	p.InterimIndexMemExpandRate.Init(base.mgr)

	p.InterimIndexBuildParallelRate = ParamItem{
		Key:          "queryNode.segcore.interimIndex.buildParallelRate",
		Version:      "2.0.0",
		DefaultValue: "0.5",
		Doc:          "the ratio of building interim index parallel matched with cpu num",
		Export:       true,
	}
	p.InterimIndexBuildParallelRate.Init(base.mgr)

	p.InterimIndexNProbe = ParamItem{
		Key:     "queryNode.segcore.interimIndex.nprobe",
		Version: "2.0.0",
		Formatter: func(v string) string {
			defaultNprobe := p.InterimIndexNlist.GetAsInt64() / 8
			nprobe := getAsInt64(v)
			if nprobe == 0 {
				nprobe = defaultNprobe
			}
			if nprobe > p.InterimIndexNlist.GetAsInt64() {
				return p.InterimIndexNlist.GetValue()
			}
			return strconv.FormatInt(nprobe, 10)
		},
		Doc:    "nprobe to search small index, based on your accuracy requirement, must smaller than nlist",
		Export: true,
	}
	p.InterimIndexNProbe.Init(base.mgr)

	p.LoadMemoryUsageFactor = ParamItem{
		Key:          "queryNode.loadMemoryUsageFactor",
		Version:      "2.0.0",
		DefaultValue: "2",
		PanicIfEmpty: true,
		Doc:          "The multiply factor of calculating the memory usage while loading segments",
		Export:       true,
	}
	p.LoadMemoryUsageFactor.Init(base.mgr)

	p.OverloadedMemoryThresholdPercentage = ParamItem{
		Key:          "queryCoord.overloadedMemoryThresholdPercentage",
		Version:      "2.0.0",
		DefaultValue: "90",
		PanicIfEmpty: true,
		Formatter: func(v string) string {
			return fmt.Sprintf("%f", getAsFloat(v)/100)
		},
	}
	p.OverloadedMemoryThresholdPercentage.Init(base.mgr)

	p.CacheMemoryLimit = ParamItem{
		Key:          "queryNode.cache.memoryLimit",
		Version:      "2.0.0",
		DefaultValue: "2147483648",
		PanicIfEmpty: true,
		Doc:          "2 GB, 2 * 1024 *1024 *1024",
		Export:       true,
	}
	p.CacheMemoryLimit.Init(base.mgr)

	p.CacheEnabled = ParamItem{
		Key:          "queryNode.cache.enabled",
		Version:      "2.0.0",
		DefaultValue: "",
		Export:       true,
	}
	p.CacheEnabled.Init(base.mgr)

	p.MmapDirPath = ParamItem{
		Key:          "queryNode.mmap.mmapDirPath",
		Version:      "2.3.0",
		DefaultValue: "",
		FallbackKeys: []string{"queryNode.mmapDirPath"},
		Doc:          "The folder that storing data files for mmap, setting to a path will enable Milvus to load data with mmap",
	}
	p.MmapDirPath.Init(base.mgr)

	p.MmapEnabled = ParamItem{
		Key:          "queryNode.mmap.mmapEnabled",
		Version:      "2.4.0",
		DefaultValue: "false",
		FallbackKeys: []string{"queryNode.mmapEnabled"},
		Doc:          "Enable mmap for loading data",
	}
	p.MmapEnabled.Init(base.mgr)

	p.ReadAheadPolicy = ParamItem{
		Key:          "queryNode.cache.readAheadPolicy",
		Version:      "2.3.2",
		DefaultValue: "willneed",
		Doc:          "The read ahead policy of chunk cache, options: `normal, random, sequential, willneed, dontneed`",
	}
	p.ReadAheadPolicy.Init(base.mgr)

	p.ChunkCacheWarmingUp = ParamItem{
		Key:          "queryNode.cache.warmup",
		Version:      "2.3.6",
		DefaultValue: "async",
		Doc: `options: async, sync, off. 
Specifies the necessity for warming up the chunk cache. 
1. If set to "sync" or "async," the original vector data will be synchronously/asynchronously loaded into the 
chunk cache during the load process. This approach has the potential to substantially reduce query/search latency
for a specific duration post-load, albeit accompanied by a concurrent increase in disk usage;
2. If set to "off," original vector data will only be loaded into the chunk cache during search/query.`,
	}
	p.ChunkCacheWarmingUp.Init(base.mgr)

	p.GroupEnabled = ParamItem{
		Key:          "queryNode.grouping.enabled",
		Version:      "2.0.0",
		DefaultValue: "true",
		Export:       true,
	}
	p.GroupEnabled.Init(base.mgr)

	p.MaxReceiveChanSize = ParamItem{
		Key:          "queryNode.scheduler.receiveChanSize",
		Version:      "2.0.0",
		DefaultValue: "10240",
		Export:       true,
	}
	p.MaxReceiveChanSize.Init(base.mgr)

	p.MaxReadConcurrency = ParamItem{
		Key:          "queryNode.scheduler.maxReadConcurrentRatio",
		Version:      "2.0.0",
		DefaultValue: "1.0",
		Formatter: func(v string) string {
			ratio := getAsFloat(v)
			cpuNum := int64(hardware.GetCPUNum())
			concurrency := int64(float64(cpuNum) * ratio)
			if concurrency < 1 {
				return "1" // MaxReadConcurrency must >= 1
			} else if concurrency > cpuNum*100 {
				return strconv.FormatInt(cpuNum*100, 10) // MaxReadConcurrency must <= 100*cpuNum
			}
			return strconv.FormatInt(concurrency, 10)
		},
		Doc: `maxReadConcurrentRatio is the concurrency ratio of read task (search task and query task).
Max read concurrency would be the value of ` + "hardware.GetCPUNum * maxReadConcurrentRatio" + `.
It defaults to 2.0, which means max read concurrency would be the value of hardware.GetCPUNum * 2.
Max read concurrency must greater than or equal to 1, and less than or equal to hardware.GetCPUNum * 100.
(0, 100]`,
		Export: true,
	}
	p.MaxReadConcurrency.Init(base.mgr)

	p.MaxGpuReadConcurrency = ParamItem{
		Key:          "queryNode.scheduler.maxGpuReadConcurrency",
		Version:      "2.0.0",
		DefaultValue: "6",
	}
	p.MaxGpuReadConcurrency.Init(base.mgr)

	p.MaxUnsolvedQueueSize = ParamItem{
		Key:          "queryNode.scheduler.unsolvedQueueSize",
		Version:      "2.0.0",
		DefaultValue: "10240",
		Export:       true,
	}
	p.MaxUnsolvedQueueSize.Init(base.mgr)

	p.MaxGroupNQ = ParamItem{
		Key:          "queryNode.grouping.maxNQ",
		Version:      "2.0.0",
		DefaultValue: "1000",
		Export:       true,
	}
	p.MaxGroupNQ.Init(base.mgr)

	p.TopKMergeRatio = ParamItem{
		Key:          "queryNode.grouping.topKMergeRatio",
		Version:      "2.0.0",
		DefaultValue: "20.0",
		Export:       true,
	}
	p.TopKMergeRatio.Init(base.mgr)

	p.CPURatio = ParamItem{
		Key:          "queryNode.scheduler.cpuRatio",
		Version:      "2.0.0",
		DefaultValue: "10",
		Doc:          "ratio used to estimate read task cpu usage.",
		Export:       true,
	}
	p.CPURatio.Init(base.mgr)

	p.EnableDisk = ParamItem{
		Key:          "queryNode.enableDisk",
		Version:      "2.2.0",
		DefaultValue: "false",
		Doc:          "enable querynode load disk index, and search on disk index",
		Export:       true,
	}
	p.EnableDisk.Init(base.mgr)

	p.DiskCapacityLimit = ParamItem{
		Key:     "LOCAL_STORAGE_SIZE",
		Version: "2.2.0",
		Formatter: func(v string) string {
			if len(v) == 0 {
				// use local storage path to check correct device
				localStoragePath := base.Get("localStorage.path")
				if _, err := os.Stat(localStoragePath); os.IsNotExist(err) {
					os.MkdirAll(localStoragePath, os.ModePerm)
				}
				diskUsage, err := disk.Usage(localStoragePath)
				if err != nil {
					// panic(err)
					log.Fatal("failed to get disk usage", zap.String("localStoragePath", localStoragePath), zap.Error(err))
				}
				return strconv.FormatUint(diskUsage.Total, 10)
			}
			diskSize := getAsInt64(v)
			return strconv.FormatInt(diskSize*1024*1024*1024, 10)
		},
	}
	p.DiskCapacityLimit.Init(base.mgr)

	p.MaxDiskUsagePercentage = ParamItem{
		Key:          "queryNode.maxDiskUsagePercentage",
		Version:      "2.2.0",
		DefaultValue: "95",
		PanicIfEmpty: true,
		Formatter: func(v string) string {
			return fmt.Sprintf("%f", getAsFloat(v)/100)
		},
		Export: true,
	}
	p.MaxDiskUsagePercentage.Init(base.mgr)

	p.MaxTimestampLag = ParamItem{
		Key:          "queryNode.scheduler.maxTimestampLag",
		Version:      "2.2.3",
		DefaultValue: "86400",
		Export:       true,
	}
	p.MaxTimestampLag.Init(base.mgr)

	p.GCEnabled = ParamItem{
		Key:          "queryNode.gcenabled",
		Version:      "2.3.0",
		DefaultValue: "true",
	}
	p.GCEnabled.Init(base.mgr)

	p.GCHelperEnabled = ParamItem{
		Key:          "queryNode.gchelper.enabled",
		Version:      "2.0.0",
		DefaultValue: "true",
	}
	p.GCHelperEnabled.Init(base.mgr)

	p.MaximumGOGCConfig = ParamItem{
		Key:          "queryNode.gchelper.maximumGoGC",
		Version:      "2.0.0",
		DefaultValue: "200",
	}
	p.MaximumGOGCConfig.Init(base.mgr)

	p.MinimumGOGCConfig = ParamItem{
		Key:          "queryNode.gchelper.minimumGoGC",
		Version:      "2.0.0",
		DefaultValue: "30",
	}
	p.MinimumGOGCConfig.Init(base.mgr)

	p.GracefulStopTimeout = ParamItem{
		Key:          "queryNode.gracefulStopTimeout",
		Version:      "2.2.1",
		FallbackKeys: []string{"common.gracefulStopTimeout"},
		Export:       true,
	}
	p.GracefulStopTimeout.Init(base.mgr)

	p.MaxSegmentDeleteBuffer = ParamItem{
		Key:          "queryNode.maxSegmentDeleteBuffer",
		Version:      "2.3.0",
		DefaultValue: "10000000",
	}
	p.MaxSegmentDeleteBuffer.Init(base.mgr)

	p.DeleteBufferBlockSize = ParamItem{
		Key:          "queryNode.deleteBufferBlockSize",
		Version:      "2.3.5",
		Doc:          "delegator delete buffer block size when using list delete buffer",
		DefaultValue: "1048576", // 1MB
	}
	p.DeleteBufferBlockSize.Init(base.mgr)

	p.IoPoolSize = ParamItem{
		Key:          "queryNode.ioPoolSize",
		Version:      "2.3.0",
		DefaultValue: "0",
		Doc:          "Control how many goroutines will the loader use to pull files, if the given value is non-positive, the value will be set to CpuNum * 8, at least 32, and at most 256",
	}
	p.IoPoolSize.Init(base.mgr)

	p.DeltaDataExpansionRate = ParamItem{
		Key:          "querynode.deltaDataExpansionRate",
		Version:      "2.4.0",
		DefaultValue: "50",
		Doc:          "the expansion rate for deltalog physical size to actual memory usage",
	}
	p.DeltaDataExpansionRate.Init(base.mgr)

	// schedule read task policy.
	p.SchedulePolicyName = ParamItem{
		Key:          "queryNode.scheduler.scheduleReadPolicy.name",
		Version:      "2.3.0",
		DefaultValue: "fifo",
		Doc:          "Control how to schedule query/search read task in query node",
	}
	p.SchedulePolicyName.Init(base.mgr)
	p.SchedulePolicyTaskQueueExpire = ParamItem{
		Key:          "queryNode.scheduler.scheduleReadPolicy.taskQueueExpire",
		Version:      "2.3.0",
		DefaultValue: "60",
		Doc:          "Control how long (many seconds) that queue retains since queue is empty",
	}
	p.SchedulePolicyTaskQueueExpire.Init(base.mgr)
	p.SchedulePolicyEnableCrossUserGrouping = ParamItem{
		Key:          "queryNode.scheduler.scheduleReadPolicy.enableCrossUserGrouping",
		Version:      "2.3.0",
		DefaultValue: "false",
		Doc:          "Enable Cross user grouping when using user-task-polling policy. (Disable it if user's task can not merge each other)",
	}
	p.SchedulePolicyEnableCrossUserGrouping.Init(base.mgr)
	p.SchedulePolicyMaxPendingTaskPerUser = ParamItem{
		Key:          "queryNode.scheduler.scheduleReadPolicy.maxPendingTaskPerUser",
		Version:      "2.3.0",
		DefaultValue: "1024",
		Doc:          "Max pending task per user in scheduler",
	}
	p.SchedulePolicyMaxPendingTaskPerUser.Init(base.mgr)

	p.CGOPoolSizeRatio = ParamItem{
		Key:          "queryNode.segcore.cgoPoolSizeRatio",
		Version:      "2.3.0",
		DefaultValue: "2.0",
		Doc:          "cgo pool size ratio to max read concurrency",
	}
	p.CGOPoolSizeRatio.Init(base.mgr)

	p.EnableWorkerSQCostMetrics = ParamItem{
		Key:          "queryNode.enableWorkerSQCostMetrics",
		Version:      "2.3.0",
		DefaultValue: "false",
		Doc:          "whether use worker's cost to measure delegator's workload",
	}
	p.EnableWorkerSQCostMetrics.Init(base.mgr)

	p.ExprEvalBatchSize = ParamItem{
		Key:          "queryNode.segcore.exprEvalBatchSize",
		Version:      "2.3.4",
		DefaultValue: "8192",
		Doc:          "expr eval batch size for getnext interface",
	}
	p.ExprEvalBatchSize.Init(base.mgr)

	p.CleanExcludeSegInterval = ParamItem{
		Key:          "queryCoord.cleanExcludeSegmentInterval",
		Version:      "2.4.0",
		DefaultValue: "60",
		Doc:          "the time duration of clean pipeline exclude segment which used for filter invalid data, in seconds",
		Export:       true,
	}
	p.CleanExcludeSegInterval.Init(base.mgr)

	p.MemoryIndexLoadPredictMemoryUsageFactor = ParamItem{
		Key:          "queryNode.memoryIndexLoadPredictMemoryUsageFactor",
		Version:      "2.3.8",
		DefaultValue: "2.5", // HNSW index needs more memory to load.
		Doc:          "memory usage prediction factor for memory index loaded",
	}
	p.MemoryIndexLoadPredictMemoryUsageFactor.Init(base.mgr)
<<<<<<< HEAD

	p.InvertedIndexLoadPredictMemoryUsageFactor = ParamItem{
		Key:          "queryNode.invertedIndexLoadPredictMemoryUsageFactor",
		Version:      "2.4.0",
		DefaultValue: "0.2",
		Doc:          "memory usage prediction factor for inverted index loaded",
	}
	p.InvertedIndexLoadPredictMemoryUsageFactor.Init(base.mgr)
=======
	p.EnableSegmentPrune = ParamItem{
		Key:          "queryNode.enableSegmentPrune",
		Version:      "2.3.4",
		DefaultValue: "false",
		Doc:          "use partition prune function on shard delegator",
	}
	p.EnableSegmentPrune.Init(base.mgr)
>>>>>>> 248c923e
}

// /////////////////////////////////////////////////////////////////////////////
// --- datacoord ---
type dataCoordConfig struct {
	// --- CHANNEL ---
	WatchTimeoutInterval         ParamItem `refreshable:"false"`
	ChannelBalanceSilentDuration ParamItem `refreshable:"true"`
	ChannelBalanceInterval       ParamItem `refreshable:"true"`
	ChannelCheckInterval         ParamItem `refreshable:"true"`
	ChannelOperationRPCTimeout   ParamItem `refreshable:"true"`

	// --- SEGMENTS ---
	SegmentMaxSize                 ParamItem `refreshable:"false"`
	DiskSegmentMaxSize             ParamItem `refreshable:"true"`
	SegmentSealProportion          ParamItem `refreshable:"false"`
	SegAssignmentExpiration        ParamItem `refreshable:"false"`
	AllocLatestExpireAttempt       ParamItem `refreshable:"true"`
	SegmentMaxLifetime             ParamItem `refreshable:"false"`
	SegmentMaxIdleTime             ParamItem `refreshable:"false"`
	SegmentMinSizeFromIdleToSealed ParamItem `refreshable:"false"`
	SegmentMaxBinlogFileNumber     ParamItem `refreshable:"false"`
	AutoUpgradeSegmentIndex        ParamItem `refreshable:"true"`

	// compaction
	EnableCompaction     ParamItem `refreshable:"false"`
	EnableAutoCompaction ParamItem `refreshable:"true"`
	IndexBasedCompaction ParamItem `refreshable:"true"`

	CompactionRPCTimeout              ParamItem `refreshable:"true"`
	CompactionMaxParallelTasks        ParamItem `refreshable:"true"`
	CompactionWorkerParalleTasks      ParamItem `refreshable:"true"`
	MinSegmentToMerge                 ParamItem `refreshable:"true"`
	MaxSegmentToMerge                 ParamItem `refreshable:"true"`
	SegmentSmallProportion            ParamItem `refreshable:"true"`
	SegmentCompactableProportion      ParamItem `refreshable:"true"`
	SegmentExpansionRate              ParamItem `refreshable:"true"`
	CompactionTimeoutInSeconds        ParamItem `refreshable:"true"`
	CompactionCheckIntervalInSeconds  ParamItem `refreshable:"false"`
	SingleCompactionRatioThreshold    ParamItem `refreshable:"true"`
	SingleCompactionDeltaLogMaxSize   ParamItem `refreshable:"true"`
	SingleCompactionExpiredLogMaxSize ParamItem `refreshable:"true"`
	SingleCompactionDeltalogMaxNum    ParamItem `refreshable:"true"`
	GlobalCompactionInterval          ParamItem `refreshable:"false"`
	ChannelCheckpointMaxLag           ParamItem `refreshable:"true"`

	// LevelZero Segment
	EnableLevelZeroSegment                   ParamItem `refreshable:"false"`
	LevelZeroCompactionTriggerMinSize        ParamItem `refreshable:"true"`
	LevelZeroCompactionTriggerMaxSize        ParamItem `refreshable:"true"`
	LevelZeroCompactionTriggerDeltalogMinNum ParamItem `refreshable:"true"`
	LevelZeroCompactionTriggerDeltalogMaxNum ParamItem `refreshable:"true"`

	// Garbage Collection
	EnableGarbageCollection ParamItem `refreshable:"false"`
	GCInterval              ParamItem `refreshable:"false"`
	GCMissingTolerance      ParamItem `refreshable:"false"`
	GCDropTolerance         ParamItem `refreshable:"false"`
	GCRemoveConcurrent      ParamItem `refreshable:"false"`
	GCScanIntervalInHour    ParamItem `refreshable:"false"`
	EnableActiveStandby     ParamItem `refreshable:"false"`

	BindIndexNodeMode          ParamItem `refreshable:"false"`
	IndexNodeAddress           ParamItem `refreshable:"false"`
	WithCredential             ParamItem `refreshable:"false"`
	IndexNodeID                ParamItem `refreshable:"false"`
	IndexTaskSchedulerInterval ParamItem `refreshable:"false"`

	MinSegmentNumRowsToEnableIndex ParamItem `refreshable:"true"`
	BrokerTimeout                  ParamItem `refreshable:"false"`

	// auto balance channel on datanode
	AutoBalance                    ParamItem `refreshable:"true"`
	CheckAutoBalanceConfigInterval ParamItem `refreshable:"false"`

	// import
	FilesPerPreImportTask    ParamItem `refreshable:"true"`
	ImportTaskRetention      ParamItem `refreshable:"true"`
	MaxSizeInMBPerImportTask ParamItem `refreshable:"true"`
	ImportScheduleInterval   ParamItem `refreshable:"true"`
	ImportCheckIntervalHigh  ParamItem `refreshable:"true"`
	ImportCheckIntervalLow   ParamItem `refreshable:"true"`
	MaxFilesPerImportReq     ParamItem `refreshable:"true"`

	GracefulStopTimeout ParamItem `refreshable:"true"`
}

func (p *dataCoordConfig) init(base *BaseTable) {
	p.WatchTimeoutInterval = ParamItem{
		Key:          "dataCoord.channel.watchTimeoutInterval",
		Version:      "2.2.3",
		DefaultValue: "120",
		Doc:          "Timeout on watching channels (in seconds). Datanode tickler update watch progress will reset timeout timer.",
		Export:       true,
	}
	p.WatchTimeoutInterval.Init(base.mgr)

	p.ChannelBalanceSilentDuration = ParamItem{
		Key:          "dataCoord.channel.balanceSilentDuration",
		Version:      "2.2.3",
		DefaultValue: "300",
		Doc:          "The duration after which the channel manager start background channel balancing",
		Export:       true,
	}
	p.ChannelBalanceSilentDuration.Init(base.mgr)

	p.ChannelBalanceInterval = ParamItem{
		Key:          "dataCoord.channel.balanceInterval",
		Version:      "2.2.3",
		DefaultValue: "360",
		Doc:          "The interval with which the channel manager check dml channel balance status",
		Export:       true,
	}
	p.ChannelBalanceInterval.Init(base.mgr)

	p.ChannelCheckInterval = ParamItem{
		Key:          "dataCoord.channel.checkInterval",
		Version:      "2.4.0",
		DefaultValue: "10",
		Doc:          "The interval in seconds with which the channel manager advances channel states",
		Export:       true,
	}
	p.ChannelCheckInterval.Init(base.mgr)

	p.ChannelOperationRPCTimeout = ParamItem{
		Key:          "dataCoord.channel.notifyChannelOperationTimeout",
		Version:      "2.2.3",
		DefaultValue: "5",
		Doc:          "Timeout notifing channel operations (in seconds).",
		Export:       true,
	}
	p.ChannelOperationRPCTimeout.Init(base.mgr)

	p.SegmentMaxSize = ParamItem{
		Key:          "dataCoord.segment.maxSize",
		Version:      "2.0.0",
		DefaultValue: "1024",
		Doc:          "Maximum size of a segment in MB",
		Export:       true,
	}
	p.SegmentMaxSize.Init(base.mgr)

	p.DiskSegmentMaxSize = ParamItem{
		Key:          "dataCoord.segment.diskSegmentMaxSize",
		Version:      "2.0.0",
		DefaultValue: "2048",
		Doc:          "Maximun size of a segment in MB for collection which has Disk index",
		Export:       true,
	}
	p.DiskSegmentMaxSize.Init(base.mgr)

	p.SegmentSealProportion = ParamItem{
		Key:          "dataCoord.segment.sealProportion",
		Version:      "2.0.0",
		DefaultValue: "0.12",
		Export:       true,
	}
	p.SegmentSealProportion.Init(base.mgr)

	p.SegAssignmentExpiration = ParamItem{
		Key:          "dataCoord.segment.assignmentExpiration",
		Version:      "2.0.0",
		DefaultValue: "2000",
		Doc:          "The time of the assignment expiration in ms",
		Export:       true,
	}
	p.SegAssignmentExpiration.Init(base.mgr)

	p.AllocLatestExpireAttempt = ParamItem{
		Key:          "dataCoord.segment.allocLatestExpireAttempt",
		Version:      "2.2.0",
		DefaultValue: "200",
		Doc:          "The time attempting to alloc latest lastExpire from rootCoord after restart",
		Export:       true,
	}
	p.AllocLatestExpireAttempt.Init(base.mgr)

	p.SegmentMaxLifetime = ParamItem{
		Key:          "dataCoord.segment.maxLife",
		Version:      "2.0.0",
		DefaultValue: "86400",
		Doc:          "The max lifetime of segment in seconds, 24*60*60",
		Export:       true,
	}
	p.SegmentMaxLifetime.Init(base.mgr)

	p.SegmentMaxIdleTime = ParamItem{
		Key:          "dataCoord.segment.maxIdleTime",
		Version:      "2.0.0",
		DefaultValue: "600",
		Doc: `If a segment didn't accept dml records in ` + "maxIdleTime" + ` and the size of segment is greater than
` + "minSizeFromIdleToSealed" + `, Milvus will automatically seal it.
The max idle time of segment in seconds, 10*60.`,
		Export: true,
	}
	p.SegmentMaxIdleTime.Init(base.mgr)

	p.SegmentMinSizeFromIdleToSealed = ParamItem{
		Key:          "dataCoord.segment.minSizeFromIdleToSealed",
		Version:      "2.0.0",
		DefaultValue: "16.0",
		Doc:          "The min size in MB of segment which can be idle from sealed.",
		Export:       true,
	}
	p.SegmentMinSizeFromIdleToSealed.Init(base.mgr)

	p.SegmentMaxBinlogFileNumber = ParamItem{
		Key:          "dataCoord.segment.maxBinlogFileNumber",
		Version:      "2.2.0",
		DefaultValue: "32",
		Doc: `The max number of binlog file for one segment, the segment will be sealed if
the number of binlog file reaches to max value.`,
		Export: true,
	}
	p.SegmentMaxBinlogFileNumber.Init(base.mgr)

	p.EnableCompaction = ParamItem{
		Key:          "dataCoord.enableCompaction",
		Version:      "2.0.0",
		DefaultValue: "true",
		Doc:          "Enable data segment compaction",
		Export:       true,
	}
	p.EnableCompaction.Init(base.mgr)

	p.EnableAutoCompaction = ParamItem{
		Key:          "dataCoord.compaction.enableAutoCompaction",
		Version:      "2.0.0",
		DefaultValue: "true",
		Export:       true,
	}
	p.EnableAutoCompaction.Init(base.mgr)

	p.IndexBasedCompaction = ParamItem{
		Key:          "dataCoord.compaction.indexBasedCompaction",
		Version:      "2.0.0",
		DefaultValue: "true",
		Export:       true,
	}
	p.IndexBasedCompaction.Init(base.mgr)

	p.CompactionRPCTimeout = ParamItem{
		Key:          "dataCoord.compaction.rpcTimeout",
		Version:      "2.2.12",
		DefaultValue: "10",
		Export:       true,
	}
	p.CompactionRPCTimeout.Init(base.mgr)

	p.CompactionMaxParallelTasks = ParamItem{
		Key:          "dataCoord.compaction.maxParallelTaskNum",
		Version:      "2.2.12",
		DefaultValue: "10",
		Export:       true,
	}
	p.CompactionMaxParallelTasks.Init(base.mgr)

	p.CompactionWorkerParalleTasks = ParamItem{
		Key:          "dataCoord.compaction.workerMaxParallelTaskNum",
		Version:      "2.3.0",
		DefaultValue: "2",
		Export:       true,
	}
	p.CompactionWorkerParalleTasks.Init(base.mgr)

	p.MinSegmentToMerge = ParamItem{
		Key:          "dataCoord.compaction.min.segment",
		Version:      "2.0.0",
		DefaultValue: "3",
	}
	p.MinSegmentToMerge.Init(base.mgr)

	p.MaxSegmentToMerge = ParamItem{
		Key:          "dataCoord.compaction.max.segment",
		Version:      "2.0.0",
		DefaultValue: "30",
	}
	p.MaxSegmentToMerge.Init(base.mgr)

	p.SegmentSmallProportion = ParamItem{
		Key:          "dataCoord.segment.smallProportion",
		Version:      "2.0.0",
		DefaultValue: "0.5",
		Doc:          "The segment is considered as \"small segment\" when its # of rows is smaller than",
		Export:       true,
	}
	p.SegmentSmallProportion.Init(base.mgr)

	p.SegmentCompactableProportion = ParamItem{
		Key:          "dataCoord.segment.compactableProportion",
		Version:      "2.2.1",
		DefaultValue: "0.85",
		Doc: `(smallProportion * segment max # of rows).
A compaction will happen on small segments if the segment after compaction will have`,
		Export: true,
	}
	p.SegmentCompactableProportion.Init(base.mgr)

	p.SegmentExpansionRate = ParamItem{
		Key:          "dataCoord.segment.expansionRate",
		Version:      "2.2.1",
		DefaultValue: "1.25",
		Doc: `over (compactableProportion * segment max # of rows) rows.
MUST BE GREATER THAN OR EQUAL TO <smallProportion>!!!
During compaction, the size of segment # of rows is able to exceed segment max # of rows by (expansionRate-1) * 100%. `,
		Export: true,
	}
	p.SegmentExpansionRate.Init(base.mgr)

	p.CompactionTimeoutInSeconds = ParamItem{
		Key:          "dataCoord.compaction.timeout",
		Version:      "2.0.0",
		DefaultValue: "900",
	}
	p.CompactionTimeoutInSeconds.Init(base.mgr)

	p.CompactionCheckIntervalInSeconds = ParamItem{
		Key:          "dataCoord.compaction.check.interval",
		Version:      "2.0.0",
		DefaultValue: "3",
	}
	p.CompactionCheckIntervalInSeconds.Init(base.mgr)

	p.SingleCompactionRatioThreshold = ParamItem{
		Key:          "dataCoord.compaction.single.ratio.threshold",
		Version:      "2.0.0",
		DefaultValue: "0.2",
	}
	p.SingleCompactionRatioThreshold.Init(base.mgr)

	p.SingleCompactionDeltaLogMaxSize = ParamItem{
		Key:          "dataCoord.compaction.single.deltalog.maxsize",
		Version:      "2.0.0",
		DefaultValue: strconv.Itoa(2 * 1024 * 1024),
	}
	p.SingleCompactionDeltaLogMaxSize.Init(base.mgr)

	p.SingleCompactionExpiredLogMaxSize = ParamItem{
		Key:          "dataCoord.compaction.single.expiredlog.maxsize",
		Version:      "2.0.0",
		DefaultValue: "10485760",
	}
	p.SingleCompactionExpiredLogMaxSize.Init(base.mgr)

	p.SingleCompactionDeltalogMaxNum = ParamItem{
		Key:          "dataCoord.compaction.single.deltalog.maxnum",
		Version:      "2.0.0",
		DefaultValue: "200",
	}
	p.SingleCompactionDeltalogMaxNum.Init(base.mgr)

	p.GlobalCompactionInterval = ParamItem{
		Key:          "dataCoord.compaction.global.interval",
		Version:      "2.0.0",
		DefaultValue: "60",
	}
	p.GlobalCompactionInterval.Init(base.mgr)

	p.ChannelCheckpointMaxLag = ParamItem{
		Key:          "dataCoord.compaction.channelMaxCPLag",
		Version:      "2.4.0",
		Doc:          "max tolerable channel checkpoint lag(in seconds) to execute compaction",
		DefaultValue: "900", // 15 * 60 seconds
	}
	p.ChannelCheckpointMaxLag.Init(base.mgr)

	// LevelZeroCompaction
	p.EnableLevelZeroSegment = ParamItem{
		Key:          "dataCoord.segment.enableLevelZero",
		Version:      "2.4.0",
		Doc:          "Whether to enable LevelZeroCompaction",
		DefaultValue: "true",
	}
	p.EnableLevelZeroSegment.Init(base.mgr)

	p.LevelZeroCompactionTriggerMinSize = ParamItem{
		Key:          "dataCoord.compaction.levelzero.forceTrigger.minSize",
		Version:      "2.4.0",
		Doc:          "The minmum size in bytes to force trigger a LevelZero Compaction, default as 8MB",
		DefaultValue: "8388608",
	}
	p.LevelZeroCompactionTriggerMinSize.Init(base.mgr)

	p.LevelZeroCompactionTriggerMaxSize = ParamItem{
		Key:          "dataCoord.compaction.levelzero.forceTrigger.maxSize",
		Version:      "2.4.0",
		Doc:          "The maxmum size in bytes to force trigger a LevelZero Compaction, default as 64MB",
		DefaultValue: "67108864",
	}
	p.LevelZeroCompactionTriggerMaxSize.Init(base.mgr)

	p.LevelZeroCompactionTriggerDeltalogMinNum = ParamItem{
		Key:          "dataCoord.compaction.levelzero.forceTrigger.deltalogMinNum",
		Version:      "2.4.0",
		Doc:          "The minimum number of deltalog files to force trigger a LevelZero Compaction",
		DefaultValue: "10",
	}
	p.LevelZeroCompactionTriggerDeltalogMinNum.Init(base.mgr)

	p.LevelZeroCompactionTriggerDeltalogMaxNum = ParamItem{
		Key:          "dataCoord.compaction.levelzero.forceTrigger.deltalogMaxNum",
		Version:      "2.4.0",
		Doc:          "The maxmum number of deltalog files to force trigger a LevelZero Compaction, default as 30",
		DefaultValue: "30",
	}
	p.LevelZeroCompactionTriggerDeltalogMaxNum.Init(base.mgr)

	p.EnableGarbageCollection = ParamItem{
		Key:          "dataCoord.enableGarbageCollection",
		Version:      "2.0.0",
		DefaultValue: "true",
		Doc:          "",
		Export:       true,
	}
	p.EnableGarbageCollection.Init(base.mgr)

	p.GCInterval = ParamItem{
		Key:          "dataCoord.gc.interval",
		Version:      "2.0.0",
		DefaultValue: "3600",
		Doc:          "gc interval in seconds",
		Export:       true,
	}
	p.GCInterval.Init(base.mgr)

	p.GCScanIntervalInHour = ParamItem{
		Key:          "dataCoord.gc.scanInterval",
		Version:      "2.4.0",
		DefaultValue: "168", // hours, default 7 * 24 hours
		Doc:          "garbage collection scan residue interval in hours",
		Export:       true,
	}
	p.GCScanIntervalInHour.Init(base.mgr)

	// Do not set this to incredible small value, make sure this to be more than 10 minutes at least
	p.GCMissingTolerance = ParamItem{
		Key:          "dataCoord.gc.missingTolerance",
		Version:      "2.0.0",
		DefaultValue: "3600",
		Doc:          "file meta missing tolerance duration in seconds, default to 1hr",
		Export:       true,
	}
	p.GCMissingTolerance.Init(base.mgr)

	p.GCDropTolerance = ParamItem{
		Key:          "dataCoord.gc.dropTolerance",
		Version:      "2.0.0",
		DefaultValue: "10800",
		Doc:          "file belongs to dropped entity tolerance duration in seconds. 3600",
		Export:       true,
	}
	p.GCDropTolerance.Init(base.mgr)

	p.GCRemoveConcurrent = ParamItem{
		Key:          "dataCoord.gc.removeConcurrent",
		Version:      "2.3.4",
		DefaultValue: "32",
		Doc:          "number of concurrent goroutines to remove dropped s3 objects",
		Export:       true,
	}
	p.GCRemoveConcurrent.Init(base.mgr)

	p.EnableActiveStandby = ParamItem{
		Key:          "dataCoord.enableActiveStandby",
		Version:      "2.0.0",
		DefaultValue: "false",
		Export:       true,
	}
	p.EnableActiveStandby.Init(base.mgr)

	p.MinSegmentNumRowsToEnableIndex = ParamItem{
		Key:          "indexCoord.segment.minSegmentNumRowsToEnableIndex",
		Version:      "2.0.0",
		DefaultValue: "1024",
		Doc:          "It's a threshold. When the segment num rows is less than this value, the segment will not be indexed",
		Export:       true,
	}
	p.MinSegmentNumRowsToEnableIndex.Init(base.mgr)

	p.BindIndexNodeMode = ParamItem{
		Key:          "indexCoord.bindIndexNodeMode.enable",
		Version:      "2.0.0",
		DefaultValue: "false",
		Export:       true,
	}
	p.BindIndexNodeMode.Init(base.mgr)

	p.IndexNodeAddress = ParamItem{
		Key:          "indexCoord.bindIndexNodeMode.address",
		Version:      "2.0.0",
		DefaultValue: "localhost:22930",
		Export:       true,
	}
	p.IndexNodeAddress.Init(base.mgr)

	p.WithCredential = ParamItem{
		Key:          "indexCoord.bindIndexNodeMode.withCred",
		Version:      "2.0.0",
		DefaultValue: "false",
		Export:       true,
	}
	p.WithCredential.Init(base.mgr)

	p.IndexNodeID = ParamItem{
		Key:          "indexCoord.bindIndexNodeMode.nodeID",
		Version:      "2.0.0",
		DefaultValue: "0",
		Export:       true,
	}
	p.IndexNodeID.Init(base.mgr)
	p.IndexTaskSchedulerInterval = ParamItem{
		Key:          "indexCoord.scheduler.interval",
		Version:      "2.0.0",
		DefaultValue: "1000",
	}
	p.IndexTaskSchedulerInterval.Init(base.mgr)

	p.BrokerTimeout = ParamItem{
		Key:          "dataCoord.brokerTimeout",
		Version:      "2.3.0",
		DefaultValue: "5000",
		PanicIfEmpty: true,
		Doc:          "5000ms, dataCoord broker rpc timeout",
		Export:       true,
	}
	p.BrokerTimeout.Init(base.mgr)

	p.AutoBalance = ParamItem{
		Key:          "dataCoord.autoBalance",
		Version:      "2.3.3",
		DefaultValue: "true",
		PanicIfEmpty: true,
		Doc:          "Enable auto balance",
		Export:       true,
	}
	p.AutoBalance.Init(base.mgr)

	p.CheckAutoBalanceConfigInterval = ParamItem{
		Key:          "dataCoord.checkAutoBalanceConfigInterval",
		Version:      "2.3.3",
		DefaultValue: "10",
		PanicIfEmpty: true,
		Doc:          "the interval of check auto balance config",
		Export:       true,
	}
	p.CheckAutoBalanceConfigInterval.Init(base.mgr)

	p.AutoUpgradeSegmentIndex = ParamItem{
		Key:          "dataCoord.autoUpgradeSegmentIndex",
		Version:      "2.3.4",
		DefaultValue: "false",
		PanicIfEmpty: true,
		Doc:          "whether auto upgrade segment index to index engine's version",
		Export:       true,
	}
	p.AutoUpgradeSegmentIndex.Init(base.mgr)

	p.FilesPerPreImportTask = ParamItem{
		Key:          "dataCoord.import.filesPerPreImportTask",
		Version:      "2.4.0",
		Doc:          "The maximum number of files allowed per pre-import task.",
		DefaultValue: "2",
		PanicIfEmpty: false,
		Export:       true,
	}
	p.FilesPerPreImportTask.Init(base.mgr)

	p.ImportTaskRetention = ParamItem{
		Key:          "dataCoord.import.taskRetention",
		Version:      "2.4.0",
		Doc:          "The retention period in seconds for tasks in the Completed or Failed state.",
		DefaultValue: "10800",
		PanicIfEmpty: false,
		Export:       true,
	}
	p.ImportTaskRetention.Init(base.mgr)

	p.MaxSizeInMBPerImportTask = ParamItem{
		Key:     "dataCoord.import.maxSizeInMBPerImportTask",
		Version: "2.4.0",
		Doc: "To prevent generating of small segments, we will re-group imported files. " +
			"This parameter represents the sum of file sizes in each group (each ImportTask).",
		DefaultValue: "6144",
		PanicIfEmpty: false,
		Export:       true,
	}
	p.MaxSizeInMBPerImportTask.Init(base.mgr)

	p.ImportScheduleInterval = ParamItem{
		Key:          "dataCoord.import.scheduleInterval",
		Version:      "2.4.0",
		Doc:          "The interval for scheduling import, measured in seconds.",
		DefaultValue: "2",
		PanicIfEmpty: false,
		Export:       true,
	}
	p.ImportScheduleInterval.Init(base.mgr)

	p.ImportCheckIntervalHigh = ParamItem{
		Key:          "dataCoord.import.checkIntervalHigh",
		Version:      "2.4.0",
		Doc:          "The interval for checking import, measured in seconds, is set to a high frequency for the import checker.",
		DefaultValue: "2",
		PanicIfEmpty: false,
		Export:       true,
	}
	p.ImportCheckIntervalHigh.Init(base.mgr)

	p.ImportCheckIntervalLow = ParamItem{
		Key:          "dataCoord.import.checkIntervalLow",
		Version:      "2.4.0",
		Doc:          "The interval for checking import, measured in seconds, is set to a low frequency for the import checker.",
		DefaultValue: "120",
		PanicIfEmpty: false,
		Export:       true,
	}
	p.ImportCheckIntervalLow.Init(base.mgr)

	p.MaxFilesPerImportReq = ParamItem{
		Key:          "dataCoord.import.maxImportFileNumPerReq",
		Version:      "2.4.0",
		Doc:          "The maximum number of files allowed per single import request.",
		DefaultValue: "1024",
		PanicIfEmpty: false,
		Export:       true,
	}
	p.MaxFilesPerImportReq.Init(base.mgr)

	p.GracefulStopTimeout = ParamItem{
		Key:          "dataCoord.gracefulStopTimeout",
		Version:      "2.3.7",
		DefaultValue: strconv.Itoa(DefaultCoordGracefulStopTimeout),
		Doc:          "seconds. force stop node without graceful stop",
		Export:       true,
	}
	p.GracefulStopTimeout.Init(base.mgr)
}

// /////////////////////////////////////////////////////////////////////////////
// --- datanode ---
type dataNodeConfig struct {
	FlowGraphMaxQueueLength ParamItem `refreshable:"false"`
	FlowGraphMaxParallelism ParamItem `refreshable:"false"`
	MaxParallelSyncTaskNum  ParamItem `refreshable:"false"`
	MaxParallelSyncMgrTasks ParamItem `refreshable:"true"`

	// skip mode
	FlowGraphSkipModeEnable   ParamItem `refreshable:"true"`
	FlowGraphSkipModeSkipNum  ParamItem `refreshable:"true"`
	FlowGraphSkipModeColdTime ParamItem `refreshable:"true"`

	// segment
	FlushInsertBufferSize  ParamItem `refreshable:"true"`
	FlushDeleteBufferBytes ParamItem `refreshable:"true"`
	BinLogMaxSize          ParamItem `refreshable:"true"`
	SyncPeriod             ParamItem `refreshable:"true"`

	// watchEvent
	WatchEventTicklerInterval ParamItem `refreshable:"false"`

	// io concurrency to add segment
	IOConcurrency ParamItem `refreshable:"false"`

	// Concurrency to handle compaction file read
	FileReadConcurrency ParamItem `refreshable:"false"`

	// memory management
	MemoryForceSyncEnable     ParamItem `refreshable:"true"`
	MemoryForceSyncSegmentNum ParamItem `refreshable:"true"`
	MemoryCheckInterval       ParamItem `refreshable:"true"`
	MemoryWatermark           ParamItem `refreshable:"true"`

	DataNodeTimeTickByRPC ParamItem `refreshable:"false"`
	// DataNode send timetick interval per collection
	DataNodeTimeTickInterval ParamItem `refreshable:"false"`

	// Skip BF
	SkipBFStatsLoad ParamItem `refreshable:"true"`

	// channel
	ChannelWorkPoolSize ParamItem `refreshable:"true"`

	UpdateChannelCheckpointMaxParallel   ParamItem `refreshable:"true"`
	UpdateChannelCheckpointInterval      ParamItem `refreshable:"true"`
	UpdateChannelCheckpointRPCTimeout    ParamItem `refreshable:"true"`
	MaxChannelCheckpointsPerRPC          ParamItem `refreshable:"true"`
	ChannelCheckpointUpdateTickInSeconds ParamItem `refreshable:"true"`

	// import
	MaxConcurrentImportTaskNum ParamItem `refreshable:"true"`
	MaxImportFileSizeInGB      ParamItem `refreshable:"true"`

	// Compaction
	L0BatchMemoryRatio ParamItem `refreshable:"true"`

	GracefulStopTimeout ParamItem `refreshable:"true"`
}

func (p *dataNodeConfig) init(base *BaseTable) {
	p.FlowGraphMaxQueueLength = ParamItem{
		Key:          "dataNode.dataSync.flowGraph.maxQueueLength",
		Version:      "2.0.0",
		DefaultValue: "16",
		Doc:          "Maximum length of task queue in flowgraph",
		Export:       true,
	}
	p.FlowGraphMaxQueueLength.Init(base.mgr)

	p.FlowGraphMaxParallelism = ParamItem{
		Key:          "dataNode.dataSync.flowGraph.maxParallelism",
		Version:      "2.0.0",
		DefaultValue: "1024",
		Doc:          "Maximum number of tasks executed in parallel in the flowgraph",
		Export:       true,
	}
	p.FlowGraphMaxParallelism.Init(base.mgr)

	p.FlowGraphSkipModeEnable = ParamItem{
		Key:          "datanode.dataSync.skipMode.enable",
		Version:      "2.3.4",
		DefaultValue: "true",
		PanicIfEmpty: false,
		Doc:          "Support skip some timetick message to reduce CPU usage",
		Export:       true,
	}
	p.FlowGraphSkipModeEnable.Init(base.mgr)

	p.FlowGraphSkipModeSkipNum = ParamItem{
		Key:          "datanode.dataSync.skipMode.skipNum",
		Version:      "2.3.4",
		DefaultValue: "4",
		PanicIfEmpty: false,
		Doc:          "Consume one for every n records skipped",
		Export:       true,
	}
	p.FlowGraphSkipModeSkipNum.Init(base.mgr)

	p.FlowGraphSkipModeColdTime = ParamItem{
		Key:          "datanode.dataSync.skipMode.coldTime",
		Version:      "2.3.4",
		DefaultValue: "60",
		PanicIfEmpty: false,
		Doc:          "Turn on skip mode after there are only timetick msg for x seconds",
		Export:       true,
	}
	p.FlowGraphSkipModeColdTime.Init(base.mgr)

	p.MaxParallelSyncTaskNum = ParamItem{
		Key:          "dataNode.dataSync.maxParallelSyncTaskNum",
		Version:      "2.3.0",
		DefaultValue: "6",
		Doc:          "deprecated, legacy flush manager max conurrency number",
		Export:       true,
	}
	p.MaxParallelSyncTaskNum.Init(base.mgr)

	p.MaxParallelSyncMgrTasks = ParamItem{
		Key:          "dataNode.dataSync.maxParallelSyncMgrTasks",
		Version:      "2.3.4",
		DefaultValue: "256",
		Doc:          "The max concurrent sync task number of datanode sync mgr globally",
		Export:       true,
	}
	p.MaxParallelSyncMgrTasks.Init(base.mgr)

	p.FlushInsertBufferSize = ParamItem{
		Key:          "dataNode.segment.insertBufSize",
		Version:      "2.0.0",
		FallbackKeys: []string{"DATA_NODE_IBUFSIZE"},
		DefaultValue: "16777216",
		PanicIfEmpty: true,
		Doc:          "Max buffer size to flush for a single segment.",
		Export:       true,
	}
	p.FlushInsertBufferSize.Init(base.mgr)

	p.MemoryForceSyncEnable = ParamItem{
		Key:          "datanode.memory.forceSyncEnable",
		Version:      "2.2.4",
		DefaultValue: "true",
	}
	p.MemoryForceSyncEnable.Init(base.mgr)

	p.MemoryForceSyncSegmentNum = ParamItem{
		Key:          "datanode.memory.forceSyncSegmentNum",
		Version:      "2.2.4",
		DefaultValue: "1",
	}
	p.MemoryForceSyncSegmentNum.Init(base.mgr)

	p.MemoryCheckInterval = ParamItem{
		Key:          "datanode.memory.checkInterval",
		Version:      "2.4.0",
		DefaultValue: "3000", // milliseconds
		Doc:          "the interal to check datanode memory usage, in milliseconds",
		Export:       true,
	}
	p.MemoryCheckInterval.Init(base.mgr)

	if os.Getenv(metricsinfo.DeployModeEnvKey) == metricsinfo.StandaloneDeployMode {
		p.MemoryWatermark = ParamItem{
			Key:          "datanode.memory.watermarkStandalone",
			Version:      "2.2.4",
			DefaultValue: "0.2",
		}
	} else if os.Getenv(metricsinfo.DeployModeEnvKey) == metricsinfo.ClusterDeployMode {
		p.MemoryWatermark = ParamItem{
			Key:          "datanode.memory.watermarkCluster",
			Version:      "2.2.4",
			DefaultValue: "0.5",
		}
	} else {
		log.Info("DeployModeEnv is not set, use default", zap.Float64("default", 0.5))
		p.MemoryWatermark = ParamItem{
			Key:          "datanode.memory.watermarkCluster",
			Version:      "2.2.4",
			DefaultValue: "0.5",
		}
	}
	p.MemoryWatermark.Init(base.mgr)

	p.FlushDeleteBufferBytes = ParamItem{
		Key:          "dataNode.segment.deleteBufBytes",
		Version:      "2.0.0",
		DefaultValue: "16777216",
		Doc:          "Max buffer size in bytes to flush del for a single channel, default as 16MB",
		Export:       true,
	}
	p.FlushDeleteBufferBytes.Init(base.mgr)

	p.BinLogMaxSize = ParamItem{
		Key:          "dataNode.segment.binlog.maxsize",
		Version:      "2.0.0",
		DefaultValue: "67108864",
	}
	p.BinLogMaxSize.Init(base.mgr)

	p.SyncPeriod = ParamItem{
		Key:          "dataNode.segment.syncPeriod",
		Version:      "2.0.0",
		DefaultValue: "600",
		Doc:          "The period to sync segments if buffer is not empty.",
		Export:       true,
	}
	p.SyncPeriod.Init(base.mgr)

	p.WatchEventTicklerInterval = ParamItem{
		Key:          "datanode.segment.watchEventTicklerInterval",
		Version:      "2.2.3",
		DefaultValue: "15",
	}
	p.WatchEventTicklerInterval.Init(base.mgr)

	p.IOConcurrency = ParamItem{
		Key:          "dataNode.dataSync.ioConcurrency",
		Version:      "2.0.0",
		DefaultValue: "16",
	}
	p.IOConcurrency.Init(base.mgr)

	p.FileReadConcurrency = ParamItem{
		Key:          "dataNode.multiRead.concurrency",
		Version:      "2.0.0",
		DefaultValue: "16",
	}
	p.FileReadConcurrency.Init(base.mgr)

	p.DataNodeTimeTickByRPC = ParamItem{
		Key:          "datanode.timetick.byRPC",
		Version:      "2.2.9",
		PanicIfEmpty: false,
		DefaultValue: "true",
	}
	p.DataNodeTimeTickByRPC.Init(base.mgr)

	p.DataNodeTimeTickInterval = ParamItem{
		Key:          "datanode.timetick.interval",
		Version:      "2.2.5",
		PanicIfEmpty: false,
		DefaultValue: "500",
	}
	p.DataNodeTimeTickInterval.Init(base.mgr)

	p.SkipBFStatsLoad = ParamItem{
		Key:          "dataNode.skip.BFStats.Load",
		Version:      "2.2.5",
		PanicIfEmpty: false,
		DefaultValue: "false",
	}
	p.SkipBFStatsLoad.Init(base.mgr)

	p.ChannelWorkPoolSize = ParamItem{
		Key:          "datanode.channel.workPoolSize",
		Version:      "2.3.2",
		PanicIfEmpty: false,
		DefaultValue: "-1",
	}
	p.ChannelWorkPoolSize.Init(base.mgr)

	p.UpdateChannelCheckpointMaxParallel = ParamItem{
		Key:          "datanode.channel.updateChannelCheckpointMaxParallel",
		Version:      "2.3.4",
		PanicIfEmpty: false,
		DefaultValue: "10",
	}
	p.UpdateChannelCheckpointMaxParallel.Init(base.mgr)

	p.UpdateChannelCheckpointInterval = ParamItem{
		Key:          "datanode.channel.updateChannelCheckpointInterval",
		Version:      "2.4.0",
		Doc:          "the interval duration(in seconds) for datanode to update channel checkpoint of each channel",
		DefaultValue: "60",
	}
	p.UpdateChannelCheckpointInterval.Init(base.mgr)

	p.UpdateChannelCheckpointRPCTimeout = ParamItem{
		Key:          "datanode.channel.updateChannelCheckpointRPCTimeout",
		Version:      "2.4.0",
		Doc:          "timeout in seconds for UpdateChannelCheckpoint RPC call",
		DefaultValue: "20",
	}
	p.UpdateChannelCheckpointRPCTimeout.Init(base.mgr)

	p.MaxChannelCheckpointsPerRPC = ParamItem{
		Key:          "datanode.channel.maxChannelCheckpointsPerPRC",
		Version:      "2.4.0",
		Doc:          "The maximum number of channel checkpoints per UpdateChannelCheckpoint RPC.",
		DefaultValue: "128",
	}
	p.MaxChannelCheckpointsPerRPC.Init(base.mgr)

	p.ChannelCheckpointUpdateTickInSeconds = ParamItem{
		Key:          "datanode.channel.channelCheckpointUpdateTickInSeconds",
		Version:      "2.4.0",
		Doc:          "The frequency, in seconds, at which the channel checkpoint updater executes updates.",
		DefaultValue: "10",
	}
	p.ChannelCheckpointUpdateTickInSeconds.Init(base.mgr)

	p.MaxConcurrentImportTaskNum = ParamItem{
		Key:          "datanode.import.maxConcurrentTaskNum",
		Version:      "2.4.0",
		Doc:          "The maximum number of import/pre-import tasks allowed to run concurrently on a datanode.",
		DefaultValue: "16",
		PanicIfEmpty: false,
		Export:       true,
	}
	p.MaxConcurrentImportTaskNum.Init(base.mgr)

	p.MaxImportFileSizeInGB = ParamItem{
		Key:          "datanode.import.maxImportFileSizeInGB",
		Version:      "2.4.0",
		Doc:          "The maximum file size (in GB) for an import file, where an import file refers to either a Row-Based file or a set of Column-Based files.",
		DefaultValue: "16",
		PanicIfEmpty: false,
		Export:       true,
	}
	p.MaxImportFileSizeInGB.Init(base.mgr)

	p.L0BatchMemoryRatio = ParamItem{
		Key:          "datanode.compaction.levelZeroBatchMemoryRatio",
		Version:      "2.4.0",
		Doc:          "The minimal memory ratio of free memory for level zero compaction executing in batch mode",
		DefaultValue: "0.05",
		Export:       true,
	}
	p.L0BatchMemoryRatio.Init(base.mgr)

	p.GracefulStopTimeout = ParamItem{
		Key:          "datanode.gracefulStopTimeout",
		Version:      "2.3.7",
		DefaultValue: strconv.Itoa(DefaultGracefulStopTimeout),
		Doc:          "seconds. force stop node without graceful stop",
		Export:       true,
	}
	p.GracefulStopTimeout.Init(base.mgr)
}

// /////////////////////////////////////////////////////////////////////////////
// --- indexnode ---
type indexNodeConfig struct {
	BuildParallel ParamItem `refreshable:"false"`
	// enable disk
	EnableDisk             ParamItem `refreshable:"false"`
	DiskCapacityLimit      ParamItem `refreshable:"true"`
	MaxDiskUsagePercentage ParamItem `refreshable:"true"`

	GracefulStopTimeout ParamItem `refreshable:"true"`
}

func (p *indexNodeConfig) init(base *BaseTable) {
	p.BuildParallel = ParamItem{
		Key:          "indexNode.scheduler.buildParallel",
		Version:      "2.0.0",
		DefaultValue: "1",
		Export:       true,
	}
	p.BuildParallel.Init(base.mgr)

	p.EnableDisk = ParamItem{
		Key:          "indexNode.enableDisk",
		Version:      "2.2.0",
		DefaultValue: "false",
		PanicIfEmpty: true,
		Doc:          "enable index node build disk vector index",
		Export:       true,
	}
	p.EnableDisk.Init(base.mgr)

	p.DiskCapacityLimit = ParamItem{
		Key:     "LOCAL_STORAGE_SIZE",
		Version: "2.2.0",
		Formatter: func(v string) string {
			if len(v) == 0 {
				diskUsage, err := disk.Usage("/")
				if err != nil {
					panic(err)
				}
				return strconv.FormatUint(diskUsage.Total, 10)
			}
			diskSize := getAsInt64(v)
			return strconv.FormatInt(diskSize*1024*1024*1024, 10)
		},
	}
	p.DiskCapacityLimit.Init(base.mgr)

	p.MaxDiskUsagePercentage = ParamItem{
		Key:          "indexNode.maxDiskUsagePercentage",
		Version:      "2.2.0",
		DefaultValue: "95",
		PanicIfEmpty: true,
		Formatter: func(v string) string {
			return fmt.Sprintf("%f", getAsFloat(v)/100)
		},
		Export: true,
	}
	p.MaxDiskUsagePercentage.Init(base.mgr)

	p.GracefulStopTimeout = ParamItem{
		Key:          "indexNode.gracefulStopTimeout",
		Version:      "2.2.1",
		FallbackKeys: []string{"common.gracefulStopTimeout"},
		Doc:          "seconds. force stop node without graceful stop",
		Export:       true,
	}
	p.GracefulStopTimeout.Init(base.mgr)
}

type runtimeConfig struct {
	CreateTime RuntimeParamItem
	UpdateTime RuntimeParamItem
	Role       RuntimeParamItem
	NodeID     RuntimeParamItem
}

type integrationTestConfig struct {
	IntegrationMode ParamItem `refreshable:"false"`
}

func (p *integrationTestConfig) init(base *BaseTable) {
	p.IntegrationMode = ParamItem{
		Key:          "integration.test.mode",
		Version:      "2.2.0",
		DefaultValue: "false",
		PanicIfEmpty: true,
	}
	p.IntegrationMode.Init(base.mgr)
}

func (params *ComponentParam) Save(key string, value string) error {
	return params.baseTable.Save(key, value)
}

func (params *ComponentParam) SaveGroup(group map[string]string) error {
	return params.baseTable.SaveGroup(group)
}

func (params *ComponentParam) Remove(key string) error {
	return params.baseTable.Remove(key)
}

func (params *ComponentParam) Reset(key string) error {
	return params.baseTable.Reset(key)
}

func (params *ComponentParam) GetWithDefault(key string, dft string) string {
	return params.baseTable.GetWithDefault(key, dft)
}<|MERGE_RESOLUTION|>--- conflicted
+++ resolved
@@ -1993,13 +1993,9 @@
 	FlowGraphMaxQueueLength ParamItem `refreshable:"false"`
 	FlowGraphMaxParallelism ParamItem `refreshable:"false"`
 
-<<<<<<< HEAD
 	MemoryIndexLoadPredictMemoryUsageFactor   ParamItem `refreshable:"true"`
+	EnableSegmentPrune                        ParamItem `refreshable:"false"`
 	InvertedIndexLoadPredictMemoryUsageFactor ParamItem `refreshable:"true"`
-=======
-	MemoryIndexLoadPredictMemoryUsageFactor ParamItem `refreshable:"true"`
-	EnableSegmentPrune                      ParamItem `refreshable:"false"`
->>>>>>> 248c923e
 }
 
 func (p *queryNodeConfig) init(base *BaseTable) {
@@ -2473,7 +2469,14 @@
 		Doc:          "memory usage prediction factor for memory index loaded",
 	}
 	p.MemoryIndexLoadPredictMemoryUsageFactor.Init(base.mgr)
-<<<<<<< HEAD
+
+	p.EnableSegmentPrune = ParamItem{
+		Key:          "queryNode.enableSegmentPrune",
+		Version:      "2.3.4",
+		DefaultValue: "false",
+		Doc:          "use partition prune function on shard delegator",
+	}
+	p.EnableSegmentPrune.Init(base.mgr)
 
 	p.InvertedIndexLoadPredictMemoryUsageFactor = ParamItem{
 		Key:          "queryNode.invertedIndexLoadPredictMemoryUsageFactor",
@@ -2482,15 +2485,6 @@
 		Doc:          "memory usage prediction factor for inverted index loaded",
 	}
 	p.InvertedIndexLoadPredictMemoryUsageFactor.Init(base.mgr)
-=======
-	p.EnableSegmentPrune = ParamItem{
-		Key:          "queryNode.enableSegmentPrune",
-		Version:      "2.3.4",
-		DefaultValue: "false",
-		Doc:          "use partition prune function on shard delegator",
-	}
-	p.EnableSegmentPrune.Init(base.mgr)
->>>>>>> 248c923e
 }
 
 // /////////////////////////////////////////////////////////////////////////////
