--- conflicted
+++ resolved
@@ -2510,7 +2510,6 @@
 	AutoBalance                    ParamItem `refreshable:"true"`
 	CheckAutoBalanceConfigInterval ParamItem `refreshable:"false"`
 
-<<<<<<< HEAD
 	// import
 	FilesPerPreImportTask    ParamItem `refreshable:"true"`
 	ImportTaskRetention      ParamItem `refreshable:"true"`
@@ -2518,9 +2517,8 @@
 	ImportScheduleInterval   ParamItem `refreshable:"true"`
 	ImportCheckIntervalHigh  ParamItem `refreshable:"true"`
 	ImportCheckIntervalLow   ParamItem `refreshable:"true"`
-=======
+
 	GracefulStopTimeout ParamItem `refreshable:"true"`
->>>>>>> cc46d6ba
 }
 
 func (p *dataCoordConfig) init(base *BaseTable) {
@@ -2976,7 +2974,6 @@
 	}
 	p.AutoUpgradeSegmentIndex.Init(base.mgr)
 
-<<<<<<< HEAD
 	p.FilesPerPreImportTask = ParamItem{
 		Key:          "dataCoord.import.filesPerPreImportTask",
 		Version:      "2.4.0",
@@ -3037,7 +3034,7 @@
 		Export:       true,
 	}
 	p.ImportCheckIntervalLow.Init(base.mgr)
-=======
+
 	p.GracefulStopTimeout = ParamItem{
 		Key:          "dataCoord.gracefulStopTimeout",
 		Version:      "2.3.7",
@@ -3046,7 +3043,6 @@
 		Export:       true,
 	}
 	p.GracefulStopTimeout.Init(base.mgr)
->>>>>>> cc46d6ba
 }
 
 // /////////////////////////////////////////////////////////////////////////////
