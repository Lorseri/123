timeout(time: 120, unit: 'MINUTES') {
    dir ('milvus-helm') {
        sh 'helm version'
        sh 'helm repo add stable https://kubernetes.oss-cn-hangzhou.aliyuncs.com/charts'
        sh 'helm repo update'
        checkout([$class: 'GitSCM', branches: [[name: "${env.HELM_BRANCH}"]], userRemoteConfigs: [[url: "https://github.com/milvus-io/milvus-helm.git", name: 'origin', refspec: "+refs/heads/${env.HELM_BRANCH}:refs/remotes/origin/${env.HELM_BRANCH}"]]])
        // sh 'helm dep update'

        retry(3) {
            try {
                dir ('charts/milvus') {
                    sh "helm install --wait --timeout 300s --set image.repository=registry.zilliz.com/milvus/engine --set persistence.enabled=true --set image.tag=${DOCKER_VERSION} --set image.pullPolicy=Always --set service.type=ClusterIP -f ci/db_backend/mysql_${BINARY_VERSION}_values.yaml -f ci/filebeat/values.yaml --namespace milvus ${env.HELM_RELEASE_NAME} ."
                }
            } catch (exc) {
                def helmStatusCMD = "helm get manifest --namespace milvus ${env.HELM_RELEASE_NAME} | kubectl describe -n milvus -f - && \
                                     kubectl logs --namespace milvus -l \"app.kubernetes.io/name=milvus,app.kubernetes.io/instance=${env.HELM_RELEASE_NAME}\" -c milvus && \
                                     helm status -n milvus ${env.HELM_RELEASE_NAME}"
                sh script: helmStatusCMD, returnStatus: true
                sh script: "helm uninstall -n milvus ${env.HELM_RELEASE_NAME} && sleep 1m", returnStatus: true
                throw exc
            }
        }
    }
    dir ("tests/milvus_python_test") {
        // sh 'python3 -m pip install -r requirements.txt -i http://pypi.douban.com/simple --trusted-host pypi.douban.com'
<<<<<<< HEAD
        sh 'python3 -m pip install -r requirements_no_pymilvus.txt'
        sh 'python3 -m pip install git+https://github.com/BossZou/pymilvus.git@api-update'
        sh "pytest . --alluredir=\"test_out/dev/single/mysql\" --level=1 --ip ${env.HELM_RELEASE_NAME}.milvus.svc.cluster.local --service ${env.HELM_RELEASE_NAME} >> ${WORKSPACE}/${env.DEV_TEST_ARTIFACTS}/milvus_mysql_dev_test.log"
=======
        sh 'python3 -m pip install -r requirements.txt'
        sh "pytest . --alluredir=\"test_out/dev/single/mysql\" --level=1 --ip ${env.HELM_RELEASE_NAME}.milvus.svc.cluster.local --service ${env.HELM_RELEASE_NAME} >> ${WORKSPACE}/${env.DEV_TEST_ARTIFACTS}/milvus_${BINARY_VERSION}_mysql_dev_test.log"
>>>>>>> 0e0a731d
        // sh "pytest test_restart.py --alluredir=\"test_out/dev/single/mysql\" --level=3 --ip ${env.HELM_RELEASE_NAME}.milvus.svc.cluster.local --service ${env.HELM_RELEASE_NAME}"
    }
}<|MERGE_RESOLUTION|>--- conflicted
+++ resolved
@@ -23,14 +23,9 @@
     }
     dir ("tests/milvus_python_test") {
         // sh 'python3 -m pip install -r requirements.txt -i http://pypi.douban.com/simple --trusted-host pypi.douban.com'
-<<<<<<< HEAD
         sh 'python3 -m pip install -r requirements_no_pymilvus.txt'
         sh 'python3 -m pip install git+https://github.com/BossZou/pymilvus.git@api-update'
-        sh "pytest . --alluredir=\"test_out/dev/single/mysql\" --level=1 --ip ${env.HELM_RELEASE_NAME}.milvus.svc.cluster.local --service ${env.HELM_RELEASE_NAME} >> ${WORKSPACE}/${env.DEV_TEST_ARTIFACTS}/milvus_mysql_dev_test.log"
-=======
-        sh 'python3 -m pip install -r requirements.txt'
         sh "pytest . --alluredir=\"test_out/dev/single/mysql\" --level=1 --ip ${env.HELM_RELEASE_NAME}.milvus.svc.cluster.local --service ${env.HELM_RELEASE_NAME} >> ${WORKSPACE}/${env.DEV_TEST_ARTIFACTS}/milvus_${BINARY_VERSION}_mysql_dev_test.log"
->>>>>>> 0e0a731d
         // sh "pytest test_restart.py --alluredir=\"test_out/dev/single/mysql\" --level=3 --ip ${env.HELM_RELEASE_NAME}.milvus.svc.cluster.local --service ${env.HELM_RELEASE_NAME}"
     }
 }