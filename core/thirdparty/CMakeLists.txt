--- conflicted
+++ resolved
@@ -72,13 +72,11 @@
     add_subdirectory( mysqlpp )
 endif ()
 
-<<<<<<< HEAD
 # ****************************** Thirdparty sqlite ***************************************
 if ( MILVUS_WITH_SQLITE )
     add_subdirectory( sqlite )
-=======
+
 # ****************************** Thirdparty prometheus ***************************************
 if (MILVUS_WITH_PROMETHEUS)
     add_subdirectory( prometheus )
->>>>>>> 144523b4
 endif ()