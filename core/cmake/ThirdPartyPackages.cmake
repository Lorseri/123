# Copyright (C) 2019-2020 Zilliz. All rights reserved.
#
# Licensed under the Apache License, Version 2.0 (the "License"); you may not use this file except in compliance
# with the License. You may obtain a copy of the License at
#
# http://www.apache.org/licenses/LICENSE-2.0
#
# Unless required by applicable law or agreed to in writing, software distributed under the License
# is distributed on an "AS IS" BASIS, WITHOUT WARRANTIES OR CONDITIONS OF ANY KIND, either express
# or implied. See the License for the specific language governing permissions and limitations under the License.

set(MILVUS_THIRDPARTY_DEPENDENCIES

        fiu
<<<<<<< HEAD
        AWS
        )
=======
        oatpp)
>>>>>>> c13b0a25

message(STATUS "Using ${MILVUS_DEPENDENCY_SOURCE} approach to find dependencies")

# For each dependency, set dependency source to global default, if unset
foreach (DEPENDENCY ${MILVUS_THIRDPARTY_DEPENDENCIES})
    if ("${${DEPENDENCY}_SOURCE}" STREQUAL "")
        set(${DEPENDENCY}_SOURCE ${MILVUS_DEPENDENCY_SOURCE})
    endif ()
endforeach ()

macro(build_dependency DEPENDENCY_NAME)
    if ("${DEPENDENCY_NAME}" STREQUAL "fiu")
        build_fiu()
<<<<<<< HEAD
    elseif("${DEPENDENCY_NAME}" STREQUAL "AWS")
        build_aws()
=======
    elseif ("${DEPENDENCY_NAME}" STREQUAL "oatpp")
        build_oatpp()
>>>>>>> c13b0a25
    else ()
        message(FATAL_ERROR "Unknown thirdparty dependency to build: ${DEPENDENCY_NAME}")
    endif ()
endmacro()

# ----------------------------------------------------------------------
# Identify OS
if (UNIX)
    if (APPLE)
        set(CMAKE_OS_NAME "osx" CACHE STRING "Operating system name" FORCE)
    else (APPLE)
        ## Check for Debian GNU/Linux ________________
        find_file(DEBIAN_FOUND debian_version debconf.conf
                PATHS /etc
                )
        if (DEBIAN_FOUND)
            set(CMAKE_OS_NAME "debian" CACHE STRING "Operating system name" FORCE)
        endif (DEBIAN_FOUND)
        ##  Check for Fedora _________________________
        find_file(FEDORA_FOUND fedora-release
                PATHS /etc
                )
        if (FEDORA_FOUND)
            set(CMAKE_OS_NAME "fedora" CACHE STRING "Operating system name" FORCE)
        endif (FEDORA_FOUND)
        ##  Check for RedHat _________________________
        find_file(REDHAT_FOUND redhat-release inittab.RH
                PATHS /etc
                )
        if (REDHAT_FOUND)
            set(CMAKE_OS_NAME "redhat" CACHE STRING "Operating system name" FORCE)
        endif (REDHAT_FOUND)
        ## Extra check for Ubuntu ____________________
        if (DEBIAN_FOUND)
            ## At its core Ubuntu is a Debian system, with
            ## a slightly altered configuration; hence from
            ## a first superficial inspection a system will
            ## be considered as Debian, which signifies an
            ## extra check is required.
            find_file(UBUNTU_EXTRA legal issue
                    PATHS /etc
                    )
            if (UBUNTU_EXTRA)
                ## Scan contents of file
                file(STRINGS ${UBUNTU_EXTRA} UBUNTU_FOUND
                        REGEX Ubuntu
                        )
                ## Check result of string search
                if (UBUNTU_FOUND)
                    set(CMAKE_OS_NAME "ubuntu" CACHE STRING "Operating system name" FORCE)
                    set(DEBIAN_FOUND FALSE)

                    find_program(LSB_RELEASE_EXEC lsb_release)
                    execute_process(COMMAND ${LSB_RELEASE_EXEC} -rs
                            OUTPUT_VARIABLE LSB_RELEASE_ID_SHORT
                            OUTPUT_STRIP_TRAILING_WHITESPACE
                            )
                    STRING(REGEX REPLACE "\\." "_" UBUNTU_VERSION "${LSB_RELEASE_ID_SHORT}")
                endif (UBUNTU_FOUND)
            endif (UBUNTU_EXTRA)
        endif (DEBIAN_FOUND)
    endif (APPLE)
endif (UNIX)

# ----------------------------------------------------------------------
# thirdparty directory
set(THIRDPARTY_DIR "${MILVUS_SOURCE_DIR}/thirdparty")

macro(resolve_dependency DEPENDENCY_NAME)
    if (${DEPENDENCY_NAME}_SOURCE STREQUAL "AUTO")
        find_package(${DEPENDENCY_NAME} MODULE)
        if (NOT ${${DEPENDENCY_NAME}_FOUND})
            build_dependency(${DEPENDENCY_NAME})
        endif ()
    elseif (${DEPENDENCY_NAME}_SOURCE STREQUAL "BUNDLED")
        build_dependency(${DEPENDENCY_NAME})
    elseif (${DEPENDENCY_NAME}_SOURCE STREQUAL "SYSTEM")
        find_package(${DEPENDENCY_NAME} REQUIRED)
    endif ()
endmacro()

# ----------------------------------------------------------------------
# ExternalProject options

string(TOUPPER ${CMAKE_BUILD_TYPE} UPPERCASE_BUILD_TYPE)

set(EP_CXX_FLAGS "${CMAKE_CXX_FLAGS} ${CMAKE_CXX_FLAGS_${UPPERCASE_BUILD_TYPE}}")
set(EP_C_FLAGS "${CMAKE_C_FLAGS} ${CMAKE_C_FLAGS_${UPPERCASE_BUILD_TYPE}}")

# Set -fPIC on all external projects
set(EP_CXX_FLAGS "${EP_CXX_FLAGS} -fPIC")
set(EP_C_FLAGS "${EP_C_FLAGS} -fPIC")

# CC/CXX environment variables are captured on the first invocation of the
# builder (e.g make or ninja) instead of when CMake is invoked into to build
# directory. This leads to issues if the variables are exported in a subshell
# and the invocation of make/ninja is in distinct subshell without the same
# environment (CC/CXX).
set(EP_COMMON_TOOLCHAIN -DCMAKE_C_COMPILER=${CMAKE_C_COMPILER}
        -DCMAKE_CXX_COMPILER=${CMAKE_CXX_COMPILER})

if (CMAKE_AR)
    set(EP_COMMON_TOOLCHAIN ${EP_COMMON_TOOLCHAIN} -DCMAKE_AR=${CMAKE_AR})
endif ()

if (CMAKE_RANLIB)
    set(EP_COMMON_TOOLCHAIN ${EP_COMMON_TOOLCHAIN} -DCMAKE_RANLIB=${CMAKE_RANLIB})
endif ()

# External projects are still able to override the following declarations.
# cmake command line will favor the last defined variable when a duplicate is
# encountered. This requires that `EP_COMMON_CMAKE_ARGS` is always the first
# argument.
set(EP_COMMON_CMAKE_ARGS
        ${EP_COMMON_TOOLCHAIN}
        -DCMAKE_BUILD_TYPE=${CMAKE_BUILD_TYPE}
        -DCMAKE_C_FLAGS=${EP_C_FLAGS}
        -DCMAKE_C_FLAGS_${UPPERCASE_BUILD_TYPE}=${EP_C_FLAGS}
        -DCMAKE_CXX_FLAGS=${EP_CXX_FLAGS}
        -DCMAKE_CXX_FLAGS_${UPPERCASE_BUILD_TYPE}=${EP_CXX_FLAGS})

if (NOT MILVUS_VERBOSE_THIRDPARTY_BUILD)
    set(EP_LOG_OPTIONS LOG_CONFIGURE 1 LOG_BUILD 1 LOG_INSTALL 1 LOG_DOWNLOAD 1)
else ()
    set(EP_LOG_OPTIONS)
endif ()

# Ensure that a default make is set
if ("${MAKE}" STREQUAL "")
    find_program(MAKE make)
endif ()

if (NOT DEFINED MAKE_BUILD_ARGS)
    set(MAKE_BUILD_ARGS "-j8")
endif ()
message(STATUS "Third Party MAKE_BUILD_ARGS = ${MAKE_BUILD_ARGS}")

# ----------------------------------------------------------------------
# Find pthreads

set(THREADS_PREFER_PTHREAD_FLAG ON)
find_package(Threads REQUIRED)

# ----------------------------------------------------------------------
# Versions and URLs for toolchain builds, which also can be used to configure
# offline builds

# Read toolchain versions from cpp/thirdparty/versions.txt
file(STRINGS "${THIRDPARTY_DIR}/versions.txt" TOOLCHAIN_VERSIONS_TXT)
foreach (_VERSION_ENTRY ${TOOLCHAIN_VERSIONS_TXT})
    # Exclude comments
    if (NOT _VERSION_ENTRY MATCHES "^[^#][A-Za-z0-9-_]+_VERSION=")
        continue()
    endif ()

    string(REGEX MATCH "^[^=]*" _LIB_NAME ${_VERSION_ENTRY})
    string(REPLACE "${_LIB_NAME}=" "" _LIB_VERSION ${_VERSION_ENTRY})

    # Skip blank or malformed lines
    if (${_LIB_VERSION} STREQUAL "")
        continue()
    endif ()

    # For debugging
    #message(STATUS "${_LIB_NAME}: ${_LIB_VERSION}")

    set(${_LIB_NAME} "${_LIB_VERSION}")
endforeach ()

if (DEFINED ENV{MILVUS_FIU_URL})
    set(FIU_SOURCE_URL "$ENV{MILVUS_FIU_URL}")
else ()
    set(FIU_SOURCE_URL "https://github.com/albertito/libfiu/archive/${FIU_VERSION}.tar.gz"
                       "https://gitee.com/quicksilver/libfiu/repository/archive/${FIU_VERSION}.zip")
endif ()

if (DEFINED ENV{MILVUS_AWS_URL})
    set(AWS_SOURCE_URL "$ENV{MILVUS_AWS_URL}")
else ()
    set(AWS_SOURCE_URL "https://github.com/aws/aws-sdk-cpp/archive/${AWS_VERSION}.tar.gz")
endif ()


# ----------------------------------------------------------------------
# fiu
macro(build_fiu)
    message(STATUS "Building FIU-${FIU_VERSION} from source")
    set(FIU_PREFIX "${CMAKE_CURRENT_BINARY_DIR}/fiu_ep-prefix/src/fiu_ep")
    set(FIU_SHARED_LIB "${FIU_PREFIX}/lib/${CMAKE_SHARED_LIBRARY_PREFIX}fiu${CMAKE_SHARED_LIBRARY_SUFFIX}")
    set(FIU_INCLUDE_DIR "${FIU_PREFIX}/include")

    ExternalProject_Add(fiu_ep
            URL
            ${FIU_SOURCE_URL}
            ${EP_LOG_OPTIONS}
            URL_MD5
            "75f9d076daf964c9410611701f07c61b"
            CONFIGURE_COMMAND
            ""
            BUILD_IN_SOURCE
            1
            BUILD_COMMAND
            ${MAKE}
            ${MAKE_BUILD_ARGS}
            INSTALL_COMMAND
            ${MAKE}
            "PREFIX=${FIU_PREFIX}"
            install
            BUILD_BYPRODUCTS
            ${FIU_SHARED_LIB}
            )

        file(MAKE_DIRECTORY "${FIU_INCLUDE_DIR}")
        add_library(fiu SHARED IMPORTED)
    set_target_properties(fiu
        PROPERTIES IMPORTED_LOCATION "${FIU_SHARED_LIB}"
        INTERFACE_INCLUDE_DIRECTORIES "${FIU_INCLUDE_DIR}")

    add_dependencies(fiu fiu_ep)
endmacro()

resolve_dependency(fiu)

get_target_property(FIU_INCLUDE_DIR fiu INTERFACE_INCLUDE_DIRECTORIES)
include_directories(SYSTEM ${FIU_INCLUDE_DIR})

<<<<<<< HEAD

# ----------------------------------------------------------------------
# aws
macro(build_aws)
    message(STATUS "Building aws-${AWS_VERSION} from source")
    set(AWS_PREFIX "${CMAKE_CURRENT_BINARY_DIR}/aws_ep-prefix/src/aws_ep")

    set(AWS_CMAKE_ARGS
            ${EP_COMMON_TOOLCHAIN}
            "-DCMAKE_INSTALL_PREFIX=${AWS_PREFIX}"
            -DCMAKE_BUILD_TYPE=Release
            -DCMAKE_INSTALL_LIBDIR=lib
            -DBUILD_ONLY=s3
            -DBUILD_SHARED_LIBS=off
            -DENABLE_TESTING=off
            -DENABLE_UNITY_BUILD=on
            -DNO_ENCRYPTION=off)

    set(AWS_CPP_SDK_CORE_STATIC_LIB
            "${AWS_PREFIX}/lib/${CMAKE_STATIC_LIBRARY_PREFIX}aws-cpp-sdk-core${CMAKE_STATIC_LIBRARY_SUFFIX}")
    set(AWS_CPP_SDK_S3_STATIC_LIB
            "${AWS_PREFIX}/lib/${CMAKE_STATIC_LIBRARY_PREFIX}aws-cpp-sdk-s3${CMAKE_STATIC_LIBRARY_SUFFIX}")
    set(AWS_INCLUDE_DIR "${AWS_PREFIX}/include")
    set(AWS_CMAKE_ARGS
            ${AWS_CMAKE_ARGS}
            -DCMAKE_C_COMPILER=${CMAKE_C_COMPILER}
            -DCMAKE_CXX_COMPILER=${CMAKE_CXX_COMPILER}
            -DCMAKE_C_FLAGS=${EP_C_FLAGS}
            -DCMAKE_CXX_FLAGS=${EP_CXX_FLAGS})

    ExternalProject_Add(aws_ep
            ${EP_LOG_OPTIONS}
            CMAKE_ARGS
            ${AWS_CMAKE_ARGS}
            BUILD_COMMAND
            ${MAKE}
            ${MAKE_BUILD_ARGS}
            INSTALL_DIR
            ${AWS_PREFIX}
            URL
            ${AWS_SOURCE_URL}
            BUILD_BYPRODUCTS
            "${AWS_CPP_SDK_S3_STATIC_LIB}"
            "${AWS_CPP_SDK_CORE_STATIC_LIB}")

    file(MAKE_DIRECTORY "${AWS_INCLUDE_DIR}")
    add_library(aws-cpp-sdk-s3 STATIC IMPORTED)
    add_library(aws-cpp-sdk-core STATIC IMPORTED)

    set_target_properties(aws-cpp-sdk-s3
            PROPERTIES
            IMPORTED_LOCATION "${AWS_CPP_SDK_S3_STATIC_LIB}"
            INTERFACE_INCLUDE_DIRECTORIES "${AWS_INCLUDE_DIR}"
            )

    set_target_properties(aws-cpp-sdk-core
            PROPERTIES
            IMPORTED_LOCATION "${AWS_CPP_SDK_CORE_STATIC_LIB}"
            INTERFACE_INCLUDE_DIRECTORIES "${AWS_INCLUDE_DIR}"
            )

    if(REDHAT_FOUND)
        set_target_properties(aws-cpp-sdk-s3
                PROPERTIES
                INTERFACE_LINK_LIBRARIES
                "${AWS_PREFIX}/lib64/libaws-c-event-stream.a;${AWS_PREFIX}/lib64/libaws-checksums.a;${AWS_PREFIX}/lib64/libaws-c-common.a")
        set_target_properties(aws-cpp-sdk-core
                PROPERTIES
                INTERFACE_LINK_LIBRARIES
                "${AWS_PREFIX}/lib64/libaws-c-event-stream.a;${AWS_PREFIX}/lib64/libaws-checksums.a;${AWS_PREFIX}/lib64/libaws-c-common.a")
    else()
        set_target_properties(aws-cpp-sdk-s3
                PROPERTIES
                INTERFACE_LINK_LIBRARIES
                "${AWS_PREFIX}/lib/libaws-c-event-stream.a;${AWS_PREFIX}/lib/libaws-checksums.a;${AWS_PREFIX}/lib/libaws-c-common.a")
        set_target_properties(aws-cpp-sdk-core
                PROPERTIES
                INTERFACE_LINK_LIBRARIES
                "${AWS_PREFIX}/lib/libaws-c-event-stream.a;${AWS_PREFIX}/lib/libaws-checksums.a;${AWS_PREFIX}/lib/libaws-c-common.a")
    endif()

    add_dependencies(aws-cpp-sdk-s3 aws_ep)
    add_dependencies(aws-cpp-sdk-core aws_ep)

endmacro()

if(MILVUS_WITH_AWS)
    resolve_dependency(AWS)

    link_directories(SYSTEM ${AWS_PREFIX}/lib)

    get_target_property(AWS_CPP_SDK_S3_INCLUDE_DIR aws-cpp-sdk-s3 INTERFACE_INCLUDE_DIRECTORIES)
    include_directories(SYSTEM ${AWS_CPP_SDK_S3_INCLUDE_DIR})

    get_target_property(AWS_CPP_SDK_CORE_INCLUDE_DIR aws-cpp-sdk-core INTERFACE_INCLUDE_DIRECTORIES)
    include_directories(SYSTEM ${AWS_CPP_SDK_CORE_INCLUDE_DIR})

endif()
=======
# ----------------------------------------------------------------------
# oatpp
macro(build_oatpp)
    message(STATUS "Building oatpp-${OATPP_VERSION} from source")
    set(OATPP_PREFIX "${CMAKE_CURRENT_BINARY_DIR}/oatpp_ep-prefix/src/oatpp_ep")
    set(OATPP_STATIC_LIB "${OATPP_PREFIX}/lib/oatpp-${OATPP_VERSION}/${CMAKE_STATIC_LIBRARY_PREFIX}oatpp${CMAKE_STATIC_LIBRARY_SUFFIX}")
    set(OATPP_INCLUDE_DIR "${OATPP_PREFIX}/include/oatpp-${OATPP_VERSION}/oatpp")
    set(OATPP_DIR_SRC "${OATPP_PREFIX}/src")
    set(OATPP_DIR_LIB "${OATPP_PREFIX}/lib")

    set(OATPP_CMAKE_ARGS
            ${EP_COMMON_CMAKE_ARGS}
            "-DCMAKE_INSTALL_PREFIX=${OATPP_PREFIX}"
            -DCMAKE_INSTALL_LIBDIR=lib
            -DBUILD_SHARED_LIBS=OFF
            -DOATPP_BUILD_TESTS=OFF
            -DOATPP_DISABLE_LOGV=ON
            -DOATPP_DISABLE_LOGD=ON
            -DOATPP_DISABLE_LOGI=ON
            )


    ExternalProject_Add(oatpp_ep
            URL
            ${OATPP_SOURCE_URL}
            ${EP_LOG_OPTIONS}
            URL_MD5
            "396350ca4fe5bedab3769e09eee2cc9f"
            CMAKE_ARGS
            ${OATPP_CMAKE_ARGS}
            BUILD_COMMAND
            ${MAKE}
            ${MAKE_BUILD_ARGS}
            BUILD_BYPRODUCTS
            ${OATPP_STATIC_LIB}
            )

    file(MAKE_DIRECTORY "${OATPP_INCLUDE_DIR}")
    add_library(oatpp STATIC IMPORTED)
    set_target_properties(oatpp
            PROPERTIES IMPORTED_LOCATION "${OATPP_STATIC_LIB}"
            INTERFACE_INCLUDE_DIRECTORIES "${OATPP_INCLUDE_DIR}")

    add_dependencies(oatpp oatpp_ep)
endmacro()

if (MILVUS_WITH_OATPP)
    resolve_dependency(oatpp)

    get_target_property(OATPP_INCLUDE_DIR oatpp INTERFACE_INCLUDE_DIRECTORIES)
    include_directories(SYSTEM ${OATPP_INCLUDE_DIR})
endif ()
>>>>>>> c13b0a25
<|MERGE_RESOLUTION|>--- conflicted
+++ resolved
@@ -11,13 +11,7 @@
 
 set(MILVUS_THIRDPARTY_DEPENDENCIES
 
-        fiu
-<<<<<<< HEAD
-        AWS
-        )
-=======
-        oatpp)
->>>>>>> c13b0a25
+        fiu)
 
 message(STATUS "Using ${MILVUS_DEPENDENCY_SOURCE} approach to find dependencies")
 
@@ -31,13 +25,6 @@
 macro(build_dependency DEPENDENCY_NAME)
     if ("${DEPENDENCY_NAME}" STREQUAL "fiu")
         build_fiu()
-<<<<<<< HEAD
-    elseif("${DEPENDENCY_NAME}" STREQUAL "AWS")
-        build_aws()
-=======
-    elseif ("${DEPENDENCY_NAME}" STREQUAL "oatpp")
-        build_oatpp()
->>>>>>> c13b0a25
     else ()
         message(FATAL_ERROR "Unknown thirdparty dependency to build: ${DEPENDENCY_NAME}")
     endif ()
@@ -262,158 +249,4 @@
 resolve_dependency(fiu)
 
 get_target_property(FIU_INCLUDE_DIR fiu INTERFACE_INCLUDE_DIRECTORIES)
-include_directories(SYSTEM ${FIU_INCLUDE_DIR})
-
-<<<<<<< HEAD
-
-# ----------------------------------------------------------------------
-# aws
-macro(build_aws)
-    message(STATUS "Building aws-${AWS_VERSION} from source")
-    set(AWS_PREFIX "${CMAKE_CURRENT_BINARY_DIR}/aws_ep-prefix/src/aws_ep")
-
-    set(AWS_CMAKE_ARGS
-            ${EP_COMMON_TOOLCHAIN}
-            "-DCMAKE_INSTALL_PREFIX=${AWS_PREFIX}"
-            -DCMAKE_BUILD_TYPE=Release
-            -DCMAKE_INSTALL_LIBDIR=lib
-            -DBUILD_ONLY=s3
-            -DBUILD_SHARED_LIBS=off
-            -DENABLE_TESTING=off
-            -DENABLE_UNITY_BUILD=on
-            -DNO_ENCRYPTION=off)
-
-    set(AWS_CPP_SDK_CORE_STATIC_LIB
-            "${AWS_PREFIX}/lib/${CMAKE_STATIC_LIBRARY_PREFIX}aws-cpp-sdk-core${CMAKE_STATIC_LIBRARY_SUFFIX}")
-    set(AWS_CPP_SDK_S3_STATIC_LIB
-            "${AWS_PREFIX}/lib/${CMAKE_STATIC_LIBRARY_PREFIX}aws-cpp-sdk-s3${CMAKE_STATIC_LIBRARY_SUFFIX}")
-    set(AWS_INCLUDE_DIR "${AWS_PREFIX}/include")
-    set(AWS_CMAKE_ARGS
-            ${AWS_CMAKE_ARGS}
-            -DCMAKE_C_COMPILER=${CMAKE_C_COMPILER}
-            -DCMAKE_CXX_COMPILER=${CMAKE_CXX_COMPILER}
-            -DCMAKE_C_FLAGS=${EP_C_FLAGS}
-            -DCMAKE_CXX_FLAGS=${EP_CXX_FLAGS})
-
-    ExternalProject_Add(aws_ep
-            ${EP_LOG_OPTIONS}
-            CMAKE_ARGS
-            ${AWS_CMAKE_ARGS}
-            BUILD_COMMAND
-            ${MAKE}
-            ${MAKE_BUILD_ARGS}
-            INSTALL_DIR
-            ${AWS_PREFIX}
-            URL
-            ${AWS_SOURCE_URL}
-            BUILD_BYPRODUCTS
-            "${AWS_CPP_SDK_S3_STATIC_LIB}"
-            "${AWS_CPP_SDK_CORE_STATIC_LIB}")
-
-    file(MAKE_DIRECTORY "${AWS_INCLUDE_DIR}")
-    add_library(aws-cpp-sdk-s3 STATIC IMPORTED)
-    add_library(aws-cpp-sdk-core STATIC IMPORTED)
-
-    set_target_properties(aws-cpp-sdk-s3
-            PROPERTIES
-            IMPORTED_LOCATION "${AWS_CPP_SDK_S3_STATIC_LIB}"
-            INTERFACE_INCLUDE_DIRECTORIES "${AWS_INCLUDE_DIR}"
-            )
-
-    set_target_properties(aws-cpp-sdk-core
-            PROPERTIES
-            IMPORTED_LOCATION "${AWS_CPP_SDK_CORE_STATIC_LIB}"
-            INTERFACE_INCLUDE_DIRECTORIES "${AWS_INCLUDE_DIR}"
-            )
-
-    if(REDHAT_FOUND)
-        set_target_properties(aws-cpp-sdk-s3
-                PROPERTIES
-                INTERFACE_LINK_LIBRARIES
-                "${AWS_PREFIX}/lib64/libaws-c-event-stream.a;${AWS_PREFIX}/lib64/libaws-checksums.a;${AWS_PREFIX}/lib64/libaws-c-common.a")
-        set_target_properties(aws-cpp-sdk-core
-                PROPERTIES
-                INTERFACE_LINK_LIBRARIES
-                "${AWS_PREFIX}/lib64/libaws-c-event-stream.a;${AWS_PREFIX}/lib64/libaws-checksums.a;${AWS_PREFIX}/lib64/libaws-c-common.a")
-    else()
-        set_target_properties(aws-cpp-sdk-s3
-                PROPERTIES
-                INTERFACE_LINK_LIBRARIES
-                "${AWS_PREFIX}/lib/libaws-c-event-stream.a;${AWS_PREFIX}/lib/libaws-checksums.a;${AWS_PREFIX}/lib/libaws-c-common.a")
-        set_target_properties(aws-cpp-sdk-core
-                PROPERTIES
-                INTERFACE_LINK_LIBRARIES
-                "${AWS_PREFIX}/lib/libaws-c-event-stream.a;${AWS_PREFIX}/lib/libaws-checksums.a;${AWS_PREFIX}/lib/libaws-c-common.a")
-    endif()
-
-    add_dependencies(aws-cpp-sdk-s3 aws_ep)
-    add_dependencies(aws-cpp-sdk-core aws_ep)
-
-endmacro()
-
-if(MILVUS_WITH_AWS)
-    resolve_dependency(AWS)
-
-    link_directories(SYSTEM ${AWS_PREFIX}/lib)
-
-    get_target_property(AWS_CPP_SDK_S3_INCLUDE_DIR aws-cpp-sdk-s3 INTERFACE_INCLUDE_DIRECTORIES)
-    include_directories(SYSTEM ${AWS_CPP_SDK_S3_INCLUDE_DIR})
-
-    get_target_property(AWS_CPP_SDK_CORE_INCLUDE_DIR aws-cpp-sdk-core INTERFACE_INCLUDE_DIRECTORIES)
-    include_directories(SYSTEM ${AWS_CPP_SDK_CORE_INCLUDE_DIR})
-
-endif()
-=======
-# ----------------------------------------------------------------------
-# oatpp
-macro(build_oatpp)
-    message(STATUS "Building oatpp-${OATPP_VERSION} from source")
-    set(OATPP_PREFIX "${CMAKE_CURRENT_BINARY_DIR}/oatpp_ep-prefix/src/oatpp_ep")
-    set(OATPP_STATIC_LIB "${OATPP_PREFIX}/lib/oatpp-${OATPP_VERSION}/${CMAKE_STATIC_LIBRARY_PREFIX}oatpp${CMAKE_STATIC_LIBRARY_SUFFIX}")
-    set(OATPP_INCLUDE_DIR "${OATPP_PREFIX}/include/oatpp-${OATPP_VERSION}/oatpp")
-    set(OATPP_DIR_SRC "${OATPP_PREFIX}/src")
-    set(OATPP_DIR_LIB "${OATPP_PREFIX}/lib")
-
-    set(OATPP_CMAKE_ARGS
-            ${EP_COMMON_CMAKE_ARGS}
-            "-DCMAKE_INSTALL_PREFIX=${OATPP_PREFIX}"
-            -DCMAKE_INSTALL_LIBDIR=lib
-            -DBUILD_SHARED_LIBS=OFF
-            -DOATPP_BUILD_TESTS=OFF
-            -DOATPP_DISABLE_LOGV=ON
-            -DOATPP_DISABLE_LOGD=ON
-            -DOATPP_DISABLE_LOGI=ON
-            )
-
-
-    ExternalProject_Add(oatpp_ep
-            URL
-            ${OATPP_SOURCE_URL}
-            ${EP_LOG_OPTIONS}
-            URL_MD5
-            "396350ca4fe5bedab3769e09eee2cc9f"
-            CMAKE_ARGS
-            ${OATPP_CMAKE_ARGS}
-            BUILD_COMMAND
-            ${MAKE}
-            ${MAKE_BUILD_ARGS}
-            BUILD_BYPRODUCTS
-            ${OATPP_STATIC_LIB}
-            )
-
-    file(MAKE_DIRECTORY "${OATPP_INCLUDE_DIR}")
-    add_library(oatpp STATIC IMPORTED)
-    set_target_properties(oatpp
-            PROPERTIES IMPORTED_LOCATION "${OATPP_STATIC_LIB}"
-            INTERFACE_INCLUDE_DIRECTORIES "${OATPP_INCLUDE_DIR}")
-
-    add_dependencies(oatpp oatpp_ep)
-endmacro()
-
-if (MILVUS_WITH_OATPP)
-    resolve_dependency(oatpp)
-
-    get_target_property(OATPP_INCLUDE_DIR oatpp INTERFACE_INCLUDE_DIRECTORIES)
-    include_directories(SYSTEM ${OATPP_INCLUDE_DIR})
-endif ()
->>>>>>> c13b0a25
+include_directories(SYSTEM ${FIU_INCLUDE_DIR})