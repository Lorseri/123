--- conflicted
+++ resolved
@@ -36,24 +36,9 @@
     bool
     Open(const std::string& name) override;
 
-<<<<<<< HEAD
-    //bool
-    //InOpen(const std::string& name) override;
-
     void
     Write(const void* ptr, int64_t size) override;
 
-    //void
-    //Seekp(int64_t pos) override;
-
-    //void
-    //Seekp(int64_t pos, std::ios_base::seekdir seekdir) override;
-
-=======
-    void
-    Write(const void* ptr, int64_t size) override;
-
->>>>>>> f70d7664
     int64_t
     Length() override;
 
