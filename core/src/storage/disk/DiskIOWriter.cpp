--- conflicted
+++ resolved
@@ -21,16 +21,6 @@
     fs_ = std::fstream(name_, std::ios::out | std::ios::binary);
     return fs_.good();
 }
-<<<<<<< HEAD
-//bool
-//DiskIOWriter::InOpen(const std::string& name) {
-//    name_ = name;
-//    len_ = 0;
-//    fs_ = std::fstream(name_, std::ios::out | std::ios::binary | std::ios::in);
-//    return fs_.good();
-//}
-=======
->>>>>>> f70d7664
 
 void
 DiskIOWriter::Write(const void* ptr, int64_t size) {
@@ -47,17 +37,6 @@
 DiskIOWriter::Close() {
     fs_.close();
 }
-<<<<<<< HEAD
-//void
-//DiskIOWriter::Seekp(int64_t pos) {
-//    fs_.seekp(pos);
-//}
-//void
-//DiskIOWriter::Seekp(int64_t pos, std::ios_base::seekdir seekdir) {
-//    fs_.seekp(pos, seekdir);
-//}
-=======
->>>>>>> f70d7664
 
 }  // namespace storage
 }  // namespace milvus