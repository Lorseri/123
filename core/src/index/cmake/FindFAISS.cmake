set(FAISS_STATIC_LIB_NAME ${CMAKE_STATIC_LIBRARY_PREFIX}faiss${CMAKE_STATIC_LIBRARY_SUFFIX})

# First, find via if specified FAISS_ROOT
if (FAISS_ROOT)
    find_library(FAISS_STATIC_LIB
            NAMES ${FAISS_STATIC_LIB_NAME}
            PATHS ${FAISS_ROOT}
            PATH_SUFFIXES "lib"
            NO_DEFAULT_PATH
            )
    find_path(FAISS_INCLUDE_DIR
            NAMES "faiss/Index.h"
            PATHS ${FAISS_ROOT}
            NO_DEFAULT_PATH
            PATH_SUFFIXES "include"
            )
endif ()

find_package_handle_standard_args(FAISS REQUIRED_VARS FAISS_STATIC_LIB FAISS_INCLUDE_DIR)

if (FAISS_FOUND)
    if (NOT TARGET faiss)
        add_library(faiss STATIC IMPORTED)

        set_target_properties(
                faiss
                PROPERTIES
                IMPORTED_LOCATION "${FAISS_STATIC_LIB}"
                INTERFACE_INCLUDE_DIRECTORIES "${FAISS_INCLUDE_DIR}"
        )

        if (FAISS_WITH_MKL)
            set_target_properties(
                    faiss
                    PROPERTIES
                    INTERFACE_LINK_LIBRARIES "${MKL_LIBS}")
        else ()
            set_target_properties(
                    faiss
                    PROPERTIES
<<<<<<< HEAD
                    INTERFACE_LINK_LIBRARIES ${BLAS_LIBRARIES})
=======
                    INTERFACE_LINK_LIBRARIES ${OpenBLAS_LIBRARIES})
>>>>>>> 18086a38
        endif ()
    endif ()
endif ()<|MERGE_RESOLUTION|>--- conflicted
+++ resolved
@@ -38,11 +38,7 @@
             set_target_properties(
                     faiss
                     PROPERTIES
-<<<<<<< HEAD
-                    INTERFACE_LINK_LIBRARIES ${BLAS_LIBRARIES})
-=======
                     INTERFACE_LINK_LIBRARIES ${OpenBLAS_LIBRARIES})
->>>>>>> 18086a38
         endif ()
     endif ()
 endif ()