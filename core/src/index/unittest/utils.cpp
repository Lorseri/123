--- conflicted
+++ resolved
@@ -57,10 +57,6 @@
     query_dataset = generate_query_dataset(nq, dim, xq.data());
 }
 
-<<<<<<< HEAD
-//not used
-#if 0
-=======
 void
 BinaryDataGen::Generate(const int& dim, const int& nb, const int& nq) {
     this->nb = nb;
@@ -76,7 +72,8 @@
     query_dataset = generate_binary_query_dataset(nq, dim, xq.data());
 }
 
->>>>>>> 8f88529f
+//not used
+#if 0
 knowhere::DatasetPtr
 DataGen::GenQuery(const int& nq) {
     xq.resize(nq * dim);
