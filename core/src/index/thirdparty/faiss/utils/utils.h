--- conflicted
+++ resolved
@@ -164,8 +164,6 @@
 /** get the size of L3 cache  */
 int64_t get_L3_Size();
 
-<<<<<<< HEAD
-=======
 extern void (*LOG_TRACE_)(const std::string&);
 
 extern void (*LOG_DEBUG_)(const std::string&);
@@ -178,7 +176,6 @@
 
 extern void (*LOG_ERROR_)(const std::string&);
 
->>>>>>> 96d79965
 } // namspace faiss
 
 
