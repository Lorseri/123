--- conflicted
+++ resolved
@@ -708,8 +708,6 @@
     return l3_size;
 }
 
-<<<<<<< HEAD
-=======
 void (*LOG_TRACE_)(const std::string&);
 
 void (*LOG_DEBUG_)(const std::string&);
@@ -722,5 +720,4 @@
 
 void (*LOG_ERROR_)(const std::string&);
 
->>>>>>> 96d79965
 } // namespace faiss