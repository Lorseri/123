/**
 * Copyright (c) Facebook, Inc. and its affiliates.
 *
 * This source code is licensed under the MIT license found in the
 * LICENSE file in the root directory of this source tree.
 */

// Copyright 2004-present Facebook. All Rights Reserved
// -*- c++ -*-

#include <faiss/Index.h>
#include <faiss/IndexFlat.h>
#include <faiss/IndexBinaryIVF.h>

#include <cmath>
#include <cstdio>
#include <omp.h>

#include <memory>

#include <faiss/utils/BinaryDistance.h>
#include <faiss/utils/hamming.h>
#include <faiss/utils/utils.h>
#include <faiss/utils/Heap.h>
#include <faiss/impl/AuxIndexStructures.h>
#include <faiss/impl/FaissAssert.h>
#include <faiss/IndexFlat.h>
#include <faiss/IndexLSH.h>


namespace faiss {

IndexBinaryIVF::IndexBinaryIVF(IndexBinary *quantizer, size_t d, size_t nlist)
    : IndexBinary(d),
      invlists(new ArrayInvertedLists(nlist, code_size)),
      own_invlists(true),
      nprobe(1),
      max_codes(0),
      quantizer(quantizer),
      nlist(nlist),
      own_fields(false),
      clustering_index(nullptr)
{
  FAISS_THROW_IF_NOT (d == quantizer->d);
  is_trained = quantizer->is_trained && (quantizer->ntotal == nlist);

  cp.niter = 10;
  if(STATISTICS_LEVEL) {
      nprobe_statistics.resize(nlist, 0);
  }
}

IndexBinaryIVF::IndexBinaryIVF(IndexBinary *quantizer, size_t d, size_t nlist, MetricType metric)
    : IndexBinary(d, metric),
      invlists(new ArrayInvertedLists(nlist, code_size)),
      own_invlists(true),
      nprobe(1),
      max_codes(0),
      quantizer(quantizer),
      nlist(nlist),
      own_fields(false),
      clustering_index(nullptr)
{
  FAISS_THROW_IF_NOT (d == quantizer->d);
  is_trained = quantizer->is_trained && (quantizer->ntotal == nlist);

  cp.niter = 10;
  if(STATISTICS_LEVEL) {
      nprobe_statistics.resize(nlist, 0);
  }

}

IndexBinaryIVF::IndexBinaryIVF()
    : invlists(nullptr),
      own_invlists(false),
      nprobe(1),
      max_codes(0),
      quantizer(nullptr),
      nlist(0),
      own_fields(false),
      clustering_index(nullptr)
{}

void IndexBinaryIVF::add(idx_t n, const uint8_t *x) {
  add_with_ids(n, x, nullptr);
}

void IndexBinaryIVF::add_with_ids(idx_t n, const uint8_t *x, const idx_t *xids) {
  add_core(n, x, xids, nullptr);
}

void IndexBinaryIVF::add_core(idx_t n, const uint8_t *x, const idx_t *xids,
                              const idx_t *precomputed_idx) {
  FAISS_THROW_IF_NOT(is_trained);
  assert(invlists);
  direct_map.check_can_add (xids);

  const idx_t * idx;

  std::unique_ptr<idx_t[]> scoped_idx;

  if (precomputed_idx) {
    idx = precomputed_idx;
  } else {
    scoped_idx.reset(new idx_t[n]);
    quantizer->assign(n, x, scoped_idx.get());
    idx = scoped_idx.get();
  }

  long n_add = 0;
  for (size_t i = 0; i < n; i++) {
    idx_t id = xids ? xids[i] : ntotal + i;
    idx_t list_no = idx[i];

    if (list_no < 0) {
        direct_map.add_single_id (id, -1, 0);
    } else {
        const uint8_t *xi = x + i * code_size;
        size_t offset = invlists->add_entry(list_no, id, xi);

        direct_map.add_single_id (id, list_no, offset);
    }

    n_add++;
  }
  if (verbose) {
    printf("IndexBinaryIVF::add_with_ids: added %ld / %ld vectors\n",
           n_add, n);
  }
  ntotal += n_add;
}

void IndexBinaryIVF::make_direct_map (bool b)
{
    if (b) {
        direct_map.set_type (DirectMap::Array, invlists, ntotal);
    } else {
        direct_map.set_type (DirectMap::NoMap, invlists, ntotal);
    }
}

void IndexBinaryIVF::set_direct_map_type (DirectMap::Type type)
{
    direct_map.set_type (type, invlists, ntotal);
}


void IndexBinaryIVF::search(idx_t n, const uint8_t *x, idx_t k,
                            int32_t *distances, idx_t *labels,
                            const BitsetView& bitset) const {
  std::unique_ptr<idx_t[]> idx(new idx_t[n * nprobe]);
  std::unique_ptr<int32_t[]> coarse_dis(new int32_t[n * nprobe]);


  double t0 = getmillisecs();
  quantizer->search(n, x, nprobe, coarse_dis.get(), idx.get());
  if(STATISTICS_LEVEL) {
      index_ivf_stats.quantization_time += getmillisecs() - t0;
      if (STATISTICS_LEVEL >= 3) {
//          auto lock = Lock();
//          std::unique_lock<std::mutex> lock(nprobe_stat_lock);
          for (auto i = 0; i < n; ++ i) {
              for (auto j = 0; j < nprobe; ++ j) {
                  nprobe_statistics[idx.get()[i * nprobe + j]] ++;
              }
          }
      }
  }


  t0 = getmillisecs();
  invlists->prefetch_lists(idx.get(), n * nprobe);

  search_preassigned(n, x, k, idx.get(), coarse_dis.get(),
                     distances, labels, false, nullptr, bitset);
  if(STATISTICS_LEVEL) {
      index_ivf_stats.search_time += getmillisecs() - t0;
  }

}

#if 0
void IndexBinaryIVF::get_vector_by_id(idx_t n, const idx_t *xid, uint8_t *x, const BitsetView& bitset) {
    make_direct_map(true);

    /* only get vector by 1 id */
    FAISS_ASSERT(n == 1);
    if (!bitset || !bitset.test(xid[0])) {
        reconstruct(xid[0], x + 0 * d);
    } else {
        memset(x, UINT8_MAX, d * sizeof(uint8_t));
    }
}

void IndexBinaryIVF::search_by_id (idx_t n, const idx_t *xid, idx_t k, int32_t *distances, idx_t *labels,
                                   const BitsetView& bitset) {
    make_direct_map(true);

    auto x = new uint8_t[n * d];
    for (idx_t i = 0; i < n; ++i) {
        reconstruct(xid[i], x + i * d);
    }

    search(n, x, k, distances, labels, bitset);
    delete []x;
}
#endif

void IndexBinaryIVF::reconstruct(idx_t key, uint8_t *recons) const {
    idx_t lo = direct_map.get (key);
    reconstruct_from_offset (lo_listno(lo), lo_offset(lo), recons);
}

void IndexBinaryIVF::reconstruct_n(idx_t i0, idx_t ni, uint8_t *recons) const {
  FAISS_THROW_IF_NOT(ni == 0 || (i0 >= 0 && i0 + ni <= ntotal));

  for (idx_t list_no = 0; list_no < nlist; list_no++) {
    size_t list_size = invlists->list_size(list_no);
    const Index::idx_t *idlist = invlists->get_ids(list_no);

    for (idx_t offset = 0; offset < list_size; offset++) {
      idx_t id = idlist[offset];
      if (!(id >= i0 && id < i0 + ni)) {
        continue;
      }

      uint8_t *reconstructed = recons + (id - i0) * d;
      reconstruct_from_offset(list_no, offset, reconstructed);
    }
  }
}

void IndexBinaryIVF::search_and_reconstruct(idx_t n, const uint8_t *x, idx_t k,
                                            int32_t *distances, idx_t *labels,
                                            uint8_t *recons) const {
  std::unique_ptr<idx_t[]> idx(new idx_t[n * nprobe]);
  std::unique_ptr<int32_t[]> coarse_dis(new int32_t[n * nprobe]);

  quantizer->search(n, x, nprobe, coarse_dis.get(), idx.get());

  invlists->prefetch_lists(idx.get(), n * nprobe);

  // search_preassigned() with `store_pairs` enabled to obtain the list_no
  // and offset into `codes` for reconstruction
  search_preassigned(n, x, k, idx.get(), coarse_dis.get(),
                     distances, labels, /* store_pairs */true);
  for (idx_t i = 0; i < n; ++i) {
    for (idx_t j = 0; j < k; ++j) {
      idx_t ij = i * k + j;
      idx_t key = labels[ij];
      uint8_t *reconstructed = recons + ij * d;
      if (key < 0) {
        // Fill with NaNs
        memset(reconstructed, -1, sizeof(*reconstructed) * d);
      } else {
        int list_no = key >> 32;
        int offset = key & 0xffffffff;

        // Update label to the actual id
        labels[ij] = invlists->get_single_id(list_no, offset);

        reconstruct_from_offset(list_no, offset, reconstructed);
      }
    }
  }
}

void IndexBinaryIVF::reconstruct_from_offset(idx_t list_no, idx_t offset,
                                             uint8_t *recons) const {
  memcpy(recons, invlists->get_single_code(list_no, offset), code_size);
}

void IndexBinaryIVF::reset() {
  direct_map.clear();
  invlists->reset();
  ntotal = 0;
}

size_t IndexBinaryIVF::remove_ids(const IDSelector& sel) {
    size_t nremove = direct_map.remove_ids (sel, invlists);
    ntotal -= nremove;
    return nremove;
}

void IndexBinaryIVF::train(idx_t n, const uint8_t *x) {
  if (verbose) {
    printf("Training quantizer\n");
  }

  if (quantizer->is_trained && (quantizer->ntotal == nlist)) {
    if (verbose) {
      printf("IVF quantizer does not need training.\n");
    }
  } else {
    if (verbose) {
      printf("Training quantizer on %ld vectors in %dD\n", n, d);
    }

    Clustering clus(d, nlist, cp);
    quantizer->reset();

    IndexFlat index_tmp;

    if (metric_type == METRIC_Jaccard || metric_type == METRIC_Tanimoto) {
        index_tmp = IndexFlat(d, METRIC_Jaccard);
    } else if (metric_type == METRIC_Substructure || metric_type == METRIC_Superstructure) {
        // unsupported
        FAISS_THROW_MSG("IVF not to support Substructure and Superstructure.");
    } else {
        index_tmp = IndexFlat(d, METRIC_L2);
    }

    if (clustering_index && verbose) {
      printf("using clustering_index of dimension %d to do the clustering\n",
             clustering_index->d);
    }

    // LSH codec that is able to convert the binary vectors to floats.
    IndexLSH codec(d, d, false, false);

    clus.train_encoded (n, x, &codec, clustering_index ? *clustering_index : index_tmp);

    // convert clusters to binary
    std::unique_ptr<uint8_t[]> x_b(new uint8_t[clus.k * code_size]);
    real_to_binary(d * clus.k, clus.centroids.data(), x_b.get());

    quantizer->add(clus.k, x_b.get());
    quantizer->is_trained = true;
  }

  is_trained = true;
}

void IndexBinaryIVF::merge_from(IndexBinaryIVF &other, idx_t add_id) {
  // minimal sanity checks
  FAISS_THROW_IF_NOT(other.d == d);
  FAISS_THROW_IF_NOT(other.nlist == nlist);
  FAISS_THROW_IF_NOT(other.code_size == code_size);
  FAISS_THROW_IF_NOT_MSG(direct_map.no() && other.direct_map.no(),
                         "direct map copy not implemented");
  FAISS_THROW_IF_NOT_MSG(typeid (*this) == typeid (other),
                         "can only merge indexes of the same type");

  invlists->merge_from (other.invlists, add_id);

  ntotal += other.ntotal;
  other.ntotal = 0;
}

void IndexBinaryIVF::replace_invlists(InvertedLists *il, bool own) {
  FAISS_THROW_IF_NOT(il->nlist == nlist &&
                     il->code_size == code_size);
  if (own_invlists) {
    delete invlists;
  }
  invlists = il;
  own_invlists = own;
}


namespace {

using idx_t = Index::idx_t;


template<class HammingComputer>
struct IVFBinaryScannerL2: BinaryInvertedListScanner {

    HammingComputer hc;
    size_t code_size;
    bool store_pairs;

    IVFBinaryScannerL2 (size_t code_size, bool store_pairs):
        code_size (code_size), store_pairs(store_pairs)
    {}

    void set_query (const uint8_t *query_vector) override {
        hc.set (query_vector, code_size);
    }

    idx_t list_no;
    void set_list (idx_t list_no, uint8_t /* coarse_dis */) override {
        this->list_no = list_no;
    }

    uint32_t distance_to_code (const uint8_t *code) const override {
        return hc.hamming (code);
    }

    size_t scan_codes (size_t n,
                       const uint8_t *codes,
                       const idx_t *ids,
                       int32_t *simi, idx_t *idxi,
                       size_t k,
                       const BitsetView& bitset) const override
    {
        using C = CMax<int32_t, idx_t>;

        size_t nup = 0;
        for (size_t j = 0; j < n; j++) {
            if (!bitset || !bitset.test(ids[j])) {
                uint32_t dis = hc.hamming (codes);
                if (dis < simi[0]) {
                    idx_t id = store_pairs ? (list_no << 32 | j) : ids[j];
                    heap_swap_top<C> (k, simi, idxi, dis, id);
                    nup++;
                }
            }
            codes += code_size;
        }
        return nup;
    }

    void scan_codes_range (size_t n,
                           const uint8_t *codes,
                           const idx_t *ids,
                           int radius,
                           RangeQueryResult &result) const
    {
        size_t nup = 0;
        for (size_t j = 0; j < n; j++) {
            uint32_t dis = hc.hamming (codes);
            if (dis < radius) {
                int64_t id = store_pairs ? lo_build (list_no, j) : ids[j];
                result.add (dis, id);
            }
            codes += code_size;
        }
    }
};

template<class DistanceComputer, bool store_pairs>
struct IVFBinaryScannerJaccard: BinaryInvertedListScanner {
    DistanceComputer hc;
    size_t code_size;

    IVFBinaryScannerJaccard (size_t code_size): code_size (code_size)
    {}

    void set_query (const uint8_t *query_vector) override {
        hc.set (query_vector, code_size);
    }

    idx_t list_no;
    void set_list (idx_t list_no, uint8_t /* coarse_dis */) override {
        this->list_no = list_no;
    }

    uint32_t distance_to_code (const uint8_t *code) const override {
        return 0;
    }

    size_t scan_codes (size_t n,
                       const uint8_t *codes,
                       const idx_t *ids,
                       int32_t *simi, idx_t *idxi,
                       size_t k,
                       const BitsetView& bitset = nullptr) const override
    {
        using C = CMax<float, idx_t>;
        float* psimi = (float*)simi;
        size_t nup = 0;
        for (size_t j = 0; j < n; j++) {
            if(!bitset || !bitset.test(ids[j])){
                float dis = hc.compute (codes);

                if (dis < psimi[0]) {
                    idx_t id = store_pairs ? (list_no << 32 | j) : ids[j];
                    heap_swap_top<C> (k, psimi, idxi, dis, id);
                    nup++;
                }
            }
            codes += code_size;
        }
        return nup;
    }

    void scan_codes_range (size_t n,
                           const uint8_t *codes,
                           const idx_t *ids,
                           int radius,
                           RangeQueryResult &result) const override {
        // not yet
    }
};

template <bool store_pairs>
BinaryInvertedListScanner *select_IVFBinaryScannerL2 (size_t code_size) {
#define HC(name) return new IVFBinaryScannerL2<name> (code_size, store_pairs)
    switch (code_size) {
        case 4: HC(HammingComputer4);
        case 8: HC(HammingComputer8);
        case 16: HC(HammingComputer16);
        case 20: HC(HammingComputer20);
        case 32: HC(HammingComputer32);
        case 64: HC(HammingComputer64);
        default:
            if (code_size % 8 == 0) {
                HC(HammingComputerM8);
            } else if (code_size % 4 == 0) {
                HC(HammingComputerM4);
            } else {
                HC(HammingComputerDefault);
            }
    }
#undef HC
}

template <bool store_pairs>
BinaryInvertedListScanner *select_IVFBinaryScannerJaccard (size_t code_size) {
    switch (code_size) {
#define HANDLE_CS(cs)                                                  \
    case cs:                                                            \
        return new IVFBinaryScannerJaccard<JaccardComputer ## cs, store_pairs> (cs);
     HANDLE_CS(16)
     HANDLE_CS(32)
     HANDLE_CS(64)
     HANDLE_CS(128)
     HANDLE_CS(256)
     HANDLE_CS(512)
#undef HANDLE_CS
    default:
        return new IVFBinaryScannerJaccard<JaccardComputerDefault,
            store_pairs>(code_size);
    }
}

void search_knn_hamming_heap(const IndexBinaryIVF& ivf,
                             size_t n,
                             const uint8_t *x,
                             idx_t k,
                             const idx_t *keys,
                             const int32_t * coarse_dis,
                             int32_t *distances, idx_t *labels,
                             bool store_pairs,
                             const IVFSearchParameters *params,
<<<<<<< HEAD
                             IndexIVFStats &index_ivf_stats,
                             ConcurrentBitsetPtr bitset = nullptr)
=======
                             const BitsetView& bitset = nullptr)
>>>>>>> 8375e659
{
    long nprobe = params ? params->nprobe : ivf.nprobe;
    long max_codes = params ? params->max_codes : ivf.max_codes;
    MetricType metric_type = ivf.metric_type;

    // almost verbatim copy from IndexIVF::search_preassigned

    size_t nlistv = 0, ndis = 0, nheap = 0;
    using HeapForIP = CMin<int32_t, idx_t>;
    using HeapForL2 = CMax<int32_t, idx_t>;

#pragma omp parallel if(n > 1) reduction(+: nlistv, ndis, nheap)
    {
        std::unique_ptr<BinaryInvertedListScanner> scanner
            (ivf.get_InvertedListScanner (store_pairs));

#pragma omp for
        for (size_t i = 0; i < n; i++) {
            const uint8_t *xi = x + i * ivf.code_size;
            scanner->set_query(xi);

            const idx_t * keysi = keys + i * nprobe;
            int32_t * simi = distances + k * i;
            idx_t * idxi = labels + k * i;

            if (metric_type == METRIC_INNER_PRODUCT) {
                heap_heapify<HeapForIP> (k, simi, idxi);
            } else {
                heap_heapify<HeapForL2> (k, simi, idxi);
            }

            size_t nscan = 0;

            for (size_t ik = 0; ik < nprobe; ik++) {
                idx_t key = keysi[ik];  /* select the list  */
                if (key < 0) {
                    // not enough centroids for multiprobe
                    continue;
                }
                FAISS_THROW_IF_NOT_FMT
                    (key < (idx_t) ivf.nlist,
                     "Invalid key=%ld  at ik=%ld nlist=%ld\n",
                     key, ik, ivf.nlist);

                scanner->set_list (key, coarse_dis[i * nprobe + ik]);

                nlistv++;

                size_t list_size = ivf.invlists->list_size(key);
                InvertedLists::ScopedCodes scodes (ivf.invlists, key);
                std::unique_ptr<InvertedLists::ScopedIds> sids;
                const Index::idx_t * ids = nullptr;

                if (!store_pairs) {
                    sids.reset (new InvertedLists::ScopedIds (ivf.invlists, key));
                    ids = sids->get();
                }

                nheap += scanner->scan_codes (list_size, scodes.get(),
                                              ids, simi, idxi, k, bitset);

                nscan += list_size;
                if (max_codes && nscan >= max_codes)
                    break;
            }

            ndis += nscan;
            if (metric_type == METRIC_INNER_PRODUCT) {
                heap_reorder<HeapForIP> (k, simi, idxi);
            } else {
                heap_reorder<HeapForL2> (k, simi, idxi);
            }

        } // parallel for
    } // parallel

    if(STATISTICS_LEVEL >= 1) {
        index_ivf_stats.nq += n;
        index_ivf_stats.nlist += nlistv;
        index_ivf_stats.ndis += ndis;
        index_ivf_stats.nheap_updates += nheap;
    }


}

void search_knn_binary_dis_heap(const IndexBinaryIVF& ivf,
                                size_t n,
                                const uint8_t *x,
                                idx_t k,
                                const idx_t *keys,
                                const float * coarse_dis,
                                float *distances,
                                idx_t *labels,
                                bool store_pairs,
                                const IVFSearchParameters *params,
<<<<<<< HEAD
                                IndexIVFStats &index_ivf_stats,
                                ConcurrentBitsetPtr bitset = nullptr)
=======
                                const BitsetView& bitset = nullptr)
>>>>>>> 8375e659
{
    long nprobe = params ? params->nprobe : ivf.nprobe;
    long max_codes = params ? params->max_codes : ivf.max_codes;
    MetricType metric_type = ivf.metric_type;

    // almost verbatim copy from IndexIVF::search_preassigned

    size_t nlistv = 0, ndis = 0, nheap = 0;
    using HeapForJaccard = CMax<float, idx_t>;

#pragma omp parallel if(n > 1) reduction(+: nlistv, ndis, nheap)
    {
        std::unique_ptr<BinaryInvertedListScanner> scanner
            (ivf.get_InvertedListScanner(store_pairs));

#pragma omp for
        for (size_t i = 0; i < n; i++) {
            const uint8_t *xi = x + i * ivf.code_size;
            scanner->set_query(xi);

            const idx_t * keysi = keys + i * nprobe;
            float * simi = distances + k * i;
            idx_t * idxi = labels + k * i;

            heap_heapify<HeapForJaccard> (k, simi, idxi);

            size_t nscan = 0;

            for (size_t ik = 0; ik < nprobe; ik++) {
                idx_t key = keysi[ik];  /* select the list  */
                if (key < 0) {
                    // not enough centroids for multiprobe
                    continue;
                }
                FAISS_THROW_IF_NOT_FMT
                (key < (idx_t) ivf.nlist,
                 "Invalid key=%ld  at ik=%ld nlist=%ld\n",
                 key, ik, ivf.nlist);

                scanner->set_list (key, (int32_t)coarse_dis[i * nprobe + ik]);

                nlistv++;

                size_t list_size = ivf.invlists->list_size(key);
                InvertedLists::ScopedCodes scodes (ivf.invlists, key);
                std::unique_ptr<InvertedLists::ScopedIds> sids;
                const Index::idx_t * ids = nullptr;

                if (!store_pairs) {
                    sids.reset (new InvertedLists::ScopedIds (ivf.invlists, key));
                    ids = sids->get();
                }

                nheap += scanner->scan_codes (list_size, scodes.get(),
                                              ids, (int32_t*)simi, idxi, k, bitset);

                nscan += list_size;
                if (max_codes && nscan >= max_codes)
                    break;
            }

            ndis += nscan;
            heap_reorder<HeapForJaccard> (k, simi, idxi);

        } // parallel for
    } // parallel

    if(STATISTICS_LEVEL >= 1) {
        index_ivf_stats.nq += n;
        index_ivf_stats.nlist += nlistv;
        index_ivf_stats.ndis += ndis;
        index_ivf_stats.nheap_updates += nheap;
    }

}

template<class HammingComputer, bool store_pairs>
void search_knn_hamming_count(const IndexBinaryIVF& ivf,
                              size_t nx,
                              const uint8_t *x,
                              const idx_t *keys,
                              int k,
                              int32_t *distances,
                              idx_t *labels,
                              const IVFSearchParameters *params,
<<<<<<< HEAD
                              IndexIVFStats &index_ivf_stats,
                              ConcurrentBitsetPtr bitset = nullptr) {
=======
                              const BitsetView& bitset = nullptr) {
>>>>>>> 8375e659
  const int nBuckets = ivf.d + 1;
  std::vector<int> all_counters(nx * nBuckets, 0);
  std::unique_ptr<idx_t[]> all_ids_per_dis(new idx_t[nx * nBuckets * k]);

  long nprobe = params ? params->nprobe : ivf.nprobe;
  long max_codes = params ? params->max_codes : ivf.max_codes;

  std::vector<HCounterState<HammingComputer>> cs;
  for (size_t i = 0; i < nx; ++i) {
    cs.push_back(HCounterState<HammingComputer>(
                   all_counters.data() + i * nBuckets,
                   all_ids_per_dis.get() + i * nBuckets * k,
                   x + i * ivf.code_size,
                   ivf.d,
                   k
                 ));
  }

  size_t nlistv = 0, ndis = 0;

#pragma omp parallel for reduction(+: nlistv, ndis)
  for (size_t i = 0; i < nx; i++) {
    const idx_t * keysi = keys + i * nprobe;
    HCounterState<HammingComputer>& csi = cs[i];

    size_t nscan = 0;

    for (size_t ik = 0; ik < nprobe; ik++) {
      idx_t key = keysi[ik];  /* select the list  */
      if (key < 0) {
        // not enough centroids for multiprobe
        continue;
      }
      FAISS_THROW_IF_NOT_FMT (
        key < (idx_t) ivf.nlist,
        "Invalid key=%ld  at ik=%ld nlist=%ld\n",
        key, ik, ivf.nlist);

      nlistv++;
      size_t list_size = ivf.invlists->list_size(key);
      InvertedLists::ScopedCodes scodes (ivf.invlists, key);
      const uint8_t *list_vecs = scodes.get();
      const Index::idx_t *ids = store_pairs
        ? nullptr
        : ivf.invlists->get_ids(key);

      for (size_t j = 0; j < list_size; j++) {
        if (!bitset || !bitset.test(ids[j])) {
          const uint8_t *yj = list_vecs + ivf.code_size * j;
          idx_t id = store_pairs ? (key << 32 | j) : ids[j];
          csi.update_counter(yj, id);
        }
      }
      if (ids)
          ivf.invlists->release_ids (key, ids);

      nscan += list_size;
      if (max_codes && nscan >= max_codes)
        break;
    }
    ndis += nscan;

    int nres = 0;
    for (int b = 0; b < nBuckets && nres < k; b++) {
      for (int l = 0; l < csi.counters[b] && nres < k; l++) {
        labels[i * k + nres] = csi.ids_per_dis[b * k + l];
        distances[i * k + nres] = b;
        nres++;
      }
    }
    while (nres < k) {
      labels[i * k + nres] = -1;
      distances[i * k + nres] = std::numeric_limits<int32_t>::max();
      ++nres;
    }
  }

  if(STATISTICS_LEVEL >= 1) {
      index_ivf_stats.nq += nx;
      index_ivf_stats.nlist += nlistv;
      index_ivf_stats.ndis += ndis;
  }
}



template<bool store_pairs>
void search_knn_hamming_count_1 (
                        const IndexBinaryIVF& ivf,
                        size_t nx,
                        const uint8_t *x,
                        const idx_t *keys,
                        int k,
                        int32_t *distances,
                        idx_t *labels,
                        const IVFSearchParameters *params,
<<<<<<< HEAD
                        IndexIVFStats &index_ivf_stats,
                        ConcurrentBitsetPtr bitset = nullptr) {
=======
                        const BitsetView& bitset = nullptr) {
>>>>>>> 8375e659
    switch (ivf.code_size) {
#define HANDLE_CS(cs)                                                                  \
    case cs:                                                                           \
       search_knn_hamming_count<HammingComputer ## cs, store_pairs>(                   \
           ivf, nx, x, keys, k, distances, labels, params, index_ivf_stats, bitset); \
      break;
      HANDLE_CS(4);
      HANDLE_CS(8);
      HANDLE_CS(16);
      HANDLE_CS(20);
      HANDLE_CS(32);
      HANDLE_CS(64);
#undef HANDLE_CS
    default:
        if (ivf.code_size % 8 == 0) {
            search_knn_hamming_count<HammingComputerM8, store_pairs>
                (ivf, nx, x, keys, k, distances, labels, params, index_ivf_stats, bitset);
        } else if (ivf.code_size % 4 == 0) {
            search_knn_hamming_count<HammingComputerM4, store_pairs>
                (ivf, nx, x, keys, k, distances, labels, params, index_ivf_stats, bitset);
        } else {
            search_knn_hamming_count<HammingComputerDefault, store_pairs>
                (ivf, nx, x, keys, k, distances, labels, params, index_ivf_stats, bitset);
        }
        break;
    }
}

}  // namespace

BinaryInvertedListScanner *IndexBinaryIVF::get_InvertedListScanner
      (bool store_pairs) const
{
    switch (metric_type) {
        case METRIC_Jaccard:
        case METRIC_Tanimoto:
            if (store_pairs) {
                return select_IVFBinaryScannerJaccard<true> (code_size);
            } else {
                return select_IVFBinaryScannerJaccard<false> (code_size);
            }
        case METRIC_Substructure:
        case METRIC_Superstructure:
            // unsupported
            return nullptr;
        default:
            if (store_pairs) {
                return select_IVFBinaryScannerL2<true>(code_size);
            } else {
                return select_IVFBinaryScannerL2<false>(code_size);
            }
    }
}

void IndexBinaryIVF::search_preassigned(idx_t n, const uint8_t *x, idx_t k,
                                        const idx_t *idx,
                                        const int32_t * coarse_dis,
                                        int32_t *distances, idx_t *labels,
                                        bool store_pairs,
                                        const IVFSearchParameters *params,
                                        const BitsetView& bitset
                                        ) const {
    if (metric_type == METRIC_Jaccard || metric_type == METRIC_Tanimoto) {
        if (use_heap) {
            float *D = new float[k * n];
            float *c_dis = new float [n * nprobe];
            memcpy(c_dis, coarse_dis, sizeof(float) * n * nprobe);
            search_knn_binary_dis_heap(*this, n, x, k, idx, c_dis ,
                                       D, labels, store_pairs,
                                       params, index_ivf_stats, bitset);
            if (metric_type == METRIC_Tanimoto) {
                for (int i = 0; i < k * n; i++) {
                    D[i] = -log2(1-D[i]);
                }
            }
            memcpy(distances, D, sizeof(float) * n * k);
            delete [] D;
            delete [] c_dis;
        } else {
            //not implemented
        }
    } else if (metric_type == METRIC_Substructure || metric_type == METRIC_Superstructure) {
        // unsupported
    } else {
        if (use_heap) {
            search_knn_hamming_heap (*this, n, x, k, idx, coarse_dis,
                                     distances, labels, store_pairs,
                                     params, index_ivf_stats, bitset);
        } else {
            if (store_pairs) {
                search_knn_hamming_count_1<true>
                        (*this, n, x, idx, k, distances, labels, params, index_ivf_stats, bitset);
            } else {
                search_knn_hamming_count_1<false>
                        (*this, n, x, idx, k, distances, labels, params, index_ivf_stats, bitset);
            }
        }
    }
}

void IndexBinaryIVF::range_search(
        idx_t n, const uint8_t *x, int radius,
        RangeSearchResult *res,
        const BitsetView& bitset) const
{
    std::unique_ptr<idx_t[]> idx(new idx_t[n * nprobe]);
    std::unique_ptr<int32_t[]> coarse_dis(new int32_t[n * nprobe]);

    double t0 = getmillisecs();

    quantizer->search(n, x, nprobe, coarse_dis.get(), idx.get());
    if (STATISTICS_LEVEL >= 1) {
        index_ivf_stats.quantization_time += getmillisecs() - t0;
    }

    t0 = getmillisecs();
    invlists->prefetch_lists(idx.get(), n * nprobe);

    bool store_pairs = false;
    size_t nlistv = 0, ndis = 0;

    std::vector<RangeSearchPartialResult *> all_pres (omp_get_max_threads());

#pragma omp parallel reduction(+: nlistv, ndis)
    {
        RangeSearchPartialResult pres(res);
        std::unique_ptr<BinaryInvertedListScanner> scanner
            (get_InvertedListScanner(store_pairs));
        FAISS_THROW_IF_NOT (scanner.get ());

        all_pres[omp_get_thread_num()] = &pres;

        auto scan_list_func = [&](size_t i, size_t ik, RangeQueryResult &qres)
        {

            idx_t key = idx[i * nprobe + ik];  /* select the list  */
            if (key < 0) return;
            FAISS_THROW_IF_NOT_FMT (
                    key < (idx_t) nlist,
                    "Invalid key=%ld  at ik=%ld nlist=%ld\n",
                    key, ik, nlist);
            const size_t list_size = invlists->list_size(key);

            if (list_size == 0) return;

            InvertedLists::ScopedCodes scodes (invlists, key);
            InvertedLists::ScopedIds ids (invlists, key);

            scanner->set_list (key, coarse_dis[i * nprobe + ik]);
            nlistv++;
            ndis += list_size;
            scanner->scan_codes_range (list_size, scodes.get(),
                                       ids.get(), radius, qres);
        };

#pragma omp for
        for (size_t i = 0; i < n; i++) {
            scanner->set_query (x + i * code_size);

            RangeQueryResult & qres = pres.new_result (i);

            for (size_t ik = 0; ik < nprobe; ik++) {
                scan_list_func (i, ik, qres);
            }

        }

        pres.finalize();

    }

    if(STATISTICS_LEVEL >= 1) {
        index_ivf_stats.nq += n;
        index_ivf_stats.nlist += nlistv;
        index_ivf_stats.ndis += ndis;
        index_ivf_stats.search_time += getmillisecs() - t0;
    }

}




IndexBinaryIVF::~IndexBinaryIVF() {
  if (own_invlists) {
    delete invlists;
  }

  if (own_fields) {
    delete quantizer;
  }
}


}  // namespace faiss<|MERGE_RESOLUTION|>--- conflicted
+++ resolved
@@ -535,12 +535,8 @@
                              int32_t *distances, idx_t *labels,
                              bool store_pairs,
                              const IVFSearchParameters *params,
-<<<<<<< HEAD
                              IndexIVFStats &index_ivf_stats,
-                             ConcurrentBitsetPtr bitset = nullptr)
-=======
                              const BitsetView& bitset = nullptr)
->>>>>>> 8375e659
 {
     long nprobe = params ? params->nprobe : ivf.nprobe;
     long max_codes = params ? params->max_codes : ivf.max_codes;
@@ -637,12 +633,8 @@
                                 idx_t *labels,
                                 bool store_pairs,
                                 const IVFSearchParameters *params,
-<<<<<<< HEAD
                                 IndexIVFStats &index_ivf_stats,
-                                ConcurrentBitsetPtr bitset = nullptr)
-=======
                                 const BitsetView& bitset = nullptr)
->>>>>>> 8375e659
 {
     long nprobe = params ? params->nprobe : ivf.nprobe;
     long max_codes = params ? params->max_codes : ivf.max_codes;
@@ -728,12 +720,8 @@
                               int32_t *distances,
                               idx_t *labels,
                               const IVFSearchParameters *params,
-<<<<<<< HEAD
                               IndexIVFStats &index_ivf_stats,
-                              ConcurrentBitsetPtr bitset = nullptr) {
-=======
                               const BitsetView& bitset = nullptr) {
->>>>>>> 8375e659
   const int nBuckets = ivf.d + 1;
   std::vector<int> all_counters(nx * nBuckets, 0);
   std::unique_ptr<idx_t[]> all_ids_per_dis(new idx_t[nx * nBuckets * k]);
@@ -830,12 +818,8 @@
                         int32_t *distances,
                         idx_t *labels,
                         const IVFSearchParameters *params,
-<<<<<<< HEAD
                         IndexIVFStats &index_ivf_stats,
-                        ConcurrentBitsetPtr bitset = nullptr) {
-=======
                         const BitsetView& bitset = nullptr) {
->>>>>>> 8375e659
     switch (ivf.code_size) {
 #define HANDLE_CS(cs)                                                                  \
     case cs:                                                                           \
