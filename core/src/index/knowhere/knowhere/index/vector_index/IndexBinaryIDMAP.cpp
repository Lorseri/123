// Copyright (C) 2019-2020 Zilliz. All rights reserved.
//
// Licensed under the Apache License, Version 2.0 (the "License"); you may not use this file except in compliance
// with the License. You may obtain a copy of the License at
//
// http://www.apache.org/licenses/LICENSE-2.0
//
// Unless required by applicable law or agreed to in writing, software distributed under the License
// is distributed on an "AS IS" BASIS, WITHOUT WARRANTIES OR CONDITIONS OF ANY KIND, either express
// or implied. See the License for the specific language governing permissions and limitations under the License.

#include "knowhere/index/vector_index/IndexBinaryIDMAP.h"

#include <faiss/IndexBinaryFlat.h>
#include <faiss/MetaIndexes.h>
#include <faiss/index_factory.h>

#include <string>

#include "knowhere/common/Exception.h"
#include "knowhere/index/vector_index/adapter/VectorAdapter.h"

namespace milvus {
namespace knowhere {

BinarySet
BinaryIDMAP::Serialize(const Config& config) {
    if (!index_) {
        KNOWHERE_THROW_MSG("index not initialize");
    }

    std::lock_guard<std::mutex> lk(mutex_);
    return SerializeImpl(index_type_);
}

void
BinaryIDMAP::Load(const BinarySet& index_binary) {
    std::lock_guard<std::mutex> lk(mutex_);
    LoadImpl(index_binary, index_type_);
}

DatasetPtr
BinaryIDMAP::Query(const DatasetPtr& dataset_ptr, const Config& config) {
    if (!index_) {
        KNOWHERE_THROW_MSG("index not initialize");
    }
    GET_TENSOR_DATA(dataset_ptr)

    auto k = config[meta::TOPK].get<int64_t>();
    auto elems = rows * k;
    size_t p_id_size = sizeof(int64_t) * elems;
    size_t p_dist_size = sizeof(float) * elems;
    auto p_id = static_cast<int64_t*>(malloc(p_id_size));
    auto p_dist = static_cast<float*>(malloc(p_dist_size));

    QueryImpl(rows, reinterpret_cast<const uint8_t*>(p_data), k, p_dist, p_id, config);

    auto ret_ds = std::make_shared<Dataset>();
<<<<<<< HEAD
    if (index_->metric_type == faiss::METRIC_Hamming) {
        auto pf_dist = static_cast<float*>(malloc(p_dist_size));
        auto pi_dist = reinterpret_cast<int32_t*>(p_dist);
        for (int i = 0; i < elems; i++) {
            *(pf_dist + i) = static_cast<float>(*(pi_dist + i));
        }
        ret_ds->Set(meta::IDS, p_id);
        ret_ds->Set(meta::DISTANCE, pf_dist);
        free(p_dist);
    } else {
        ret_ds->Set(meta::IDS, p_id);
        ret_ds->Set(meta::DISTANCE, p_dist);
    }
    return ret_ds;
}

#if 0
DatasetPtr
BinaryIDMAP::QueryById(const DatasetPtr& dataset_ptr, const Config& config) {
    if (!index_) {
        KNOWHERE_THROW_MSG("index not initialize");
    }

    auto dim = dataset_ptr->Get<int64_t>(meta::DIM);
    auto rows = dataset_ptr->Get<int64_t>(meta::ROWS);
    auto p_data = dataset_ptr->Get<const int64_t*>(meta::IDS);

    int64_t k = config[meta::TOPK].get<int64_t>();
    auto elems = rows * k;
    size_t p_id_size = sizeof(int64_t) * elems;
    size_t p_dist_size = sizeof(float) * elems;
    auto p_id = (int64_t*)malloc(p_id_size);
    auto p_dist = (float*)malloc(p_dist_size);

    auto* pdistances = (int32_t*)p_dist;
    index_->search_by_id(rows, p_data, k, pdistances, p_id, bitset_);

    auto ret_ds = std::make_shared<Dataset>();
    if (index_->metric_type == faiss::METRIC_Hamming) {
        auto pf_dist = (float*)malloc(p_dist_size);
        int32_t* pi_dist = (int32_t*)p_dist;
        for (int i = 0; i < elems; i++) {
            *(pf_dist + i) = (float)(*(pi_dist + i));
        }
        ret_ds->Set(meta::IDS, p_id);
        ret_ds->Set(meta::DISTANCE, pf_dist);
        free(p_dist);
    } else {
        ret_ds->Set(meta::IDS, p_id);
        ret_ds->Set(meta::DISTANCE, p_dist);
    }
=======
    ret_ds->Set(meta::IDS, p_id);
    ret_ds->Set(meta::DISTANCE, p_dist);
>>>>>>> f51959bb

    return ret_ds;
}

int64_t
BinaryIDMAP::Count() {
    if (!index_) {
        KNOWHERE_THROW_MSG("index not initialize");
    }
    return index_->ntotal;
}

int64_t
BinaryIDMAP::Dim() {
    if (!index_) {
        KNOWHERE_THROW_MSG("index not initialize");
    }
    return index_->d;
}

void
BinaryIDMAP::Add(const DatasetPtr& dataset_ptr, const Config& config) {
    if (!index_) {
        KNOWHERE_THROW_MSG("index not initialize");
    }

    std::lock_guard<std::mutex> lk(mutex_);
    GET_TENSOR_DATA_ID(dataset_ptr)

    index_->add_with_ids(rows, reinterpret_cast<const uint8_t*>(p_data), p_ids);
}

void
BinaryIDMAP::Train(const DatasetPtr& dataset_ptr, const Config& config) {
    // users will assign the metric type when querying
    // so we let Tanimoto be the default type
    constexpr faiss::MetricType metric_type = faiss::METRIC_Tanimoto;

    const char* desc = "BFlat";
    auto dim = config[meta::DIM].get<int64_t>();
    auto index = faiss::index_binary_factory(dim, desc, metric_type);
    index_.reset(index);
}

const uint8_t*
BinaryIDMAP::GetRawVectors() {
    try {
        auto file_index = dynamic_cast<faiss::IndexBinaryIDMap*>(index_.get());
        auto flat_index = dynamic_cast<faiss::IndexBinaryFlat*>(file_index->index);
        return flat_index->xb.data();
    } catch (std::exception& e) {
        KNOWHERE_THROW_MSG(e.what());
    }
}

const int64_t*
BinaryIDMAP::GetRawIds() {
    try {
        auto file_index = dynamic_cast<faiss::IndexBinaryIDMap*>(index_.get());
        return file_index->id_map.data();
    } catch (std::exception& e) {
        KNOWHERE_THROW_MSG(e.what());
    }
}

void
BinaryIDMAP::AddWithoutIds(const DatasetPtr& dataset_ptr, const Config& config) {
    if (!index_) {
        KNOWHERE_THROW_MSG("index not initialize");
    }

    std::lock_guard<std::mutex> lk(mutex_);
    GET_TENSOR_DATA(dataset_ptr)

    std::vector<int64_t> new_ids(rows);
    for (int i = 0; i < rows; ++i) {
        new_ids[i] = i;
    }

    index_->add_with_ids(rows, reinterpret_cast<const uint8_t*>(p_data), new_ids.data());
}

void
BinaryIDMAP::QueryImpl(int64_t n, const uint8_t* data, int64_t k, float* distances, int64_t* labels,
                       const Config& config) {
    // assign the metric type
    auto bin_flat_index = dynamic_cast<faiss::IndexBinaryIDMap*>(index_.get())->index;
    bin_flat_index->metric_type = GetMetricType(config[Metric::TYPE].get<std::string>());

<<<<<<< HEAD
    auto pdistances = reinterpret_cast<int32_t*>(distances);
    index_->search(n, data, k, pdistances, labels, bitset_);
=======
    int32_t* i_distances = reinterpret_cast<int32_t*>(distances);
    bin_flat_index->search(n, (uint8_t*)data, k, i_distances, labels, bitset_);

    // if hamming, it need transform int32 to float
    if (bin_flat_index->metric_type == faiss::METRIC_Hamming) {
        int64_t num = n * k;
        for (int64_t i = 0; i < num; i++) {
            distances[i] = static_cast<float>(i_distances[i]);
        }
    }
>>>>>>> f51959bb
}

}  // namespace knowhere
}  // namespace milvus<|MERGE_RESOLUTION|>--- conflicted
+++ resolved
@@ -56,62 +56,8 @@
     QueryImpl(rows, reinterpret_cast<const uint8_t*>(p_data), k, p_dist, p_id, config);
 
     auto ret_ds = std::make_shared<Dataset>();
-<<<<<<< HEAD
-    if (index_->metric_type == faiss::METRIC_Hamming) {
-        auto pf_dist = static_cast<float*>(malloc(p_dist_size));
-        auto pi_dist = reinterpret_cast<int32_t*>(p_dist);
-        for (int i = 0; i < elems; i++) {
-            *(pf_dist + i) = static_cast<float>(*(pi_dist + i));
-        }
-        ret_ds->Set(meta::IDS, p_id);
-        ret_ds->Set(meta::DISTANCE, pf_dist);
-        free(p_dist);
-    } else {
-        ret_ds->Set(meta::IDS, p_id);
-        ret_ds->Set(meta::DISTANCE, p_dist);
-    }
-    return ret_ds;
-}
-
-#if 0
-DatasetPtr
-BinaryIDMAP::QueryById(const DatasetPtr& dataset_ptr, const Config& config) {
-    if (!index_) {
-        KNOWHERE_THROW_MSG("index not initialize");
-    }
-
-    auto dim = dataset_ptr->Get<int64_t>(meta::DIM);
-    auto rows = dataset_ptr->Get<int64_t>(meta::ROWS);
-    auto p_data = dataset_ptr->Get<const int64_t*>(meta::IDS);
-
-    int64_t k = config[meta::TOPK].get<int64_t>();
-    auto elems = rows * k;
-    size_t p_id_size = sizeof(int64_t) * elems;
-    size_t p_dist_size = sizeof(float) * elems;
-    auto p_id = (int64_t*)malloc(p_id_size);
-    auto p_dist = (float*)malloc(p_dist_size);
-
-    auto* pdistances = (int32_t*)p_dist;
-    index_->search_by_id(rows, p_data, k, pdistances, p_id, bitset_);
-
-    auto ret_ds = std::make_shared<Dataset>();
-    if (index_->metric_type == faiss::METRIC_Hamming) {
-        auto pf_dist = (float*)malloc(p_dist_size);
-        int32_t* pi_dist = (int32_t*)p_dist;
-        for (int i = 0; i < elems; i++) {
-            *(pf_dist + i) = (float)(*(pi_dist + i));
-        }
-        ret_ds->Set(meta::IDS, p_id);
-        ret_ds->Set(meta::DISTANCE, pf_dist);
-        free(p_dist);
-    } else {
-        ret_ds->Set(meta::IDS, p_id);
-        ret_ds->Set(meta::DISTANCE, p_dist);
-    }
-=======
     ret_ds->Set(meta::IDS, p_id);
     ret_ds->Set(meta::DISTANCE, p_dist);
->>>>>>> f51959bb
 
     return ret_ds;
 }
@@ -201,12 +147,8 @@
     auto bin_flat_index = dynamic_cast<faiss::IndexBinaryIDMap*>(index_.get())->index;
     bin_flat_index->metric_type = GetMetricType(config[Metric::TYPE].get<std::string>());
 
-<<<<<<< HEAD
-    auto pdistances = reinterpret_cast<int32_t*>(distances);
-    index_->search(n, data, k, pdistances, labels, bitset_);
-=======
-    int32_t* i_distances = reinterpret_cast<int32_t*>(distances);
-    bin_flat_index->search(n, (uint8_t*)data, k, i_distances, labels, bitset_);
+    auto i_distances = reinterpret_cast<int32_t*>(distances);
+    bin_flat_index->search(n, data, k, i_distances, labels, bitset_);
 
     // if hamming, it need transform int32 to float
     if (bin_flat_index->metric_type == faiss::METRIC_Hamming) {
@@ -215,7 +157,6 @@
             distances[i] = static_cast<float>(i_distances[i]);
         }
     }
->>>>>>> f51959bb
 }
 
 }  // namespace knowhere
