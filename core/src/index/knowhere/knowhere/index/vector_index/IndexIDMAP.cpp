// Copyright (C) 2019-2020 Zilliz. All rights reserved.
//
// Licensed under the Apache License, Version 2.0 (the "License"); you may not use this file except in compliance
// with the License. You may obtain a copy of the License at
//
// http://www.apache.org/licenses/LICENSE-2.0
//
// Unless required by applicable law or agreed to in writing, software distributed under the License
// is distributed on an "AS IS" BASIS, WITHOUT WARRANTIES OR CONDITIONS OF ANY KIND, either express
// or implied. See the License for the specific language governing permissions and limitations under the License

#include "knowhere/index/vector_index/IndexIDMAP.h"

#include <faiss/AutoTune.h>
#include <faiss/IndexFlat.h>
#include <faiss/MetaIndexes.h>
#include <faiss/clone_index.h>
#include <faiss/index_factory.h>
#include <faiss/index_io.h>
#ifdef MILVUS_GPU_VERSION
#include <faiss/gpu/GpuCloner.h>
#endif

#include <string>
#include <vector>

#include "knowhere/common/Exception.h"
#include "knowhere/index/vector_index/adapter/VectorAdapter.h"
#include "knowhere/index/vector_index/helpers/FaissIO.h"
#include "knowhere/index/vector_index/helpers/IndexParameter.h"
#ifdef MILVUS_GPU_VERSION
#include "knowhere/index/vector_index/gpu/IndexGPUIDMAP.h"
#include "knowhere/index/vector_index/helpers/FaissGpuResourceMgr.h"
#endif

namespace milvus {
namespace knowhere {

BinarySet
IDMAP::Serialize(const Config& config) {
    if (!index_) {
        KNOWHERE_THROW_MSG("index not initialize");
    }

    std::lock_guard<std::mutex> lk(mutex_);
    return SerializeImpl(index_type_);
}

void
IDMAP::Load(const BinarySet& binary_set) {
    std::lock_guard<std::mutex> lk(mutex_);
    LoadImpl(binary_set, index_type_);
}

void
IDMAP::Train(const DatasetPtr& dataset_ptr, const Config& config) {
    // users will assign the metric type when querying
    // so we let L2 be the default type
    constexpr faiss::MetricType metric_type = faiss::METRIC_L2;

    const char* desc = "IDMap,Flat";
    auto dim = config[meta::DIM].get<int64_t>();
    auto index = faiss::index_factory(dim, desc, metric_type);
    index_.reset(index);
}

void
IDMAP::Add(const DatasetPtr& dataset_ptr, const Config& config) {
    if (!index_) {
        KNOWHERE_THROW_MSG("index not initialize");
    }

    std::lock_guard<std::mutex> lk(mutex_);
    GET_TENSOR_DATA_ID(dataset_ptr)
    index_->add_with_ids(rows, reinterpret_cast<const float*>(p_data), p_ids);
}

void
IDMAP::AddWithoutIds(const DatasetPtr& dataset_ptr, const Config& config) {
    if (!index_) {
        KNOWHERE_THROW_MSG("index not initialize");
    }

    std::lock_guard<std::mutex> lk(mutex_);
    auto rows = dataset_ptr->Get<int64_t>(meta::ROWS);
    auto p_data = dataset_ptr->Get<const void*>(meta::TENSOR);

    // TODO: caiyd need check
    std::vector<int64_t> new_ids(rows);
    for (int i = 0; i < rows; ++i) {
        new_ids[i] = i;
    }

    index_->add_with_ids(rows, reinterpret_cast<const float*>(p_data), new_ids.data());
}

DatasetPtr
IDMAP::Query(const DatasetPtr& dataset_ptr, const Config& config, const faiss::ConcurrentBitsetPtr& bitset) {
    if (!index_) {
        KNOWHERE_THROW_MSG("index not initialize");
    }
    GET_TENSOR_DATA(dataset_ptr)

    auto k = config[meta::TOPK].get<int64_t>();
    auto elems = rows * k;
    size_t p_id_size = sizeof(int64_t) * elems;
    size_t p_dist_size = sizeof(float) * elems;
    auto p_id = static_cast<int64_t*>(malloc(p_id_size));
    auto p_dist = static_cast<float*>(malloc(p_dist_size));

    QueryImpl(rows, reinterpret_cast<const float*>(p_data), k, p_dist, p_id, config, bitset);

    auto ret_ds = std::make_shared<Dataset>();
    ret_ds->Set(meta::IDS, p_id);
    ret_ds->Set(meta::DISTANCE, p_dist);
    return ret_ds;
}

#if 0
DatasetPtr
IDMAP::QueryById(const DatasetPtr& dataset_ptr, const Config& config) {
    if (!index_) {
        KNOWHERE_THROW_MSG("index not initialize");
    }
    //    GETTENSOR(dataset)
    auto rows = dataset_ptr->Get<int64_t>(meta::ROWS);
    auto p_data = dataset_ptr->Get<const int64_t*>(meta::IDS);

    int64_t k = config[meta::TOPK].get<int64_t>();
    auto elems = rows * k;
    size_t p_id_size = sizeof(int64_t) * elems;
    size_t p_dist_size = sizeof(float) * elems;
    auto p_id = (int64_t*)malloc(p_id_size);
    auto p_dist = (float*)malloc(p_dist_size);

    // todo: enable search by id (zhiru)
    //    auto blacklist = dataset_ptr->Get<faiss::ConcurrentBitsetPtr>("bitset");
    //    index_->searchById(rows, (float*)p_data, config[meta::TOPK].get<int64_t>(), p_dist, p_id, blacklist);
    index_->search_by_id(rows, p_data, k, p_dist, p_id, bitset_);

    auto ret_ds = std::make_shared<Dataset>();
    ret_ds->Set(meta::IDS, p_id);
    ret_ds->Set(meta::DISTANCE, p_dist);
    return ret_ds;
}
#endif

int64_t
IDMAP::Count() {
    if (!index_) {
        KNOWHERE_THROW_MSG("index not initialize");
    }
    return index_->ntotal;
}

int64_t
IDMAP::Dim() {
    if (!index_) {
        KNOWHERE_THROW_MSG("index not initialize");
    }
    return index_->d;
}

VecIndexPtr
IDMAP::CopyCpuToGpu(const int64_t device_id, const Config& config) {
#ifdef MILVUS_GPU_VERSION
    if (auto res = FaissGpuResourceMgr::GetInstance().GetRes(device_id)) {
        ResScope rs(res, device_id, false);
        auto gpu_index = faiss::gpu::index_cpu_to_gpu(res->faiss_res.get(), device_id, index_.get());

        std::shared_ptr<faiss::Index> device_index;
        device_index.reset(gpu_index);
        return std::make_shared<GPUIDMAP>(device_index, device_id, res);
    } else {
        KNOWHERE_THROW_MSG("CopyCpuToGpu Error, can't get gpu_resource");
    }
#else
    KNOWHERE_THROW_MSG("Calling IDMAP::CopyCpuToGpu when we are using CPU version");
#endif
}

const float*
IDMAP::GetRawVectors() {
    try {
        auto file_index = dynamic_cast<faiss::IndexIDMap*>(index_.get());
        auto flat_index = dynamic_cast<faiss::IndexFlat*>(file_index->index);
        return flat_index->xb.data();
    } catch (std::exception& e) {
        KNOWHERE_THROW_MSG(e.what());
    }
}

const int64_t*
IDMAP::GetRawIds() {
    try {
        auto file_index = dynamic_cast<faiss::IndexIDMap*>(index_.get());
        return file_index->id_map.data();
    } catch (std::exception& e) {
        KNOWHERE_THROW_MSG(e.what());
    }
}

#if 0
DatasetPtr
IDMAP::GetVectorById(const DatasetPtr& dataset_ptr, const Config& config) {
    if (!index_) {
        KNOWHERE_THROW_MSG("index not initialize");
    }
    //    GETTENSOR(dataset)
    // auto rows = dataset_ptr->Get<int64_t>(meta::ROWS);
    auto p_data = dataset_ptr->Get<const int64_t*>(meta::IDS);
    auto elems = dataset_ptr->Get<int64_t>(meta::DIM);

    size_t p_x_size = sizeof(float) * elems;
    auto p_x = (float*)malloc(p_x_size);

    index_->get_vector_by_id(1, p_data, p_x, bitset_);

    auto ret_ds = std::make_shared<Dataset>();
    ret_ds->Set(meta::TENSOR, p_x);
    return ret_ds;
}
#endif

void
IDMAP::QueryImpl(int64_t n, const float* data, int64_t k, float* distances, int64_t* labels, const Config& config,
                 const faiss::ConcurrentBitsetPtr& bitset) {
    // assign the metric type
    auto flat_index = dynamic_cast<faiss::IndexIDMap*>(index_.get())->index;
    flat_index->metric_type = GetMetricType(config[Metric::TYPE].get<std::string>());
    index_->search(n, data, k, distances, labels, bitset);
}

StatisticsPtr
IDMAP::GetStatistics() {
    LOG_KNOWHERE_DEBUG_ << "IndexIDMAP has not implement interface GetStatistics yet";
    return nullptr;
}

void
IDMAP::ClearStatistics() {
<<<<<<< HEAD
=======
    LOG_KNOWHERE_DEBUG_ << "IndexIDMAP has not implement interface ClearStatistics yet";
>>>>>>> 48dce96b
}

}  // namespace knowhere
}  // namespace milvus<|MERGE_RESOLUTION|>--- conflicted
+++ resolved
@@ -239,10 +239,7 @@
 
 void
 IDMAP::ClearStatistics() {
-<<<<<<< HEAD
-=======
     LOG_KNOWHERE_DEBUG_ << "IndexIDMAP has not implement interface ClearStatistics yet";
->>>>>>> 48dce96b
 }
 
 }  // namespace knowhere
