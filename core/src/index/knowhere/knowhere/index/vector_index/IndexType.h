--- conflicted
+++ resolved
@@ -61,10 +61,6 @@
 #endif
 extern const char* INDEX_HNSW;
 extern const char* INDEX_ANNOY;
-<<<<<<< HEAD
-extern const char* INDEX_FAISS_IVFSQ8NR;
-=======
->>>>>>> fce41e73
 extern const char* INDEX_HNSW_SQ8NR;
 }  // namespace IndexEnum
 
