syntax = "proto3";

import "status.proto";

package milvus.grpc;

/**
 * @brief field data type
 */
enum DataType {
    NULL = 0;
    INT8 = 1;
    INT16 = 2;
    INT32 = 3;
    INT64 = 4;

    STRING = 20;

    BOOL = 30;

    FLOAT = 40;
    DOUBLE = 41;

    FLOAT_VECTOR = 100;
    BINARY_VECTOR = 101;
    UNKNOWN = 9999;
}

/**
 * @brief general usage
 */
message KeyValuePair {
    string key = 1;
    string value = 2;
}

/**
 * @brief Collection name
 */
message CollectionName {
    string collection_name = 1;
}

/**
 * @brief Collection name list
 */
message CollectionNameList {
    Status status = 1;
    repeated string collection_names = 2;
}

/**
 * @brief Collection mapping
 */
message Mapping {
    Status status = 1;
    string collection_name = 2;
    repeated FieldParam fields = 3;
    repeated KeyValuePair extra_params = 4;
}

/**
 * @brief Collection mapping list
 */
message MappingList {
    Status status = 1;
    repeated Mapping mapping_list = 2;
}

/**
 * @brief Params of partition
 */
message PartitionParam {
    string collection_name = 1;
    string tag = 2;
}

/**
 * @brief Partition list
 */
message PartitionList {
    Status status = 1;
    repeated string partition_tag_array = 2;
}

/**
 * @brief Vector row record inserted
 */
message VectorRowRecord {
    repeated float float_data = 1;             //float vector data
    bytes binary_data = 2;                      //binary vector data
}

/**
 * @brief Attribute record inserted
 */
message AttrRecord {
    repeated int32 int32_value = 1;
    repeated int64 int64_value = 2;
    repeated float float_value = 3;
    repeated double double_value = 4;
}

/**
 * @brief Vector records
 */
message VectorRecord {
    repeated VectorRowRecord records = 1;
}

/**
 * @brief Field values
 */
message FieldValue {
    string field_name = 1;
    DataType type = 2;
    AttrRecord attr_record = 3;
    VectorRecord vector_record = 4;
}

/**
 * @brief Params to be inserted
 */
message InsertParam {
    string collection_name = 1;
    repeated FieldValue fields = 2;
    repeated int64 entity_id_array = 3;            //optional
    string partition_tag = 4;
    repeated KeyValuePair extra_params = 5;
}

/**
 * @brief Entity ids
 */
message EntityIds {
    Status status = 1;
    repeated int64 entity_id_array = 2;
}

/**
 * @brief Search vector params
 */
message VectorParam {
    string json = 1;
    VectorRecord row_record = 2;
}

/**
 * @brief Params for searching
 */
message SearchParam {
    string collection_name = 1;
    repeated string partition_tag_array = 2;
    repeated VectorParam vector_param = 3;
    string dsl = 4;
    repeated KeyValuePair extra_params = 5;
}

/**
 * @brief Params for searching vector in files
 */
message SearchInFilesParam {
    repeated string file_id_array = 1;
    SearchParam search_param = 2;
}

/**
 * @brief Params for searching vector by ID
 */
message SearchByIDParam {
    string collection_name = 1;
    repeated string partition_tag_array = 2;
    repeated int64 id_array = 3;
    int64 topk = 4;
    repeated KeyValuePair extra_params = 5;
}

/**
 * @brief Params for reloading segments
 */
message ReLoadSegmentsParam {
    string collection_name = 1;
    repeated string segment_id_array = 2;
}

/**
 * @brief Entities
 */
message Entities {
    Status status = 1;
    repeated int64 ids = 2;
    repeated bool valid_row = 3;
    repeated FieldValue fields = 4;
}

/**
 * @brief Query result params
 */
message QueryResult {
    Status status = 1;
    Entities entities = 2;
    int64 row_num = 3;
    repeated float scores = 4;
    repeated float distances = 5;
    repeated KeyValuePair extra_params = 6;
}

/**
 * @brief Server string Reply
 */
message StringReply {
    Status status = 1;
    string string_reply = 2;
}

/**
 * @brief Server bool Reply
 */
message BoolReply {
    Status status = 1;
    bool bool_reply = 2;
}

/**
 * @brief Return collection row count
 */
message CollectionRowCount {
    Status status = 1;
    int64 collection_row_count = 2;
}

/**
 * @brief Give server Command
 */
message Command {
    string cmd = 1;
}

/**
 * @brief Index params
 * @index_type: 0-invalid, 1-idmap, 2-ivflat, 3-ivfsq8, 4-nsgmix
 */
message IndexParam {
    Status status = 1;
    string collection_name = 2;
    string field_name = 3;
    string index_name = 4;
    repeated KeyValuePair extra_params = 5;
}

/**
 * @brief Flush params
 */
message FlushParam {
    repeated string collection_name_array = 1;
}

/**
 * @brief Flush params
 */
message DeleteByIDParam {
    string collection_name = 1;
    repeated int64 id_array = 2;
}

/**
 * @brief collection information
 */
message CollectionInfo {
    Status status = 1;
    string json_info = 2;
}

/**
 * @brief get entity ids from a segment parameters
 */
message GetEntityIDsParam {
    string collection_name = 1;
    string segment_name = 2;
}

/**
 * @brief Entities identity
 */
message EntityIdentity {
    string collection_name = 1;
<<<<<<< HEAD
    repeated int64 id_array = 2;
    repeated string field_names = 3;
=======
    string segment_name = 2;
}


/********************************************************************************************************************/

enum DataType {
    NONE = 0;
    BOOL = 1;
    INT8 = 2;
    INT16 = 3;
    INT32 = 4;
    INT64 = 5;

    FLOAT = 10;
    DOUBLE = 11;

    STRING = 20;

    VECTOR_BINARY = 100;
    VECTOR_FLOAT = 101;
    VECTOR = 200;
>>>>>>> 0e0a731d
}

/********************************************SearchPB interface***************************************************/

message VectorFieldParam {
    int64 dimension = 1;
}

message FieldType {
    oneof value {
        DataType data_type = 1;
        VectorFieldParam vector_param = 2;
    }
}

message FieldParam {
    uint64 id = 1;
    string name = 2;
    DataType type = 3;
    repeated KeyValuePair index_params = 4;
    repeated KeyValuePair extra_params = 5;
}

message VectorFieldRecord {
    repeated VectorRowRecord value = 1;
}

///////////////////////////////////////////////////////////////////

message TermQuery {
    string field_name = 1;
    repeated int64 int_value = 2;
    repeated double double_value = 3;
    int64 value_num = 4;
    float boost = 5;
    repeated KeyValuePair extra_params = 6;
}

enum CompareOperator {
    LT = 0;
    LTE = 1;
    EQ = 2;
    GT = 3;
    GTE = 4;
    NE = 5;
}

message CompareExpr {
    CompareOperator operator = 1;
    string operand = 2;
}

message RangeQuery {
    string field_name = 1;
    repeated CompareExpr operand = 2;
    float boost = 3;
    repeated KeyValuePair extra_params = 4;
}

message VectorQuery {
    string field_name = 1;
    float query_boost = 2;
    repeated VectorRowRecord records = 3;
    int64 topk = 4;
    repeated KeyValuePair extra_params = 5;
}

enum Occur {
    INVALID = 0;
    MUST = 1;
    SHOULD = 2;
    MUST_NOT = 3;
}

message BooleanQuery {
    Occur occur = 1;
    repeated GeneralQuery general_query = 2;
}

message GeneralQuery {
    oneof query {
        BooleanQuery boolean_query = 1;
        TermQuery term_query = 2;
        RangeQuery range_query = 3;
        VectorQuery vector_query = 4;
    }
}

message SearchParamPB {
    string collection_name = 1;
    repeated string partition_tag_array = 2;
    GeneralQuery general_query = 3;
    repeated KeyValuePair extra_params = 4;
}

service MilvusService {
    /**
     * @brief This method is used to create collection
     *
     * @param CollectionSchema, use to provide collection information to be created.
     *
     * @return Status
     */
    rpc CreateCollection(Mapping) returns (Status){}

    /**
     * @brief This method is used to test collection existence.
     *
     * @param CollectionName, collection name is going to be tested.
     *
     * @return BoolReply
     */
    rpc HasCollection(CollectionName) returns (BoolReply) {}

    /**
     * @brief This method is used to get collection schema.
     *
     * @param CollectionName, target collection name.
     *
     * @return CollectionSchema
     */
    rpc DescribeCollection(CollectionName) returns (Mapping) {}

    /**
     * @brief This method is used to get collection schema.
     *
     * @param CollectionName, target collection name.
     *
     * @return CollectionRowCount
     */
    rpc CountCollection(CollectionName) returns (CollectionRowCount) {}

    /**
     * @brief This method is used to list all collections.
     *
     * @param Command, dummy parameter.
     *
     * @return CollectionNameList
     */
    rpc ShowCollections(Command) returns (CollectionNameList) {}

    /**
     * @brief This method is used to get collection detail information.
     *
     * @param CollectionName, target collection name.
     *
     * @return CollectionInfo
     */
    rpc ShowCollectionInfo(CollectionName) returns (CollectionInfo) {}

    /**
     * @brief This method is used to delete collection.
     *
     * @param CollectionName, collection name is going to be deleted.
     *
     * @return CollectionNameList
     */
    rpc DropCollection(CollectionName) returns (Status) {}

    /**
     * @brief This method is used to build index by collection in sync mode.
     *
     * @param IndexParam, index paramters.
     *
     * @return Status
     */
    rpc CreateIndex(IndexParam) returns (Status) {}

    /**
     * @brief This method is used to describe index
     *
     * @param CollectionName, target collection name.
     *
     * @return IndexParam
     */
    rpc DescribeIndex(CollectionName) returns (IndexParam) {}

    /**
     * @brief This method is used to drop index
     *
     * @param CollectionName, target collection name.
     *
     * @return Status
     */
    rpc DropIndex(IndexParam) returns (Status) {}

    /**
     * @brief This method is used to create partition
     *
     * @param PartitionParam, partition parameters.
     *
     * @return Status
     */
    rpc CreatePartition(PartitionParam) returns (Status) {}

    /**
     * @brief This method is used to test partition existence.
     *
     * @param PartitionParam, target partition.
     *
     * @return BoolReply
     */
    rpc HasPartition(PartitionParam) returns (BoolReply) {}

    /**
     * @brief This method is used to show partition information
     *
     * @param CollectionName, target collection name.
     *
     * @return PartitionList
     */
    rpc ShowPartitions(CollectionName) returns (PartitionList) {}

    /**
     * @brief This method is used to drop partition
     *
     * @param PartitionParam, target partition.
     *
     * @return Status
     */
    rpc DropPartition(PartitionParam) returns (Status) {}

    /**
     * @brief This method is used to add vector array to collection.
     *
     * @param InsertParam, insert parameters.
     *
     * @return VectorIds
     */
    rpc Insert(InsertParam) returns (EntityIds) {}

    /**
     * @brief This method is used to get entities data by id array.
     *
     * @param EntitiesIdentity, target entity id array.
     *
     * @return EntitiesData
     */
    rpc GetEntityByID(EntityIdentity) returns (Entities) {}

    /**
     * @brief This method is used to get vector ids from a segment
     *
     * @param GetVectorIDsParam, target collection and segment
     *
     * @return VectorIds
     */
    rpc GetEntityIDs(GetEntityIDsParam) returns (EntityIds) {}

    /**
     * @brief This method is used to query vector in collection.
     *
     * @param SearchParam, search parameters.
     *
     * @return KQueryResult
     */
    rpc Search(SearchParam) returns (QueryResult) {}

    /**
     * @brief This method is used to query vector by id.
     *
     * @param SearchByIDParam, search parameters.
     *
     * @return TopKQueryResult
     */
    rpc SearchByID(SearchByIDParam) returns (QueryResult) {}

    /**
     * @brief This method is used to query vector in specified files.
     *
     * @param SearchInFilesParam, search in files paremeters.
     *
     * @return TopKQueryResult
     */
    rpc SearchInFiles(SearchInFilesParam) returns (QueryResult) {}

    /**
     * @brief This method is used to give the server status.
     *
     * @param Command, command string
     *
     * @return StringReply
     */
    rpc Cmd(Command) returns (StringReply) {}

    /**
     * @brief This method is used to delete vector by id
     *
     * @param DeleteByIDParam, delete parameters.
     *
     * @return status
     */
    rpc DeleteByID(DeleteByIDParam) returns (Status) {}

    /**
     * @brief This method is used to preload collection
     *
     * @param CollectionName, target collection name.
     *
     * @return Status
     */
    rpc PreloadCollection(CollectionName) returns (Status) {}

    /**
     * @brief This method is used to reload collection segments
     *
     * @param ReLoadSegmentsParam, target segments information.
     *
     * @return Status
     */
    rpc ReloadSegments(ReLoadSegmentsParam) returns (Status) {}

    /**
     * @brief This method is used to flush buffer into storage.
     *
     * @param FlushParam, flush parameters
     *
     * @return Status
     */
    rpc Flush(FlushParam) returns (Status) {}

    /**
     * @brief This method is used to compact collection
     *
     * @param CollectionName, target collection name.
     *
     * @return Status
     */
    rpc Compact(CollectionName) returns (Status) {}

    /********************************New Interface********************************************/

    rpc SearchPB(SearchParamPB) returns (QueryResult) {}
}<|MERGE_RESOLUTION|>--- conflicted
+++ resolved
@@ -7,293 +7,6 @@
 /**
  * @brief field data type
  */
-enum DataType {
-    NULL = 0;
-    INT8 = 1;
-    INT16 = 2;
-    INT32 = 3;
-    INT64 = 4;
-
-    STRING = 20;
-
-    BOOL = 30;
-
-    FLOAT = 40;
-    DOUBLE = 41;
-
-    FLOAT_VECTOR = 100;
-    BINARY_VECTOR = 101;
-    UNKNOWN = 9999;
-}
-
-/**
- * @brief general usage
- */
-message KeyValuePair {
-    string key = 1;
-    string value = 2;
-}
-
-/**
- * @brief Collection name
- */
-message CollectionName {
-    string collection_name = 1;
-}
-
-/**
- * @brief Collection name list
- */
-message CollectionNameList {
-    Status status = 1;
-    repeated string collection_names = 2;
-}
-
-/**
- * @brief Collection mapping
- */
-message Mapping {
-    Status status = 1;
-    string collection_name = 2;
-    repeated FieldParam fields = 3;
-    repeated KeyValuePair extra_params = 4;
-}
-
-/**
- * @brief Collection mapping list
- */
-message MappingList {
-    Status status = 1;
-    repeated Mapping mapping_list = 2;
-}
-
-/**
- * @brief Params of partition
- */
-message PartitionParam {
-    string collection_name = 1;
-    string tag = 2;
-}
-
-/**
- * @brief Partition list
- */
-message PartitionList {
-    Status status = 1;
-    repeated string partition_tag_array = 2;
-}
-
-/**
- * @brief Vector row record inserted
- */
-message VectorRowRecord {
-    repeated float float_data = 1;             //float vector data
-    bytes binary_data = 2;                      //binary vector data
-}
-
-/**
- * @brief Attribute record inserted
- */
-message AttrRecord {
-    repeated int32 int32_value = 1;
-    repeated int64 int64_value = 2;
-    repeated float float_value = 3;
-    repeated double double_value = 4;
-}
-
-/**
- * @brief Vector records
- */
-message VectorRecord {
-    repeated VectorRowRecord records = 1;
-}
-
-/**
- * @brief Field values
- */
-message FieldValue {
-    string field_name = 1;
-    DataType type = 2;
-    AttrRecord attr_record = 3;
-    VectorRecord vector_record = 4;
-}
-
-/**
- * @brief Params to be inserted
- */
-message InsertParam {
-    string collection_name = 1;
-    repeated FieldValue fields = 2;
-    repeated int64 entity_id_array = 3;            //optional
-    string partition_tag = 4;
-    repeated KeyValuePair extra_params = 5;
-}
-
-/**
- * @brief Entity ids
- */
-message EntityIds {
-    Status status = 1;
-    repeated int64 entity_id_array = 2;
-}
-
-/**
- * @brief Search vector params
- */
-message VectorParam {
-    string json = 1;
-    VectorRecord row_record = 2;
-}
-
-/**
- * @brief Params for searching
- */
-message SearchParam {
-    string collection_name = 1;
-    repeated string partition_tag_array = 2;
-    repeated VectorParam vector_param = 3;
-    string dsl = 4;
-    repeated KeyValuePair extra_params = 5;
-}
-
-/**
- * @brief Params for searching vector in files
- */
-message SearchInFilesParam {
-    repeated string file_id_array = 1;
-    SearchParam search_param = 2;
-}
-
-/**
- * @brief Params for searching vector by ID
- */
-message SearchByIDParam {
-    string collection_name = 1;
-    repeated string partition_tag_array = 2;
-    repeated int64 id_array = 3;
-    int64 topk = 4;
-    repeated KeyValuePair extra_params = 5;
-}
-
-/**
- * @brief Params for reloading segments
- */
-message ReLoadSegmentsParam {
-    string collection_name = 1;
-    repeated string segment_id_array = 2;
-}
-
-/**
- * @brief Entities
- */
-message Entities {
-    Status status = 1;
-    repeated int64 ids = 2;
-    repeated bool valid_row = 3;
-    repeated FieldValue fields = 4;
-}
-
-/**
- * @brief Query result params
- */
-message QueryResult {
-    Status status = 1;
-    Entities entities = 2;
-    int64 row_num = 3;
-    repeated float scores = 4;
-    repeated float distances = 5;
-    repeated KeyValuePair extra_params = 6;
-}
-
-/**
- * @brief Server string Reply
- */
-message StringReply {
-    Status status = 1;
-    string string_reply = 2;
-}
-
-/**
- * @brief Server bool Reply
- */
-message BoolReply {
-    Status status = 1;
-    bool bool_reply = 2;
-}
-
-/**
- * @brief Return collection row count
- */
-message CollectionRowCount {
-    Status status = 1;
-    int64 collection_row_count = 2;
-}
-
-/**
- * @brief Give server Command
- */
-message Command {
-    string cmd = 1;
-}
-
-/**
- * @brief Index params
- * @index_type: 0-invalid, 1-idmap, 2-ivflat, 3-ivfsq8, 4-nsgmix
- */
-message IndexParam {
-    Status status = 1;
-    string collection_name = 2;
-    string field_name = 3;
-    string index_name = 4;
-    repeated KeyValuePair extra_params = 5;
-}
-
-/**
- * @brief Flush params
- */
-message FlushParam {
-    repeated string collection_name_array = 1;
-}
-
-/**
- * @brief Flush params
- */
-message DeleteByIDParam {
-    string collection_name = 1;
-    repeated int64 id_array = 2;
-}
-
-/**
- * @brief collection information
- */
-message CollectionInfo {
-    Status status = 1;
-    string json_info = 2;
-}
-
-/**
- * @brief get entity ids from a segment parameters
- */
-message GetEntityIDsParam {
-    string collection_name = 1;
-    string segment_name = 2;
-}
-
-/**
- * @brief Entities identity
- */
-message EntityIdentity {
-    string collection_name = 1;
-<<<<<<< HEAD
-    repeated int64 id_array = 2;
-    repeated string field_names = 3;
-=======
-    string segment_name = 2;
-}
-
-
-/********************************************************************************************************************/
-
 enum DataType {
     NONE = 0;
     BOOL = 1;
@@ -310,7 +23,268 @@
     VECTOR_BINARY = 100;
     VECTOR_FLOAT = 101;
     VECTOR = 200;
->>>>>>> 0e0a731d
+}
+
+/**
+ * @brief general usage
+ */
+message KeyValuePair {
+    string key = 1;
+    string value = 2;
+}
+
+/**
+ * @brief Collection name
+ */
+message CollectionName {
+    string collection_name = 1;
+}
+
+/**
+ * @brief Collection name list
+ */
+message CollectionNameList {
+    Status status = 1;
+    repeated string collection_names = 2;
+}
+
+/**
+ * @brief Collection mapping
+ */
+message Mapping {
+    Status status = 1;
+    string collection_name = 2;
+    repeated FieldParam fields = 3;
+    repeated KeyValuePair extra_params = 4;
+}
+
+/**
+ * @brief Collection mapping list
+ */
+message MappingList {
+    Status status = 1;
+    repeated Mapping mapping_list = 2;
+}
+
+/**
+ * @brief Params of partition
+ */
+message PartitionParam {
+    string collection_name = 1;
+    string tag = 2;
+}
+
+/**
+ * @brief Partition list
+ */
+message PartitionList {
+    Status status = 1;
+    repeated string partition_tag_array = 2;
+}
+
+/**
+ * @brief Vector row record inserted
+ */
+message VectorRowRecord {
+    repeated float float_data = 1;             //float vector data
+    bytes binary_data = 2;                      //binary vector data
+}
+
+/**
+ * @brief Attribute record inserted
+ */
+message AttrRecord {
+    repeated int32 int32_value = 1;
+    repeated int64 int64_value = 2;
+    repeated float float_value = 3;
+    repeated double double_value = 4;
+}
+
+/**
+ * @brief Vector records
+ */
+message VectorRecord {
+    repeated VectorRowRecord records = 1;
+}
+
+/**
+ * @brief Field values
+ */
+message FieldValue {
+    string field_name = 1;
+    DataType type = 2;
+    AttrRecord attr_record = 3;
+    VectorRecord vector_record = 4;
+}
+
+/**
+ * @brief Params to be inserted
+ */
+message InsertParam {
+    string collection_name = 1;
+    repeated FieldValue fields = 2;
+    repeated int64 entity_id_array = 3;            //optional
+    string partition_tag = 4;
+    repeated KeyValuePair extra_params = 5;
+}
+
+/**
+ * @brief Entity ids
+ */
+message EntityIds {
+    Status status = 1;
+    repeated int64 entity_id_array = 2;
+}
+
+/**
+ * @brief Search vector params
+ */
+message VectorParam {
+    string json = 1;
+    VectorRecord row_record = 2;
+}
+
+/**
+ * @brief Params for searching
+ */
+message SearchParam {
+    string collection_name = 1;
+    repeated string partition_tag_array = 2;
+    repeated VectorParam vector_param = 3;
+    string dsl = 4;
+    repeated KeyValuePair extra_params = 5;
+}
+
+/**
+ * @brief Params for searching vector in files
+ */
+message SearchInFilesParam {
+    repeated string file_id_array = 1;
+    SearchParam search_param = 2;
+}
+
+/**
+ * @brief Params for searching vector by ID
+ */
+message SearchByIDParam {
+    string collection_name = 1;
+    repeated string partition_tag_array = 2;
+    repeated int64 id_array = 3;
+    int64 topk = 4;
+    repeated KeyValuePair extra_params = 5;
+}
+
+/**
+ * @brief Params for reloading segments
+ */
+message ReLoadSegmentsParam {
+    string collection_name = 1;
+    repeated string segment_id_array = 2;
+}
+
+/**
+ * @brief Entities
+ */
+message Entities {
+    Status status = 1;
+    repeated int64 ids = 2;
+    repeated bool valid_row = 3;
+    repeated FieldValue fields = 4;
+}
+
+/**
+ * @brief Query result params
+ */
+message QueryResult {
+    Status status = 1;
+    Entities entities = 2;
+    int64 row_num = 3;
+    repeated float scores = 4;
+    repeated float distances = 5;
+    repeated KeyValuePair extra_params = 6;
+}
+
+/**
+ * @brief Server string Reply
+ */
+message StringReply {
+    Status status = 1;
+    string string_reply = 2;
+}
+
+/**
+ * @brief Server bool Reply
+ */
+message BoolReply {
+    Status status = 1;
+    bool bool_reply = 2;
+}
+
+/**
+ * @brief Return collection row count
+ */
+message CollectionRowCount {
+    Status status = 1;
+    int64 collection_row_count = 2;
+}
+
+/**
+ * @brief Give server Command
+ */
+message Command {
+    string cmd = 1;
+}
+
+/**
+ * @brief Index params
+ * @index_type: 0-invalid, 1-idmap, 2-ivflat, 3-ivfsq8, 4-nsgmix
+ */
+message IndexParam {
+    Status status = 1;
+    string collection_name = 2;
+    string field_name = 3;
+    string index_name = 4;
+    repeated KeyValuePair extra_params = 5;
+}
+
+/**
+ * @brief Flush params
+ */
+message FlushParam {
+    repeated string collection_name_array = 1;
+}
+
+/**
+ * @brief Flush params
+ */
+message DeleteByIDParam {
+    string collection_name = 1;
+    repeated int64 id_array = 2;
+}
+
+/**
+ * @brief collection information
+ */
+message CollectionInfo {
+    Status status = 1;
+    string json_info = 2;
+}
+
+/**
+ * @brief get entity ids from a segment parameters
+ */
+message GetEntityIDsParam {
+    string collection_name = 1;
+    string segment_name = 2;
+}
+
+/**
+ * @brief Entities identity
+ */
+message EntityIdentity {
+    string collection_name = 1;
+    repeated int64 id_array = 2;
+    repeated string field_names = 3;
 }
 
 /********************************************SearchPB interface***************************************************/
