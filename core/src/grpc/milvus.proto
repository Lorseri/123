--- conflicted
+++ resolved
@@ -22,10 +22,6 @@
 
     VECTOR_BINARY = 100;
     VECTOR_FLOAT = 101;
-<<<<<<< HEAD
-    VECTOR = 200;
-=======
->>>>>>> 96d79965
 }
 
 /**
@@ -145,7 +141,6 @@
 message EntityIds {
     Status status = 1;
     repeated int64 entity_id_array = 2;
-<<<<<<< HEAD
 }
 
 /**
@@ -157,19 +152,6 @@
 }
 
 /**
-=======
-}
-
-/**
- * @brief Search vector params
- */
-message VectorParam {
-    string json = 1;
-    VectorRecord row_record = 2;
-}
-
-/**
->>>>>>> 96d79965
  * @brief Params for searching
  */
 message SearchParam {
