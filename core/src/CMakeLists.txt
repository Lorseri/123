#-------------------------------------------------------------------------------
# Copyright (C) 2019-2020 Zilliz. All rights reserved.
#
# Licensed under the Apache License, Version 2.0 (the "License"); you may not use this file except in compliance
# with the License. You may obtain a copy of the License at
#
# http://www.apache.org/licenses/LICENSE-2.0
#
# Unless required by applicable law or agreed to in writing, software distributed under the License
# is distributed on an "AS IS" BASIS, WITHOUT WARRANTIES OR CONDITIONS OF ANY KIND, either express
# or implied. See the License for the specific language governing permissions and limitations under the License.
#-------------------------------------------------------------------------------

include_directories(${MILVUS_SOURCE_DIR})
include_directories(${MILVUS_ENGINE_SRC})
include_directories(${MILVUS_THIRDPARTY_SRC})

include_directories(${MILVUS_ENGINE_SRC}/grpc/gen-status)
include_directories(${MILVUS_ENGINE_SRC}/grpc/gen-milvus)

add_subdirectory(index)
if (FAISS_WITH_MKL)
    add_compile_definitions("WITH_MKL")
endif ()

set(INDEX_INCLUDE_DIRS ${INDEX_INCLUDE_DIRS} PARENT_SCOPE)
foreach (dir ${INDEX_INCLUDE_DIRS})
    include_directories(${dir})
endforeach ()

aux_source_directory(${MILVUS_ENGINE_SRC}/cache cache_files)
aux_source_directory(${MILVUS_ENGINE_SRC}/config config_files)
aux_source_directory(${MILVUS_ENGINE_SRC}/config/handler config_handler_files)
aux_source_directory(${MILVUS_ENGINE_SRC}/metrics metrics_files)
aux_source_directory(${MILVUS_ENGINE_SRC}/metrics/prometheus metrics_prometheus_files)
aux_source_directory(${MILVUS_ENGINE_SRC}/db db_main_files)
aux_source_directory(${MILVUS_ENGINE_SRC}/db/engine db_engine_files)
aux_source_directory(${MILVUS_ENGINE_SRC}/db/insert db_insert_files)
aux_source_directory(${MILVUS_ENGINE_SRC}/db/meta db_meta_files)
aux_source_directory(${MILVUS_ENGINE_SRC}/db/wal db_wal_files)

set(grpc_service_files
        ${MILVUS_ENGINE_SRC}/grpc/gen-milvus/milvus.grpc.pb.cc
        ${MILVUS_ENGINE_SRC}/grpc/gen-milvus/milvus.pb.cc
        ${MILVUS_ENGINE_SRC}/grpc/gen-status/status.grpc.pb.cc
        ${MILVUS_ENGINE_SRC}/grpc/gen-status/status.pb.cc
        )

aux_source_directory(${MILVUS_ENGINE_SRC}/query query_files)
aux_source_directory(${MILVUS_ENGINE_SRC}/context context_files)
aux_source_directory(${MILVUS_ENGINE_SRC}/search search_files)

aux_source_directory(${MILVUS_ENGINE_SRC}/scheduler scheduler_main_files)
aux_source_directory(${MILVUS_ENGINE_SRC}/scheduler/action scheduler_action_files)
aux_source_directory(${MILVUS_ENGINE_SRC}/scheduler/event scheduler_event_files)
aux_source_directory(${MILVUS_ENGINE_SRC}/scheduler/job scheduler_job_files)
aux_source_directory(${MILVUS_ENGINE_SRC}/scheduler/optimizer scheduler_optimizer_files)
aux_source_directory(${MILVUS_ENGINE_SRC}/scheduler/resource scheduler_resource_files)
aux_source_directory(${MILVUS_ENGINE_SRC}/scheduler/task scheduler_task_files)
set(scheduler_files
        ${scheduler_main_files}
        ${scheduler_action_files}
        ${scheduler_event_files}
        ${scheduler_job_files}
        ${scheduler_optimizer_files}
        ${scheduler_resource_files}
        ${scheduler_task_files}
        )

aux_source_directory(${MILVUS_THIRDPARTY_SRC}/easyloggingpp thirdparty_easyloggingpp_files)
aux_source_directory(${MILVUS_THIRDPARTY_SRC}/nlohmann thirdparty_nlohmann_files)
aux_source_directory(${MILVUS_THIRDPARTY_SRC}/dablooms thirdparty_dablooms_files)
set(thirdparty_files
        ${thirdparty_easyloggingpp_files}
        ${thirdparty_nlohmann_files}
        ${thirdparty_dablooms_files}
        )

aux_source_directory(${MILVUS_ENGINE_SRC}/server server_service_files)
aux_source_directory(${MILVUS_ENGINE_SRC}/server/delivery/request delivery_request_files)
<<<<<<< HEAD
aux_source_directory(${MILVUS_ENGINE_SRC}/server/delivery/hybrid_request delivery_hybrid_request_files)
=======
aux_source_directory(${MILVUS_ENGINE_SRC}/server/delivery/strategy delivery_strategy_files)
>>>>>>> d0a01c4e
aux_source_directory(${MILVUS_ENGINE_SRC}/server/delivery delivery_files)
set(server_files
        ${server_service_files}
        ${delivery_request_files}
<<<<<<< HEAD
        ${delivery_hybrid_request_files}
=======
        ${delivery_strategy_files}
>>>>>>> d0a01c4e
        ${delivery_files}
        )

aux_source_directory(${MILVUS_ENGINE_SRC}/server/grpc_impl grpc_impl_files)
aux_source_directory(${MILVUS_ENGINE_SRC}/server/grpc_impl/interceptor grpc_interceptor_files)
aux_source_directory(${MILVUS_ENGINE_SRC}/server/context server_context_files)
set(grpc_server_files
        ${grpc_request_files}
        ${grpc_impl_files}
        ${grpc_interceptor_files}
        )

aux_source_directory(${MILVUS_ENGINE_SRC}/server/web_impl/handler web_handler_files)
aux_source_directory(${MILVUS_ENGINE_SRC}/server/web_impl/component web_conponent_files)
aux_source_directory(${MILVUS_ENGINE_SRC}/server/web_impl/controller web_controller_files)
aux_source_directory(${MILVUS_ENGINE_SRC}/server/web_impl/dto web_dto_files)
aux_source_directory(${MILVUS_ENGINE_SRC}/server/web_impl/utils web_utils_files)
aux_source_directory(${MILVUS_ENGINE_SRC}/server/web_impl web_impl_files)
set(web_server_files
        ${web_handler_files}
        ${web_conponent_files}
        ${web_controller_files}
        ${web_dto_files}
        ${web_utils_files}
        ${web_impl_files}
        )

aux_source_directory(${MILVUS_ENGINE_SRC}/storage storage_main_files)
aux_source_directory(${MILVUS_ENGINE_SRC}/storage/disk storage_disk_files)
#aux_source_directory(${MILVUS_ENGINE_SRC}/storage/s3 storage_s3_files)
set(storage_files
        ${storage_main_files}
        ${storage_disk_files}
#        ${storage_s3_files}
        )

aux_source_directory(${MILVUS_ENGINE_SRC}/utils utils_files)

aux_source_directory(${MILVUS_ENGINE_SRC}/index/archive wrapper_files)

aux_source_directory(${MILVUS_ENGINE_SRC}/tracing tracing_files)

aux_source_directory(${MILVUS_ENGINE_SRC}/codecs codecs_files)
aux_source_directory(${MILVUS_ENGINE_SRC}/codecs/default codecs_default_files)

aux_source_directory(${MILVUS_ENGINE_SRC}/segment segment_files)

set(engine_files
        ${CMAKE_CURRENT_SOURCE_DIR}/main.cpp
        ${cache_files}
        ${db_main_files}
        ${db_engine_files}
        ${db_insert_files}
        ${db_meta_files}
        ${db_wal_files}
        ${metrics_files}
        ${storage_files}
        ${thirdparty_files}
        ${utils_files}
        ${wrapper_files}
        ${codecs_files}
        ${codecs_default_files}
        ${segment_files}
        )

if (MILVUS_WITH_PROMETHEUS)
    set(engine_files ${engine_files}
            ${metrics_prometheus_files})
endif ()

set(grpc_lib
        grpcpp_channelz
        grpc++
        grpc
        grpc_protobuf
        grpc_protoc
        )

set(prometheus_lib
        prometheus-cpp-push
        prometheus-cpp-pull
        prometheus-cpp-core
        curl
        )

set(boost_lib
        libboost_system.a
        libboost_filesystem.a
        libboost_serialization.a
        )

set(s3_client_lib
        aws-cpp-sdk-s3
        aws-cpp-sdk-core
        )

set(third_party_libs
        sqlite
        ${grpc_lib}
        yaml-cpp
        mysqlpp
        zlib
        fiu
        ${boost_lib}
        )

if (MILVUS_GPU_VERSION)
    include_directories(${CUDA_INCLUDE_DIRS})
    link_directories("${CUDA_TOOLKIT_ROOT_DIR}/lib64")
    set(cuda_lib
            ${CUDA_TOOLKIT_ROOT_DIR}/lib64/stubs/libnvidia-ml.so
            cudart
            cublas
            )
    set(third_party_libs ${third_party_libs}
            ${cuda_lib}
            )
    aux_source_directory(${MILVUS_ENGINE_SRC}/wrapper/gpu wrapper_gpu_files)
    set(engine_files ${engine_files}
            ${wrapper_gpu_files}
            )
endif ()

if (MILVUS_ENABLE_PROFILING)
    set(third_party_libs ${third_party_libs}
            gperftools
            libunwind
            )
endif ()

if (MILVUS_WITH_PROMETHEUS)
    set(third_party_libs ${third_party_libs}
            ${prometheus_lib}
            )
endif ()

if (MILVUS_WITH_AWS)
    set(third_party_libs ${third_party_libs}
            ${s3_client_lib}
            curl
            crypto
            )
endif ()

set(engine_libs
        pthread
        libgomp.a
        libgfortran.a
        dl
        )

if (NOT ${CMAKE_SYSTEM_PROCESSOR} MATCHES "aarch64")
    set(engine_libs
            ${engine_libs}
            libquadmath.a
            )
endif ()

add_library(milvus_engine STATIC ${engine_files})
target_link_libraries(milvus_engine
        knowhere
        ${third_party_libs}
        ${engine_libs}
        )

if (MILVUS_WITH_PROMETHEUS)
    add_library(metrics STATIC ${metrics_files} ${metrics_prometheus_files})
else ()
    add_library(metrics STATIC ${metrics_files})
endif ()

set(metrics_lib
        yaml-cpp
        )

if (MILVUS_WITH_PROMETHEUS)
    set(metrics_lib ${metrics_lib}
            ${prometheus_lib}
            )
endif ()

target_link_libraries(metrics ${metrics_lib})

add_library(tracing STATIC ${tracing_files} ${thirdparty_files})
set(tracing_lib
        opentracing
        opentracing_mocktracer
        ${grpc_lib}
        pthread
        z
        )
target_link_libraries(tracing ${tracing_lib})

set(server_libs
        milvus_engine
        metrics
        tracing
        oatpp
        )

add_executable(milvus_server
        ${config_files}
        ${config_handler_files}
        ${metrics_files}
        ${query_files}
        ${search_files}
        ${context_files}
        ${scheduler_files}
        ${server_files}
        ${grpc_server_files}
        ${grpc_service_files}
        ${web_server_files}
        ${server_context_files}
        ${utils_files}
        ${tracing_files}
        )

target_link_libraries(milvus_server
        ${server_libs}
        )

install(TARGETS milvus_server DESTINATION bin)

install(FILES
        ${CMAKE_BINARY_DIR}/mysqlpp_ep-prefix/src/mysqlpp_ep/lib/${CMAKE_SHARED_LIBRARY_PREFIX}mysqlpp${CMAKE_SHARED_LIBRARY_SUFFIX}
        ${CMAKE_BINARY_DIR}/mysqlpp_ep-prefix/src/mysqlpp_ep/lib/${CMAKE_SHARED_LIBRARY_PREFIX}mysqlpp${CMAKE_SHARED_LIBRARY_SUFFIX}.3
        ${CMAKE_BINARY_DIR}/mysqlpp_ep-prefix/src/mysqlpp_ep/lib/${CMAKE_SHARED_LIBRARY_PREFIX}mysqlpp${CMAKE_SHARED_LIBRARY_SUFFIX}.3.2.4
        ${CMAKE_BINARY_DIR}/fiu_ep-prefix/src/fiu_ep/lib/${CMAKE_SHARED_LIBRARY_PREFIX}fiu${CMAKE_SHARED_LIBRARY_SUFFIX}
        ${CMAKE_BINARY_DIR}/fiu_ep-prefix/src/fiu_ep/lib/${CMAKE_SHARED_LIBRARY_PREFIX}fiu${CMAKE_SHARED_LIBRARY_SUFFIX}.0
        ${CMAKE_BINARY_DIR}/fiu_ep-prefix/src/fiu_ep/lib/${CMAKE_SHARED_LIBRARY_PREFIX}fiu${CMAKE_SHARED_LIBRARY_SUFFIX}.1.00
        DESTINATION lib)<|MERGE_RESOLUTION|>--- conflicted
+++ resolved
@@ -78,20 +78,14 @@
 
 aux_source_directory(${MILVUS_ENGINE_SRC}/server server_service_files)
 aux_source_directory(${MILVUS_ENGINE_SRC}/server/delivery/request delivery_request_files)
-<<<<<<< HEAD
 aux_source_directory(${MILVUS_ENGINE_SRC}/server/delivery/hybrid_request delivery_hybrid_request_files)
-=======
 aux_source_directory(${MILVUS_ENGINE_SRC}/server/delivery/strategy delivery_strategy_files)
->>>>>>> d0a01c4e
 aux_source_directory(${MILVUS_ENGINE_SRC}/server/delivery delivery_files)
 set(server_files
         ${server_service_files}
         ${delivery_request_files}
-<<<<<<< HEAD
         ${delivery_hybrid_request_files}
-=======
         ${delivery_strategy_files}
->>>>>>> d0a01c4e
         ${delivery_files}
         )
 
