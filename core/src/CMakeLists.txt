--- conflicted
+++ resolved
@@ -92,7 +92,6 @@
         ${grpc_interceptor_files}
         )
 
-<<<<<<< HEAD
 aux_source_directory(${MILVUS_ENGINE_SRC}/server/web_impl/handler web_handler_files)
 aux_source_directory(${MILVUS_ENGINE_SRC}/server/web_impl/component web_conponent_files)
 aux_source_directory(${MILVUS_ENGINE_SRC}/server/web_impl/controller web_controller_files)
@@ -104,7 +103,7 @@
         ${web_controller_files}
         ${web_dto_files}
         ${web_impl_files}
-=======
+
 aux_source_directory(${MILVUS_ENGINE_SRC}/storage storage_main_files)
 aux_source_directory(${MILVUS_ENGINE_SRC}/storage/file storage_file_files)
 aux_source_directory(${MILVUS_ENGINE_SRC}/storage/s3 storage_s3_files)
@@ -112,7 +111,6 @@
         ${storage_main_files}
         ${storage_file_files}
         ${storage_s3_files}
->>>>>>> a876ae1b
         )
 
 aux_source_directory(${MILVUS_ENGINE_SRC}/utils utils_files)
