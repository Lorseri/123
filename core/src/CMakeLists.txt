--- conflicted
+++ resolved
@@ -337,12 +337,4 @@
             ${CMAKE_BINARY_DIR}/src/index/openblas_ep-prefix/src/openblas_ep/lib/${CMAKE_SHARED_LIBRARY_PREFIX}openblas${CMAKE_SHARED_LIBRARY_SUFFIX}.0
             ${CMAKE_BINARY_DIR}/src/index/openblas_ep-prefix/src/openblas_ep/lib/${CMAKE_SHARED_LIBRARY_PREFIX}openblas${CMAKE_SHARED_LIBRARY_SUFFIX}.0.3
             DESTINATION lib)
-<<<<<<< HEAD
-endif()
-=======
-elseif(OpenBLAS_INSTALL STREQUAL "ON")
-    message("use found openbals library")
-else()
-    message("invalid OpenBLAS_INSTALL value = ${OpenBLAS_INSTALL}")
-endif ()
->>>>>>> dcd06af9
+endif()