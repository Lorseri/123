// Licensed to the Apache Software Foundation (ASF) under one
// or more contributor license agreements.  See the NOTICE file
// distributed with this work for additional information
// regarding copyright ownership.  The ASF licenses this file
// to you under the Apache License, Version 2.0 (the
// "License"); you may not use this file except in compliance
// with the License.  You may obtain a copy of the License at
//
//   http://www.apache.org/licenses/LICENSE-2.0
//
// Unless required by applicable law or agreed to in writing,
// software distributed under the License is distributed on an
// "AS IS" BASIS, WITHOUT WARRANTIES OR CONDITIONS OF ANY
// KIND, either express or implied.  See the License for the
// specific language governing permissions and limitations
// under the License.

#include "segment/SegmentReader.h"

#include <boost/filesystem.hpp>
#include <memory>
#include <utility>

#include "codecs/Codec.h"
#include "db/SnapshotUtils.h"
#include "db/Types.h"
#include "db/snapshot/ResourceHelper.h"
#include "knowhere/index/vector_index/VecIndex.h"
#include "knowhere/index/vector_index/VecIndexFactory.h"
#include "knowhere/index/vector_index/adapter/VectorAdapter.h"
#include "knowhere/index/vector_index/helpers/IndexParameter.h"
#include "storage/disk/DiskIOReader.h"
#include "storage/disk/DiskIOWriter.h"
#include "storage/disk/DiskOperation.h"
#include "utils/Log.h"

namespace milvus {
namespace segment {

SegmentReader::SegmentReader(const std::string& dir_root, const engine::SegmentVisitorPtr& segment_visitor)
    : dir_root_(dir_root), segment_visitor_(segment_visitor) {
    Initialize();
}

Status
SegmentReader::Initialize() {
    dir_root_ += engine::COLLECTIONS_FOLDER;

    std::string directory =
        engine::snapshot::GetResPath<engine::snapshot::Segment>(dir_root_, segment_visitor_->GetSegment());

    storage::IOReaderPtr reader_ptr = std::make_shared<storage::DiskIOReader>();
    storage::IOWriterPtr writer_ptr = std::make_shared<storage::DiskIOWriter>();
    storage::OperationPtr operation_ptr = std::make_shared<storage::DiskOperation>(directory);
    fs_ptr_ = std::make_shared<storage::FSHandler>(reader_ptr, writer_ptr, operation_ptr);

    segment_ptr_ = std::make_shared<engine::Segment>();

    const engine::SegmentVisitor::IdMapT& field_map = segment_visitor_->GetFieldVisitors();
    for (auto& iter : field_map) {
        const engine::snapshot::FieldPtr& field = iter.second->GetField();
        std::string name = field->GetName();
        engine::FIELD_TYPE ftype = static_cast<engine::FIELD_TYPE>(field->GetFtype());
        if (engine::IsVectorField(field)) {
            json params = field->GetParams();
            if (params.find(knowhere::meta::DIM) == params.end()) {
                std::string msg = "Vector field params must contain: dimension";
                LOG_SERVER_ERROR_ << msg;
                return Status(DB_ERROR, msg);
            }

            int64_t field_width = 0;
            int64_t dimension = params[knowhere::meta::DIM];
            if (ftype == engine::FIELD_TYPE::VECTOR_BINARY) {
                field_width = (dimension / 8);
            } else {
                field_width = (dimension * sizeof(float));
            }
            segment_ptr_->AddField(name, ftype, field_width);
        } else {
            segment_ptr_->AddField(name, ftype);
        }
    }

    return Status::OK();
}

Status
SegmentReader::Load() {
    STATUS_CHECK(LoadFields());

    segment::IdBloomFilterPtr id_bloom_filter_ptr;
    STATUS_CHECK(LoadBloomFilter(id_bloom_filter_ptr));

    segment::DeletedDocsPtr deleted_docs_ptr;
    STATUS_CHECK(LoadDeletedDocs(deleted_docs_ptr));

    STATUS_CHECK(LoadVectorIndice());

    return Status::OK();
}

Status
SegmentReader::LoadField(const std::string& field_name, std::vector<uint8_t>& raw) {
    try {
        engine::FIXEDX_FIELD_MAP& field_map = segment_ptr_->GetFixedFields();
        auto pair = field_map.find(field_name);
        if (pair != field_map.end()) {
            raw = pair->second;
            return Status::OK();  // alread exist
        }

        auto field_visitor = segment_visitor_->GetFieldVisitor(field_name);
        auto raw_visitor = field_visitor->GetElementVisitor(engine::FieldElementType::FET_RAW);
        std::string file_path =
            engine::snapshot::GetResPath<engine::snapshot::SegmentFile>(dir_root_, raw_visitor->GetFile());

        auto& ss_codec = codec::Codec::instance();
        ss_codec.GetBlockFormat()->Read(fs_ptr_, file_path, raw);

        field_map.insert(std::make_pair(field_name, raw));
    } catch (std::exception& e) {
        std::string err_msg = "Failed to load raw vectors: " + std::string(e.what());
        LOG_ENGINE_ERROR_ << err_msg;
        return Status(DB_ERROR, err_msg);
    }
    return Status::OK();
}

Status
SegmentReader::LoadFields() {
    auto& field_visitors_map = segment_visitor_->GetFieldVisitors();
    for (auto& iter : field_visitors_map) {
        const engine::snapshot::FieldPtr& field = iter.second->GetField();
        std::string name = field->GetName();
        engine::FIXED_FIELD_DATA raw_data;
        auto status = segment_ptr_->GetFixedFieldData(name, raw_data);

        if (!status.ok() || raw_data.empty()) {
            auto element_visitor = iter.second->GetElementVisitor(engine::FieldElementType::FET_RAW);
            std::string file_path =
                engine::snapshot::GetResPath<engine::snapshot::SegmentFile>(dir_root_, element_visitor->GetFile());
            STATUS_CHECK(LoadField(file_path, raw_data));
        }
    }

    return Status::OK();
}

Status
SegmentReader::LoadEntities(const std::string& field_name, const std::vector<int64_t>& offsets,
                            std::vector<uint8_t>& raw) {
    try {
        auto field_visitor = segment_visitor_->GetFieldVisitor(field_name);
        auto raw_visitor = field_visitor->GetElementVisitor(engine::FieldElementType::FET_RAW);
        std::string file_path =
            engine::snapshot::GetResPath<engine::snapshot::SegmentFile>(dir_root_, raw_visitor->GetFile());

        int64_t field_width = 0;
        segment_ptr_->GetFixedFieldWidth(field_name, field_width);
        if (field_width <= 0) {
            return Status(DB_ERROR, "Invalid field width");
        }

        codec::ReadRanges ranges;
        for (auto offset : offsets) {
            ranges.push_back(codec::ReadRange(offset * field_width, field_width));
        }
        auto& ss_codec = codec::Codec::instance();
        ss_codec.GetBlockFormat()->Read(fs_ptr_, file_path, ranges, raw);
    } catch (std::exception& e) {
        std::string err_msg = "Failed to load raw vectors: " + std::string(e.what());
        LOG_ENGINE_ERROR_ << err_msg;
        return Status(DB_ERROR, err_msg);
    }

    return Status::OK();
}

Status
SegmentReader::LoadFieldsEntities(const std::vector<std::string>& fields_name, const std::vector<int64_t>& offsets,
                                  engine::DataChunkPtr& data_chunk) {
    data_chunk = std::make_shared<engine::DataChunk>();
    data_chunk->count_ = offsets.size();
    for (auto& name : fields_name) {
        engine::FIXED_FIELD_DATA raw_data;
        auto status = LoadEntities(name, offsets, raw_data);
        if (!status.ok()) {
            return status;
        }

        data_chunk->fixed_fields_[name] = raw_data;
    }

    return Status::OK();
}

Status
SegmentReader::LoadUids(std::vector<int64_t>& uids) {
    std::vector<uint8_t> raw;
    auto status = LoadField(engine::DEFAULT_UID_NAME, raw);
    if (!status.ok()) {
        LOG_ENGINE_ERROR_ << status.message();
        return status;
    }

    if (raw.size() % sizeof(int64_t) != 0) {
        std::string err_msg = "Failed to load uids: illegal file size";
        LOG_ENGINE_ERROR_ << err_msg;
        return Status(DB_ERROR, err_msg);
    }

    uids.clear();
    uids.resize(raw.size() / sizeof(int64_t));
    memcpy(uids.data(), raw.data(), raw.size());

    return Status::OK();
}

Status
SegmentReader::LoadVectorIndex(const std::string& field_name, knowhere::VecIndexPtr& index_ptr) {
    try {
        segment_ptr_->GetVectorIndex(field_name, index_ptr);
        if (index_ptr != nullptr) {
            return Status::OK();  // already exist
        }

        // check field type
        auto& ss_codec = codec::Codec::instance();
        auto field_visitor = segment_visitor_->GetFieldVisitor(field_name);
        const engine::snapshot::FieldPtr& field = field_visitor->GetField();
        if (!engine::IsVectorField(field)) {
            return Status(DB_ERROR, "Field is not vector type");
        }

        // load deleted doc
        auto& segment = segment_visitor_->GetSegment();
        auto& snapshot = segment_visitor_->GetSnapshot();
        auto segment_commit = snapshot->GetSegmentCommitBySegmentId(segment->GetID());
        faiss::ConcurrentBitsetPtr concurrent_bitset_ptr =
            std::make_shared<faiss::ConcurrentBitset>(segment_commit->GetRowCount());

        segment::DeletedDocsPtr deleted_docs_ptr;
<<<<<<< HEAD
        STATUS_CHECK(LoadDeletedDocs(deleted_docs_ptr));

        faiss::ConcurrentBitsetPtr concurrent_bitset_ptr =
                std::make_shared<faiss::ConcurrentBitset>(segment_commit->GetRowCount());
        if (deleted_docs_ptr != nullptr) {
            auto &deleted_docs = deleted_docs_ptr->GetDeletedDocs();
            for (auto &offset : deleted_docs) {
=======
        auto status = LoadDeletedDocs(deleted_docs_ptr);
        if (!status.ok()) {
            return status;
        }

        if (deleted_docs_ptr) {
            auto& deleted_docs = deleted_docs_ptr->GetDeletedDocs();
            for (auto& offset : deleted_docs) {
>>>>>>> 412eac3e
                concurrent_bitset_ptr->set(offset);
            }
        }

        // load uids
        std::vector<int64_t> uids;
        STATUS_CHECK(LoadUids(uids));

        knowhere::BinarySet index_data;
        knowhere::BinaryPtr raw_data, compress_data;

        auto read_raw = [&]() -> void {
            engine::FIXED_FIELD_DATA fixed_data;
            auto status = segment_ptr_->GetFixedFieldData(field_name, fixed_data);
            if (status.ok()) {
                ss_codec.GetVectorIndexFormat()->ConvertRaw(fixed_data, raw_data);
            } else if (auto visitor = field_visitor->GetElementVisitor(engine::FieldElementType::FET_RAW)) {
                auto file_path =
                    engine::snapshot::GetResPath<engine::snapshot::SegmentFile>(dir_root_, visitor->GetFile());
                ss_codec.GetVectorIndexFormat()->ReadRaw(fs_ptr_, file_path, raw_data);
            }
        };

        // if index not specified, or index file not created, return IDMAP
        auto index_visitor = field_visitor->GetElementVisitor(engine::FieldElementType::FET_INDEX);
        if (index_visitor == nullptr || index_visitor->GetFile() == nullptr) {
<<<<<<< HEAD
            auto& json = field_visitor->GetField()->GetParams();
=======
            auto& snapshot = segment_visitor_->GetSnapshot();
            auto& json = field->GetParams();
            if (json.find(knowhere::meta::DIM) == json.end()) {
                return Status(DB_ERROR, "Vector field dimension undefined");
            }
>>>>>>> 412eac3e
            int64_t dimension = json[knowhere::meta::DIM];
            std::vector<uint8_t> raw;
            STATUS_CHECK(LoadField(field_name, raw));
            auto dataset = knowhere::GenDataset(segment_commit->GetRowCount(), dimension, raw.data());

            knowhere::VecIndexFactory& vec_index_factory = knowhere::VecIndexFactory::GetInstance();
            index_ptr =
                vec_index_factory.CreateVecIndex(knowhere::IndexEnum::INDEX_FAISS_IDMAP, knowhere::IndexMode::MODE_CPU);
            milvus::json conf{{knowhere::meta::DIM, dimension}};
            conf[engine::PARAM_INDEX_METRIC_TYPE] = knowhere::Metric::L2;
            index_ptr->Train(knowhere::DatasetPtr(), conf);
            index_ptr->AddWithoutIds(dataset, conf);
            index_ptr->SetUids(uids);
            index_ptr->SetBlacklist(concurrent_bitset_ptr);
            segment_ptr_->SetVectorIndex(field_name, index_ptr);
            return Status::OK();
        }

        // read index file
        std::string file_path =
            engine::snapshot::GetResPath<engine::snapshot::SegmentFile>(dir_root_, index_visitor->GetFile());
        ss_codec.GetVectorIndexFormat()->ReadIndex(fs_ptr_, file_path, index_data);

        auto index_name = index_visitor->GetElement()->GetName();

        // for some kinds index(IVF), read raw file
        if (index_name == knowhere::IndexEnum::INDEX_FAISS_IVFFLAT || index_name == knowhere::IndexEnum::INDEX_NSG ||
            index_name == knowhere::IndexEnum::INDEX_HNSW) {
            read_raw();
        }

        // for some kinds index(SQ8), read compress file
        if (index_name == knowhere::IndexEnum::INDEX_FAISS_IVFSQ8NR ||
            index_name == knowhere::IndexEnum::INDEX_HNSW_SQ8NM) {
            if (auto visitor = field_visitor->GetElementVisitor(engine::FieldElementType::FET_COMPRESS_SQ8)) {
                file_path = engine::snapshot::GetResPath<engine::snapshot::SegmentFile>(dir_root_, visitor->GetFile());
                ss_codec.GetVectorIndexFormat()->ReadCompress(fs_ptr_, file_path, compress_data);
            }
        }

        ss_codec.GetVectorIndexFormat()->ConstructIndex(index_name, index_data, raw_data, compress_data, index_ptr);

        index_ptr->SetUids(uids);
        index_ptr->SetBlacklist(concurrent_bitset_ptr);
        segment_ptr_->SetVectorIndex(field_name, index_ptr);
    } catch (std::exception& e) {
        std::string err_msg = "Failed to load vector index: " + std::string(e.what());
        LOG_ENGINE_ERROR_ << err_msg;
        return Status(DB_ERROR, err_msg);
    }

    return Status::OK();
}

Status
SegmentReader::LoadStructuredIndex(const std::string& field_name, knowhere::IndexPtr& index_ptr) {
    try {
        segment_ptr_->GetStructuredIndex(field_name, index_ptr);
        if (index_ptr != nullptr) {
            return Status::OK();  // already exist
        }

        // check field type
        auto& ss_codec = codec::Codec::instance();
        auto field_visitor = segment_visitor_->GetFieldVisitor(field_name);
        const engine::snapshot::FieldPtr& field = field_visitor->GetField();
        if (engine::IsVectorField(field)) {
            return Status(DB_ERROR, "Field is not structured type");
        }

        // read field index
        auto index_visitor = field_visitor->GetElementVisitor(engine::FieldElementType::FET_INDEX);
        if (index_visitor) {
            std::string file_path =
                engine::snapshot::GetResPath<engine::snapshot::SegmentFile>(dir_root_, index_visitor->GetFile());
            ss_codec.GetStructuredIndexFormat()->Read(fs_ptr_, file_path, index_ptr);

            segment_ptr_->SetStructuredIndex(field_name, index_ptr);
        }
    } catch (std::exception& e) {
        std::string err_msg = "Failed to load vector index: " + std::string(e.what());
        LOG_ENGINE_ERROR_ << err_msg;
        return Status(DB_ERROR, err_msg);
    }

    return Status::OK();
}

Status
SegmentReader::LoadVectorIndice() {
    auto& field_visitors_map = segment_visitor_->GetFieldVisitors();
    for (auto& iter : field_visitors_map) {
        const engine::snapshot::FieldPtr& field = iter.second->GetField();
        std::string name = field->GetName();

        auto element_visitor = iter.second->GetElementVisitor(engine::FieldElementType::FET_INDEX);
        if (element_visitor == nullptr) {
            continue;
        }

        std::string file_path =
            engine::snapshot::GetResPath<engine::snapshot::SegmentFile>(dir_root_, element_visitor->GetFile());
        if (engine::IsVectorField(field)) {
            knowhere::VecIndexPtr index_ptr;
            STATUS_CHECK(LoadVectorIndex(name, index_ptr));
        } else {
            knowhere::IndexPtr index_ptr;
            STATUS_CHECK(LoadStructuredIndex(name, index_ptr));
        }
    }

    return Status::OK();
}

Status
SegmentReader::LoadBloomFilter(segment::IdBloomFilterPtr& id_bloom_filter_ptr) {
    try {
        id_bloom_filter_ptr = segment_ptr_->GetBloomFilter();
        if (id_bloom_filter_ptr != nullptr) {
            return Status::OK();  // already exist
        }

        auto uid_field_visitor = segment_visitor_->GetFieldVisitor(engine::DEFAULT_UID_NAME);
        auto visitor = uid_field_visitor->GetElementVisitor(engine::FieldElementType::FET_BLOOM_FILTER);
        std::string file_path =
            engine::snapshot::GetResPath<engine::snapshot::SegmentFile>(dir_root_, visitor->GetFile());

        auto& ss_codec = codec::Codec::instance();
        ss_codec.GetIdBloomFilterFormat()->Read(fs_ptr_, file_path, id_bloom_filter_ptr);

        if (id_bloom_filter_ptr) {
            segment_ptr_->SetBloomFilter(id_bloom_filter_ptr);
        }
    } catch (std::exception& e) {
        std::string err_msg = "Failed to load bloom filter: " + std::string(e.what());
        LOG_ENGINE_ERROR_ << err_msg;
        return Status(DB_ERROR, err_msg);
    }
    return Status::OK();
}

Status
SegmentReader::LoadDeletedDocs(segment::DeletedDocsPtr& deleted_docs_ptr) {
    try {
        deleted_docs_ptr = segment_ptr_->GetDeletedDocs();
        if (deleted_docs_ptr != nullptr) {
            return Status::OK();  // already exist
        }

        auto uid_field_visitor = segment_visitor_->GetFieldVisitor(engine::DEFAULT_UID_NAME);
        auto visitor = uid_field_visitor->GetElementVisitor(engine::FieldElementType::FET_DELETED_DOCS);
        std::string file_path =
            engine::snapshot::GetResPath<engine::snapshot::SegmentFile>(dir_root_, visitor->GetFile());
        if (!boost::filesystem::exists(file_path)) {
            return Status::OK();  // file doesn't exist
        }

        auto& ss_codec = codec::Codec::instance();
        ss_codec.GetDeletedDocsFormat()->Read(fs_ptr_, file_path, deleted_docs_ptr);

        if (deleted_docs_ptr) {
            segment_ptr_->SetDeletedDocs(deleted_docs_ptr);
        }
    } catch (std::exception& e) {
        std::string err_msg = "Failed to load deleted docs: " + std::string(e.what());
        LOG_ENGINE_ERROR_ << err_msg;
        return Status(DB_ERROR, err_msg);
    }
    return Status::OK();
}

Status
SegmentReader::ReadDeletedDocsSize(size_t& size) {
    try {
        size = 0;
        auto deleted_docs_ptr = segment_ptr_->GetDeletedDocs();
        if (deleted_docs_ptr != nullptr) {
            size = deleted_docs_ptr->GetSize();
            return Status::OK();  // already exist
        }

        auto uid_field_visitor = segment_visitor_->GetFieldVisitor(engine::DEFAULT_UID_NAME);
        auto visitor = uid_field_visitor->GetElementVisitor(engine::FieldElementType::FET_DELETED_DOCS);
        std::string file_path =
            engine::snapshot::GetResPath<engine::snapshot::SegmentFile>(dir_root_, visitor->GetFile());
        if (!boost::filesystem::exists(file_path)) {
            return Status::OK();  // file doesn't exist
        }

        auto& ss_codec = codec::Codec::instance();
        ss_codec.GetDeletedDocsFormat()->ReadSize(fs_ptr_, file_path, size);
    } catch (std::exception& e) {
        std::string err_msg = "Failed to read deleted docs size: " + std::string(e.what());
        LOG_ENGINE_ERROR_ << err_msg;
        return Status(DB_ERROR, err_msg);
    }
    return Status::OK();
}

Status
SegmentReader::GetSegment(engine::SegmentPtr& segment_ptr) {
    segment_ptr = segment_ptr_;
    return Status::OK();
}

Status
SegmentReader::GetSegmentID(int64_t& id) {
    if (segment_visitor_) {
        auto segment = segment_visitor_->GetSegment();
        if (segment) {
            id = segment->GetID();
            return Status::OK();
        }
    }

    return Status(DB_ERROR, "SegmentWriter::GetSegmentID: null pointer");
}

std::string
SegmentReader::GetSegmentPath() {
    std::string seg_path =
        engine::snapshot::GetResPath<engine::snapshot::Segment>(dir_root_, segment_visitor_->GetSegment());
    return seg_path;
}

}  // namespace segment
}  // namespace milvus<|MERGE_RESOLUTION|>--- conflicted
+++ resolved
@@ -241,24 +241,10 @@
             std::make_shared<faiss::ConcurrentBitset>(segment_commit->GetRowCount());
 
         segment::DeletedDocsPtr deleted_docs_ptr;
-<<<<<<< HEAD
         STATUS_CHECK(LoadDeletedDocs(deleted_docs_ptr));
-
-        faiss::ConcurrentBitsetPtr concurrent_bitset_ptr =
-                std::make_shared<faiss::ConcurrentBitset>(segment_commit->GetRowCount());
         if (deleted_docs_ptr != nullptr) {
-            auto &deleted_docs = deleted_docs_ptr->GetDeletedDocs();
+            auto& deleted_docs = deleted_docs_ptr->GetDeletedDocs();
             for (auto &offset : deleted_docs) {
-=======
-        auto status = LoadDeletedDocs(deleted_docs_ptr);
-        if (!status.ok()) {
-            return status;
-        }
-
-        if (deleted_docs_ptr) {
-            auto& deleted_docs = deleted_docs_ptr->GetDeletedDocs();
-            for (auto& offset : deleted_docs) {
->>>>>>> 412eac3e
                 concurrent_bitset_ptr->set(offset);
             }
         }
@@ -285,15 +271,10 @@
         // if index not specified, or index file not created, return IDMAP
         auto index_visitor = field_visitor->GetElementVisitor(engine::FieldElementType::FET_INDEX);
         if (index_visitor == nullptr || index_visitor->GetFile() == nullptr) {
-<<<<<<< HEAD
-            auto& json = field_visitor->GetField()->GetParams();
-=======
-            auto& snapshot = segment_visitor_->GetSnapshot();
             auto& json = field->GetParams();
             if (json.find(knowhere::meta::DIM) == json.end()) {
                 return Status(DB_ERROR, "Vector field dimension undefined");
             }
->>>>>>> 412eac3e
             int64_t dimension = json[knowhere::meta::DIM];
             std::vector<uint8_t> raw;
             STATUS_CHECK(LoadField(field_name, raw));
