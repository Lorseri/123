--- conflicted
+++ resolved
@@ -101,11 +101,7 @@
 }
 
 Status
-<<<<<<< HEAD
-SegmentReader::LoadField(const std::string& field_name, std::vector<uint8_t>& raw) {
-=======
 SegmentReader::LoadField(const std::string& field_name, engine::BinaryDataPtr& raw) {
->>>>>>> 96d79965
     try {
         engine::FIXEDX_FIELD_MAP& field_map = segment_ptr_->GetFixedFields();
         auto pair = field_map.find(field_name);
@@ -127,8 +123,6 @@
         std::string err_msg = "Failed to load raw vectors: " + std::string(e.what());
         LOG_ENGINE_ERROR_ << err_msg;
         return Status(DB_ERROR, err_msg);
-<<<<<<< HEAD
-=======
     }
     return Status::OK();
 }
@@ -148,40 +142,14 @@
                 dir_collections_, element_visitor->GetFile());
             STATUS_CHECK(LoadField(file_path, raw_data));
         }
->>>>>>> 96d79965
-    }
-
-    return Status::OK();
-}
-
-Status
-<<<<<<< HEAD
-SegmentReader::LoadFields() {
-    auto& field_visitors_map = segment_visitor_->GetFieldVisitors();
-    for (auto& iter : field_visitors_map) {
-        const engine::snapshot::FieldPtr& field = iter.second->GetField();
-        std::string name = field->GetName();
-        engine::FIXED_FIELD_DATA raw_data;
-        auto status = segment_ptr_->GetFixedFieldData(name, raw_data);
-
-        if (!status.ok() || raw_data.empty()) {
-            auto element_visitor = iter.second->GetElementVisitor(engine::FieldElementType::FET_RAW);
-            std::string file_path = engine::snapshot::GetResPath<engine::snapshot::SegmentFile>(
-                dir_collections_, element_visitor->GetFile());
-            STATUS_CHECK(LoadField(file_path, raw_data));
-        }
-    }
-
-    return Status::OK();
-}
-
-Status
-SegmentReader::LoadEntities(const std::string& field_name, const std::vector<int64_t>& offsets,
-                            std::vector<uint8_t>& raw) {
-=======
+    }
+
+    return Status::OK();
+}
+
+Status
 SegmentReader::LoadEntities(const std::string& field_name, const std::vector<int64_t>& offsets,
                             engine::BinaryDataPtr& raw) {
->>>>>>> 96d79965
     try {
         auto field_visitor = segment_visitor_->GetFieldVisitor(field_name);
         auto raw_visitor = field_visitor->GetElementVisitor(engine::FieldElementType::FET_RAW);
@@ -217,18 +185,6 @@
     }
     data_chunk->count_ += offsets.size();
     for (auto& name : fields_name) {
-<<<<<<< HEAD
-        engine::FIXED_FIELD_DATA raw_data;
-        auto status = LoadEntities(name, offsets, raw_data);
-        if (!status.ok()) {
-            return status;
-        }
-        if (!data_chunk->fixed_fields_[name].empty()) {
-            auto chunk_size = data_chunk->fixed_fields_[name].size();
-            auto raw_data_size = raw_data.size();
-            data_chunk->fixed_fields_[name].resize(chunk_size + raw_data_size);
-            memcpy(data_chunk->fixed_fields_[name].data() + chunk_size, raw_data.data(), raw_data_size);
-=======
         engine::BinaryDataPtr raw_data;
         auto status = LoadEntities(name, offsets, raw_data);
         if (!status.ok() || raw_data == nullptr) {
@@ -241,7 +197,6 @@
             auto raw_data_size = raw_data->Size();
             target_data->data_.resize(chunk_size + raw_data_size);
             memcpy(target_data->data_.data() + chunk_size, raw_data->data_.data(), raw_data_size);
->>>>>>> 96d79965
         } else {
             data_chunk->fixed_fields_[name] = raw_data;
         }
@@ -251,35 +206,22 @@
 
 Status
 SegmentReader::LoadUids(std::vector<int64_t>& uids) {
-<<<<<<< HEAD
-    std::vector<uint8_t> raw;
-=======
     engine::BinaryDataPtr raw;
->>>>>>> 96d79965
     auto status = LoadField(engine::DEFAULT_UID_NAME, raw);
     if (!status.ok()) {
         LOG_ENGINE_ERROR_ << status.message();
         return status;
     }
 
-<<<<<<< HEAD
-    if (raw.size() % sizeof(int64_t) != 0) {
-=======
     if (raw->data_.size() % sizeof(int64_t) != 0) {
->>>>>>> 96d79965
         std::string err_msg = "Failed to load uids: illegal file size";
         LOG_ENGINE_ERROR_ << err_msg;
         return Status(DB_ERROR, err_msg);
     }
 
     uids.clear();
-<<<<<<< HEAD
-    uids.resize(raw.size() / sizeof(int64_t));
-    memcpy(uids.data(), raw.data(), raw.size());
-=======
     uids.resize(raw->data_.size() / sizeof(int64_t));
     memcpy(uids.data(), raw->data_.data(), raw->data_.size());
->>>>>>> 96d79965
 
     return Status::OK();
 }
@@ -324,11 +266,7 @@
         knowhere::BinaryPtr raw_data, compress_data;
 
         auto read_raw = [&]() -> void {
-<<<<<<< HEAD
-            engine::FIXED_FIELD_DATA fixed_data;
-=======
             engine::BinaryDataPtr fixed_data;
->>>>>>> 96d79965
             auto status = segment_ptr_->GetFixedFieldData(field_name, fixed_data);
             if (status.ok()) {
                 ss_codec.GetVectorIndexFormat()->ConvertRaw(fixed_data, raw_data);
@@ -347,16 +285,10 @@
                 return Status(DB_ERROR, "Vector field dimension undefined");
             }
             int64_t dimension = json[knowhere::meta::DIM];
-<<<<<<< HEAD
-            std::vector<uint8_t> raw;
-            STATUS_CHECK(LoadField(field_name, raw));
-            auto dataset = knowhere::GenDataset(segment_commit->GetRowCount(), dimension, raw.data());
-=======
             engine::BinaryDataPtr raw;
             STATUS_CHECK(LoadField(field_name, raw));
 
             auto dataset = knowhere::GenDataset(segment_commit->GetRowCount(), dimension, raw->data_.data());
->>>>>>> 96d79965
 
             knowhere::VecIndexFactory& vec_index_factory = knowhere::VecIndexFactory::GetInstance();
             index_ptr =
@@ -426,11 +358,7 @@
 
         // read field index
         auto index_visitor = field_visitor->GetElementVisitor(engine::FieldElementType::FET_INDEX);
-<<<<<<< HEAD
-        if (index_visitor == nullptr || index_visitor->GetFile() != nullptr) {
-=======
         if (index_visitor && index_visitor->GetFile() != nullptr) {
->>>>>>> 96d79965
             std::string file_path =
                 engine::snapshot::GetResPath<engine::snapshot::SegmentFile>(dir_collections_, index_visitor->GetFile());
             ss_codec.GetStructuredIndexFormat()->Read(fs_ptr_, file_path, index_ptr);
