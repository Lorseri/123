--- conflicted
+++ resolved
@@ -96,11 +96,7 @@
     Initialize();
 
     Status
-<<<<<<< HEAD
-    WriteField(const std::string& file_path, const engine::FIXED_FIELD_DATA& raw);
-=======
     WriteField(const std::string& file_path, const engine::BinaryDataPtr& raw);
->>>>>>> 96d79965
 
     Status
     WriteFields();
