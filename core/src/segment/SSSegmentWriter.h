--- conflicted
+++ resolved
@@ -85,12 +85,8 @@
  private:
     engine::SegmentVisitorPtr segment_visitor_;
     storage::FSHandlerPtr fs_ptr_;
-<<<<<<< HEAD
-    SegmentPtr segment_ptr_;
+    engine::SegmentPtr segment_ptr_;
     std::string dir_root_;
-=======
-    engine::SegmentPtr segment_ptr_;
->>>>>>> 7bd60398
 };
 
 using SSSegmentWriterPtr = std::shared_ptr<SSSegmentWriter>;
