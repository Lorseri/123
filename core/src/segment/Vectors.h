// Licensed to the Apache Software Foundation (ASF) under one
// or more contributor license agreements.  See the NOTICE file
// distributed with this work for additional information
// regarding copyright ownership.  The ASF licenses this file
// to you under the Apache License, Version 2.0 (the
// "License"); you may not use this file except in compliance
// with the License.  You may obtain a copy of the License at
//
//   http://www.apache.org/licenses/LICENSE-2.0
//
// Unless required by applicable law or agreed to in writing,
// software distributed under the License is distributed on an
// "AS IS" BASIS, WITHOUT WARRANTIES OR CONDITIONS OF ANY
// KIND, either express or implied.  See the License for the
// specific language governing permissions and limitations
// under the License.

#pragma once

#include <memory>
#include <vector>

namespace milvus {
namespace segment {

using doc_id_t = int64_t;

class Vectors {
 public:
    Vectors(std::vector<uint8_t> data, std::vector<doc_id_t> uids, const std::string& name);

    Vectors() = default;

    void
    AddData(const std::vector<uint8_t>& data);

    void
    AddUids(const std::vector<doc_id_t>& uids);

    void
    SetName(const std::string& name);

    const std::vector<uint8_t>&
    GetData() const;

    const std::vector<doc_id_t>&
    GetUids() const;

    const std::string&
    GetName() const;

    size_t
<<<<<<< HEAD
    GetCount();

    size_t
    GetDimension();

    void
    Erase(size_t offset, int vector_type_size);
=======
    GetCount() const;

    size_t
    GetCodeLength() const;

    void
    Erase(size_t offset);
>>>>>>> 68bbfb01

    size_t
    Size();

    void
    Clear();

    // No copy and move
    Vectors(const Vectors&) = delete;
    Vectors(Vectors&&) = delete;

    Vectors&
    operator=(const Vectors&) = delete;
    Vectors&
    operator=(Vectors&&) = delete;

 private:
    std::vector<uint8_t> data_;
    std::vector<doc_id_t> uids_;
    std::string name_;
};

using VectorsPtr = std::shared_ptr<Vectors>;

}  // namespace segment
}  // namespace milvus<|MERGE_RESOLUTION|>--- conflicted
+++ resolved
@@ -50,15 +50,6 @@
     GetName() const;
 
     size_t
-<<<<<<< HEAD
-    GetCount();
-
-    size_t
-    GetDimension();
-
-    void
-    Erase(size_t offset, int vector_type_size);
-=======
     GetCount() const;
 
     size_t
@@ -66,7 +57,6 @@
 
     void
     Erase(size_t offset);
->>>>>>> 68bbfb01
 
     size_t
     Size();
