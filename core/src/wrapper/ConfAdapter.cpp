--- conflicted
+++ resolved
@@ -268,7 +268,6 @@
 }
 
 knowhere::Config
-<<<<<<< HEAD
 HNSWConfAdapter::Match(const TempMetaConf& metaconf) {
     auto conf = std::make_shared<knowhere::HNSWCfg>();
     conf->d = metaconf.dim;
@@ -279,7 +278,7 @@
     return conf;
 }
 
-=======
+knowhere::Config
 BinIDMAPConfAdapter::Match(const TempMetaConf& metaconf) {
     auto conf = std::make_shared<knowhere::BinIDMAPCfg>();
     conf->d = metaconf.dim;
@@ -300,6 +299,5 @@
     MatchBase(conf, knowhere::METRICTYPE::HAMMING);
     return conf;
 }
->>>>>>> 4bd3b62b
 }  // namespace engine
 }  // namespace milvus