--- conflicted
+++ resolved
@@ -265,20 +265,14 @@
     scheduler::StartSchedulerService();
     DBWrapper::GetInstance().StartService();
     grpc::GrpcServer::GetInstance().Start();
-<<<<<<< HEAD
     web::WebServer::GetInstance().Start();
-=======
     storage::S3ClientWrapper::GetInstance().StartService();
->>>>>>> a876ae1b
 }
 
 void
 Server::StopService() {
-<<<<<<< HEAD
+    storage::S3ClientWrapper::GetInstance().StopService();
     web::WebServer::GetInstance().Stop();
-=======
-    storage::S3ClientWrapper::GetInstance().StopService();
->>>>>>> a876ae1b
     grpc::GrpcServer::GetInstance().Stop();
     DBWrapper::GetInstance().StopService();
     scheduler::StopSchedulerService();
