// Copyright (C) 2019-2020 Zilliz. All rights reserved.
//
// Licensed under the Apache License, Version 2.0 (the "License"); you may not use this file except in compliance
// with the License. You may obtain a copy of the License at
//
// http://www.apache.org/licenses/LICENSE-2.0
//
// Unless required by applicable law or agreed to in writing, software distributed under the License
// is distributed on an "AS IS" BASIS, WITHOUT WARRANTIES OR CONDITIONS OF ANY KIND, either express
// or implied. See the License for the specific language governing permissions and limitations under the License.

#include "server/grpc_impl/GrpcRequestHandler.h"

#include <fiu-local.h>
#include <src/db/snapshot/Context.h>
#include <src/segment/Segment.h>
#include <algorithm>
#include <memory>
#include <string>
#include <unordered_map>
#include <utility>
#include <vector>

#include "context/HybridSearchContext.h"
#include "query/BinaryQuery.h"
#include "server/ValidationUtil.h"
#include "server/context/ConnectionContext.h"
#include "tracing/TextMapCarrier.h"
#include "tracing/TracerUtil.h"
#include "utils/Log.h"
#include "utils/LogUtil.h"
#include "utils/TimeRecorder.h"

namespace milvus {
namespace server {
namespace grpc {

const char* EXTRA_PARAM_KEY = "params";
const size_t MAXIMUM_FIELD_NUM = 64;

::milvus::grpc::ErrorCode
ErrorMap(ErrorCode code) {
    static const std::map<ErrorCode, ::milvus::grpc::ErrorCode> code_map = {
        {SERVER_UNEXPECTED_ERROR, ::milvus::grpc::ErrorCode::UNEXPECTED_ERROR},
        {SERVER_UNSUPPORTED_ERROR, ::milvus::grpc::ErrorCode::UNEXPECTED_ERROR},
        {SERVER_NULL_POINTER, ::milvus::grpc::ErrorCode::UNEXPECTED_ERROR},
        {SERVER_INVALID_ARGUMENT, ::milvus::grpc::ErrorCode::ILLEGAL_ARGUMENT},
        {SERVER_FILE_NOT_FOUND, ::milvus::grpc::ErrorCode::FILE_NOT_FOUND},
        {SERVER_NOT_IMPLEMENT, ::milvus::grpc::ErrorCode::UNEXPECTED_ERROR},
        {SERVER_CANNOT_CREATE_FOLDER, ::milvus::grpc::ErrorCode::CANNOT_CREATE_FOLDER},
        {SERVER_CANNOT_CREATE_FILE, ::milvus::grpc::ErrorCode::CANNOT_CREATE_FILE},
        {SERVER_CANNOT_DELETE_FOLDER, ::milvus::grpc::ErrorCode::CANNOT_DELETE_FOLDER},
        {SERVER_CANNOT_DELETE_FILE, ::milvus::grpc::ErrorCode::CANNOT_DELETE_FILE},
        {SERVER_COLLECTION_NOT_EXIST, ::milvus::grpc::ErrorCode::COLLECTION_NOT_EXISTS},
        {SERVER_INVALID_COLLECTION_NAME, ::milvus::grpc::ErrorCode::ILLEGAL_COLLECTION_NAME},
        {SERVER_INVALID_COLLECTION_DIMENSION, ::milvus::grpc::ErrorCode::ILLEGAL_DIMENSION},
        {SERVER_INVALID_VECTOR_DIMENSION, ::milvus::grpc::ErrorCode::ILLEGAL_DIMENSION},
        {SERVER_INVALID_FIELD_NAME, ::milvus::grpc::ErrorCode::ILLEGAL_ARGUMENT},
        {SERVER_INVALID_FIELD_NUM, ::milvus::grpc::ErrorCode::ILLEGAL_ARGUMENT},

        {SERVER_INVALID_INDEX_TYPE, ::milvus::grpc::ErrorCode::ILLEGAL_INDEX_TYPE},
        {SERVER_INVALID_ROWRECORD, ::milvus::grpc::ErrorCode::ILLEGAL_ROWRECORD},
        {SERVER_INVALID_ROWRECORD_ARRAY, ::milvus::grpc::ErrorCode::ILLEGAL_ROWRECORD},
        {SERVER_INVALID_TOPK, ::milvus::grpc::ErrorCode::ILLEGAL_TOPK},
        {SERVER_INVALID_NPROBE, ::milvus::grpc::ErrorCode::ILLEGAL_ARGUMENT},
        {SERVER_INVALID_INDEX_NLIST, ::milvus::grpc::ErrorCode::ILLEGAL_NLIST},
        {SERVER_INVALID_INDEX_METRIC_TYPE, ::milvus::grpc::ErrorCode::ILLEGAL_METRIC_TYPE},
        {SERVER_INVALID_INDEX_FILE_SIZE, ::milvus::grpc::ErrorCode::ILLEGAL_ARGUMENT},
        {SERVER_ILLEGAL_VECTOR_ID, ::milvus::grpc::ErrorCode::ILLEGAL_VECTOR_ID},
        {SERVER_ILLEGAL_SEARCH_RESULT, ::milvus::grpc::ErrorCode::ILLEGAL_SEARCH_RESULT},
        {SERVER_CACHE_FULL, ::milvus::grpc::ErrorCode::CACHE_FAILED},
        {DB_META_TRANSACTION_FAILED, ::milvus::grpc::ErrorCode::META_FAILED},
        {SERVER_BUILD_INDEX_ERROR, ::milvus::grpc::ErrorCode::BUILD_INDEX_ERROR},
        {SERVER_OUT_OF_MEMORY, ::milvus::grpc::ErrorCode::OUT_OF_MEMORY},
    };

    if (code_map.find(code) != code_map.end()) {
        return code_map.at(code);
    } else {
        return ::milvus::grpc::ErrorCode::UNEXPECTED_ERROR;
    }
}

std::string
RequestMap(BaseRequest::RequestType request_type) {
    static const std::unordered_map<BaseRequest::RequestType, std::string> request_map = {
        {BaseRequest::kInsert, "Insert"},
        {BaseRequest::kCreateIndex, "CreateIndex"},
        {BaseRequest::kSearch, "Search"},
        {BaseRequest::kSearchByID, "SearchByID"},
        {BaseRequest::kHybridSearch, "HybridSearch"},
        {BaseRequest::kFlush, "Flush"},
        {BaseRequest::kCompact, "Compact"},
    };

    if (request_map.find(request_type) != request_map.end()) {
        return request_map.at(request_type);
    } else {
        return "OtherRequest";
    }
}

namespace {
void
CopyVectorData(const google::protobuf::RepeatedPtrField<::milvus::grpc::VectorRowRecord>& grpc_records,
               std::vector<uint8_t>& vectors_data) {
    // calculate buffer size
    int64_t float_data_size = 0, binary_data_size = 0;
    for (auto& record : grpc_records) {
        float_data_size += record.float_data_size();
        binary_data_size += record.binary_data().size();
    }

    int64_t data_size = binary_data_size;
    if (float_data_size > 0) {
        data_size = float_data_size * sizeof(float);
    }

    // copy vector data
    std::vector<uint8_t> binary_array(data_size, 0);
    int64_t offset = 0;
    if (float_data_size > 0) {
        for (auto& record : grpc_records) {
            int64_t single_size = record.float_data_size() * sizeof(float);
            memcpy(&binary_array[offset], record.float_data().data(), single_size);
            offset += single_size;
        }
    } else if (binary_data_size > 0) {
        for (auto& record : grpc_records) {
            int64_t single_size = record.binary_data().size();
            memcpy(&binary_array[offset], record.binary_data().data(), single_size);
            offset += single_size;
        }
    }
<<<<<<< HEAD
    vectors_data = binary_array;
=======
>>>>>>> 26536fac
}

void
CopyRowRecords(const google::protobuf::RepeatedPtrField<::milvus::grpc::VectorRowRecord>& grpc_records,
               const google::protobuf::RepeatedField<google::protobuf::int64>& grpc_id_array,
               engine::VectorsData& vectors) {
    // step 1: copy vector data
    int64_t float_data_size = 0, binary_data_size = 0;
    for (auto& record : grpc_records) {
        float_data_size += record.float_data_size();
        binary_data_size += record.binary_data().size();
    }

    std::vector<float> float_array(float_data_size, 0.0f);
    std::vector<uint8_t> binary_array(binary_data_size, 0);
    int64_t float_offset = 0, binary_offset = 0;
    if (float_data_size > 0) {
        for (auto& record : grpc_records) {
            memcpy(&float_array[float_offset], record.float_data().data(), record.float_data_size() * sizeof(float));
            float_offset += record.float_data_size();
        }
    } else if (binary_data_size > 0) {
        for (auto& record : grpc_records) {
            memcpy(&binary_array[binary_offset], record.binary_data().data(), record.binary_data().size());
            binary_offset += record.binary_data().size();
        }
    }

    // step 2: copy id array
    std::vector<int64_t> id_array;
    if (grpc_id_array.size() > 0) {
        id_array.resize(grpc_id_array.size());
        memcpy(id_array.data(), grpc_id_array.data(), grpc_id_array.size() * sizeof(int64_t));
    }

    // step 3: contruct vectors
    vectors.vector_count_ = grpc_records.size();
    vectors.float_data_.swap(float_array);
    vectors.binary_data_.swap(binary_array);
    vectors.id_array_.swap(id_array);
}

void
DeSerialization(const ::milvus::grpc::GeneralQuery& general_query, query::BooleanQueryPtr& boolean_clause,
                query::QueryPtr& query_ptr) {
    if (general_query.has_boolean_query()) {
        boolean_clause->SetOccur((query::Occur)general_query.boolean_query().occur());
        for (uint64_t i = 0; i < general_query.boolean_query().general_query_size(); ++i) {
            if (general_query.boolean_query().general_query(i).has_boolean_query()) {
                query::BooleanQueryPtr query = std::make_shared<query::BooleanQuery>();
                DeSerialization(general_query.boolean_query().general_query(i), query, query_ptr);
                boolean_clause->AddBooleanQuery(query);
            } else {
                auto leaf_query = std::make_shared<query::LeafQuery>();
                auto query = general_query.boolean_query().general_query(i);
                //                if (query.has_term_query()) {
                //                    query::TermQueryPtr term_query = std::make_shared<query::TermQuery>();
                //                    term_query->field_name = query.term_query().field_name();
                //                    term_query->boost = query.term_query().boost();
                //                    size_t int_size = query.term_query().int_value_size();
                //                    size_t double_size = query.term_query().double_value_size();
                //                    if (int_size > 0) {
                //                        term_query->field_value.resize(int_size * sizeof(int64_t));
                //                        memcpy(term_query->field_value.data(), query.term_query().int_value().data(),
                //                               int_size * sizeof(int64_t));
                //                    } else if (double_size > 0) {
                //                        term_query->field_value.resize(double_size * sizeof(double));
                //                        memcpy(term_query->field_value.data(),
                //                        query.term_query().double_value().data(),
                //                               double_size * sizeof(double));
                //                    }
                //                    leaf_query->term_query = term_query;
                //                    boolean_clause->AddLeafQuery(leaf_query);
                //                }
                //                if (query.has_range_query()) {
                //                    query::RangeQueryPtr range_query = std::make_shared<query::RangeQuery>();
                //                    range_query->field_name = query.range_query().field_name();
                //                    range_query->boost = query.range_query().boost();
                //                    range_query->compare_expr.resize(query.range_query().operand_size());
                //                    for (uint64_t j = 0; j < query.range_query().operand_size(); ++j) {
                //                        range_query->compare_expr[j].compare_operator =
                //                            query::CompareOperator(query.range_query().operand(j).operator_());
                //                        range_query->compare_expr[j].operand =
                //                        query.range_query().operand(j).operand();
                //                    }
                //                    leaf_query->range_query = range_query;
                //                    boolean_clause->AddLeafQuery(leaf_query);
                //                }
                if (query.has_vector_query()) {
                    query::VectorQueryPtr vector_query = std::make_shared<query::VectorQuery>();

                    engine::VectorsData vectors;
                    CopyRowRecords(query.vector_query().records(),
                                   google::protobuf::RepeatedField<google::protobuf::int64>(), vectors);

                    vector_query->query_vector.float_data = vectors.float_data_;
                    vector_query->query_vector.binary_data = vectors.binary_data_;

                    vector_query->boost = query.vector_query().query_boost();
                    vector_query->field_name = query.vector_query().field_name();
                    vector_query->topk = query.vector_query().topk();

                    milvus::json json_params;
                    for (int j = 0; j < query.vector_query().extra_params_size(); j++) {
                        const ::milvus::grpc::KeyValuePair& extra = query.vector_query().extra_params(j);
                        if (extra.key() == EXTRA_PARAM_KEY) {
                            json_params = json::parse(extra.value());
                        }
                    }
                    vector_query->extra_params = json_params;

                    // TODO(yukun): remove hardcode here
                    std::string vector_placeholder = "placeholder_1";
                    query_ptr->vectors.insert(std::make_pair(vector_placeholder, vector_query));

                    leaf_query->vector_placeholder = vector_placeholder;
                    boolean_clause->AddLeafQuery(leaf_query);
                }
            }
        }
    }
}

void
ConstructResults(const TopKQueryResult& result, ::milvus::grpc::QueryResult* response) {
    if (!response) {
        return;
    }

    response->set_row_num(result.row_num_);

    response->mutable_entities()->mutable_ids()->Resize(static_cast<int>(result.id_list_.size()), 0);
    memcpy(response->mutable_entities()->mutable_ids()->mutable_data(), result.id_list_.data(),
           result.id_list_.size() * sizeof(int64_t));

    response->mutable_distances()->Resize(static_cast<int>(result.distance_list_.size()), 0.0);
    memcpy(response->mutable_distances()->mutable_data(), result.distance_list_.data(),
           result.distance_list_.size() * sizeof(float));
}

void
ConstructEntityResults(const std::vector<engine::AttrsData>& attrs, const std::vector<engine::VectorsData>& vectors,
                       std::vector<std::string>& field_names, ::milvus::grpc::Entities* response) {
    if (!response) {
        return;
    }

    auto id_size = vectors.size();
    std::vector<int64_t> id_array(id_size);
    for (int64_t i = 0; i < id_size; i++) {
        id_array[i] = vectors[i].id_array_[0];
    }
    response->mutable_ids()->Resize(static_cast<int>(id_size), 0);
    memcpy(response->mutable_ids()->mutable_data(), id_array.data(), id_size * sizeof(int64_t));

    std::string vector_field_name;
    bool set_valid_row = false;
    for (auto field_name : field_names) {
        if (!attrs.empty()) {
            if (attrs[0].attr_type_.find(field_name) != attrs[0].attr_type_.end()) {
                auto grpc_field = response->add_fields();
                grpc_field->set_field_name(field_name);
                grpc_field->set_type((::milvus::grpc::DataType)attrs[0].attr_type_.at(field_name));
                auto grpc_attr_data = grpc_field->mutable_attr_record();

                std::vector<int32_t> int32_data;
                std::vector<int64_t> int64_data;
                std::vector<float> float_data;
                std::vector<double> double_data;
                for (auto& attr : attrs) {
                    if (not set_valid_row) {
                        if (!attr.id_array_.empty()) {
                            response->add_valid_row(true);
                        } else {
                            response->add_valid_row(false);
                            continue;
                        }
                    }

                    if (attr.attr_data_.find(field_name) == attr.attr_data_.end()) {
                        continue;
                    }
                    auto attr_data = attr.attr_data_.at(field_name);
                    int32_t grpc_int32_data;
                    int64_t grpc_int64_data;
                    float grpc_float_data;
                    double grpc_double_data;
                    switch (attr.attr_type_.at(field_name)) {
                        case engine::meta::hybrid::DataType::INT8: {
                            if (attr_data.size() == sizeof(int8_t)) {
                                grpc_int32_data = attr_data[0];
                                int32_data.emplace_back(grpc_int32_data);
                            } else {
                                response->mutable_status()->set_error_code(::milvus::grpc::ErrorCode::UNEXPECTED_ERROR);
                                return;
                            }
                            break;
                        }
                        case engine::meta::hybrid::DataType::INT16: {
                            if (attr_data.size() == sizeof(int16_t)) {
                                int16_t value;
                                memcpy(&value, attr_data.data(), sizeof(int16_t));
                                grpc_int32_data = value;
                                int32_data.emplace_back(grpc_int32_data);
                            } else {
                                response->mutable_status()->set_error_code(::milvus::grpc::ErrorCode::UNEXPECTED_ERROR);
                                return;
                            }
                            break;
                        }
                        case engine::meta::hybrid::DataType::INT32: {
                            if (attr_data.size() == sizeof(int32_t)) {
                                memcpy(&grpc_int32_data, attr_data.data(), sizeof(int32_t));
                                int32_data.emplace_back(grpc_int32_data);
                            } else {
                                response->mutable_status()->set_error_code(::milvus::grpc::ErrorCode::UNEXPECTED_ERROR);
                                return;
                            }
                            break;
                        }
                        case engine::meta::hybrid::DataType::INT64: {
                            if (attr_data.size() == sizeof(int64_t)) {
                                memcpy(&grpc_int64_data, attr_data.data(), sizeof(int64_t));
                                int64_data.emplace_back(grpc_int64_data);
                            } else {
                                response->mutable_status()->set_error_code(::milvus::grpc::ErrorCode::UNEXPECTED_ERROR);
                                return;
                            }
                            break;
                        }
                        case engine::meta::hybrid::DataType::FLOAT: {
                            if (attr_data.size() == sizeof(float)) {
                                float value;
                                memcpy(&value, attr_data.data(), sizeof(float));
                                grpc_float_data = value;
                                float_data.emplace_back(grpc_float_data);
                            } else {
                                response->mutable_status()->set_error_code(::milvus::grpc::ErrorCode::UNEXPECTED_ERROR);
                                return;
                            }
                            break;
                        }
                        case engine::meta::hybrid::DataType::DOUBLE: {
                            if (attr_data.size() == sizeof(double)) {
                                memcpy(&grpc_double_data, attr_data.data(), sizeof(double));
                                double_data.emplace_back(grpc_double_data);
                            } else {
                                response->mutable_status()->set_error_code(::milvus::grpc::ErrorCode::UNEXPECTED_ERROR);
                                return;
                            }
                            break;
                        }
                        default: { break; }
                    }
                }
                if (!int32_data.empty()) {
                    grpc_attr_data->mutable_int32_value()->Resize(static_cast<int>(int32_data.size()), 0);
                    memcpy(grpc_attr_data->mutable_int32_value()->mutable_data(), int32_data.data(),
                           int32_data.size() * sizeof(int32_t));
                } else if (!int64_data.empty()) {
                    grpc_attr_data->mutable_int64_value()->Resize(static_cast<int>(int64_data.size()), 0);
                    memcpy(grpc_attr_data->mutable_int64_value()->mutable_data(), int64_data.data(),
                           int64_data.size() * sizeof(int64_t));
                } else if (!float_data.empty()) {
                    grpc_attr_data->mutable_float_value()->Resize(static_cast<int>(float_data.size()), 0.0);
                    memcpy(grpc_attr_data->mutable_float_value()->mutable_data(), float_data.data(),
                           float_data.size() * sizeof(float));
                } else if (!double_data.empty()) {
                    grpc_attr_data->mutable_double_value()->Resize(static_cast<int>(double_data.size()), 0.0);
                    memcpy(grpc_attr_data->mutable_double_value()->mutable_data(), double_data.data(),
                           double_data.size() * sizeof(double));
                }
                set_valid_row = true;
            } else {
                vector_field_name = field_name;
            }
        }
    }

    // TODO(yukun): valid_row not used in vector records serialize
    if (!vector_field_name.empty()) {
        auto grpc_field = response->add_fields();
        grpc_field->set_field_name(vector_field_name);
        ::milvus::grpc::VectorRecord* grpc_vector_data = grpc_field->mutable_vector_record();
        for (auto& vector : vectors) {
            auto grpc_data = grpc_vector_data->add_records();
            if (!vector.float_data_.empty()) {
                if (not set_valid_row) {
                    response->add_valid_row(true);
                }
                grpc_field->set_type(::milvus::grpc::DataType::VECTOR_FLOAT);
                grpc_data->mutable_float_data()->Resize(vector.float_data_.size(), 0);
                memcpy(grpc_data->mutable_float_data()->mutable_data(), vector.float_data_.data(),
                       vector.float_data_.size() * sizeof(float));
            } else if (!vector.binary_data_.empty()) {
                if (not set_valid_row) {
                    response->add_valid_row(true);
                }
                grpc_field->set_type(::milvus::grpc::DataType::VECTOR_BINARY);
                grpc_data->mutable_binary_data()->resize(vector.binary_data_.size());
                memcpy(grpc_data->mutable_binary_data()->data(), vector.binary_data_.data(),
                       vector.binary_data_.size() * sizeof(uint8_t));
            } else {
                if (not set_valid_row) {
                    response->add_valid_row(false);
                }
            }
        }
    }
}

class GrpcConnectionContext : public milvus::server::ConnectionContext {
 public:
    explicit GrpcConnectionContext(::grpc::ServerContext* context) : context_(context) {
    }

    bool
    IsConnectionBroken() const override {
        if (context_ == nullptr) {
            return true;
        }

        return context_->IsCancelled();
    }

 private:
    ::grpc::ServerContext* context_ = nullptr;
};

}  // namespace

namespace {

#define REQ_ID ("request_id")

std::atomic<int64_t> _sequential_id;

int64_t
get_sequential_id() {
    return _sequential_id++;
}

void
set_request_id(::grpc::ServerContext* context, const std::string& request_id) {
    if (not context) {
        // error
        LOG_SERVER_ERROR_ << "set_request_id: grpc::ServerContext is nullptr" << std::endl;
        return;
    }

    context->AddInitialMetadata(REQ_ID, request_id);
}

std::string
get_request_id(::grpc::ServerContext* context) {
    if (not context) {
        // error
        LOG_SERVER_ERROR_ << "get_request_id: grpc::ServerContext is nullptr" << std::endl;
        return "INVALID_ID";
    }

    auto server_metadata = context->server_metadata();

    auto request_id_kv = server_metadata.find(REQ_ID);
    if (request_id_kv == server_metadata.end()) {
        // error
        LOG_SERVER_ERROR_ << std::string(REQ_ID) << " not found in grpc.server_metadata" << std::endl;
        return "INVALID_ID";
    }

    return request_id_kv->second.data();
}

}  // namespace

GrpcRequestHandler::GrpcRequestHandler(const std::shared_ptr<opentracing::Tracer>& tracer)
    : tracer_(tracer), random_num_generator_() {
    std::random_device random_device;
    random_num_generator_.seed(random_device());
}

void
GrpcRequestHandler::OnPostRecvInitialMetaData(
    ::grpc::experimental::ServerRpcInfo* server_rpc_info,
    ::grpc::experimental::InterceptorBatchMethods* interceptor_batch_methods) {
    std::unordered_map<std::string, std::string> text_map;
    auto* metadata_map = interceptor_batch_methods->GetRecvInitialMetadata();
    auto context_kv = metadata_map->find(tracing::TracerUtil::GetTraceContextHeaderName());
    if (context_kv != metadata_map->end()) {
        text_map[std::string(context_kv->first.data(), context_kv->first.length())] =
            std::string(context_kv->second.data(), context_kv->second.length());
    }
    // test debug mode
    //    if (std::string(server_rpc_info->method()).find("Search") != std::string::npos) {
    //        text_map["demo-debug-id"] = "debug-id";
    //    }

    tracing::TextMapCarrier carrier{text_map};
    auto span_context_maybe = tracer_->Extract(carrier);
    if (!span_context_maybe) {
        std::cerr << span_context_maybe.error().message() << std::endl;
        return;
    }
    auto span = tracer_->StartSpan(server_rpc_info->method(), {opentracing::ChildOf(span_context_maybe->get())});

    auto server_context = server_rpc_info->server_context();
    auto client_metadata = server_context->client_metadata();

    // if client provide request_id in metadata, milvus just use it,
    // else milvus generate a sequential id.
    std::string request_id;
    auto request_id_kv = client_metadata.find("request_id");
    if (request_id_kv != client_metadata.end()) {
        request_id = request_id_kv->second.data();
        LOG_SERVER_DEBUG_ << "client provide request_id: " << request_id;

        // if request_id is being used by another request,
        // convert it to request_id_n.
        std::lock_guard<std::mutex> lock(context_map_mutex_);
        if (context_map_.find(request_id) == context_map_.end()) {
            // if not found exist, mark
            context_map_[request_id] = nullptr;
        } else {
            // Finding a unused suffix
            int64_t suffix = 1;
            std::string try_request_id;
            bool exist = true;
            do {
                try_request_id = request_id + "_" + std::to_string(suffix);
                exist = context_map_.find(try_request_id) != context_map_.end();
                suffix++;
            } while (exist);
            context_map_[try_request_id] = nullptr;
        }
    } else {
        request_id = std::to_string(get_sequential_id());
        set_request_id(server_context, request_id);
        LOG_SERVER_DEBUG_ << "milvus generate request_id: " << request_id;
    }

    auto trace_context = std::make_shared<tracing::TraceContext>(span);
    auto context = std::make_shared<Context>(request_id);
    context->SetTraceContext(trace_context);
    SetContext(server_rpc_info->server_context(), context);
}

void
GrpcRequestHandler::OnPreSendMessage(::grpc::experimental::ServerRpcInfo* server_rpc_info,
                                     ::grpc::experimental::InterceptorBatchMethods* interceptor_batch_methods) {
    std::lock_guard<std::mutex> lock(context_map_mutex_);
    auto request_id = get_request_id(server_rpc_info->server_context());

    if (context_map_.find(request_id) == context_map_.end()) {
        // error
        LOG_SERVER_ERROR_ << "request_id " << request_id << " not found in context_map_";
        return;
    }
    context_map_[request_id]->GetTraceContext()->GetSpan()->Finish();
    context_map_.erase(request_id);
}

std::shared_ptr<Context>
GrpcRequestHandler::GetContext(::grpc::ServerContext* server_context) {
    std::lock_guard<std::mutex> lock(context_map_mutex_);
    auto request_id = get_request_id(server_context);

    auto iter = context_map_.find(request_id);
    if (iter == context_map_.end()) {
        LOG_SERVER_ERROR_ << "GetContext: request_id " << request_id << " not found in context_map_";
        return nullptr;
    }

    if (iter->second != nullptr) {
        ConnectionContextPtr connection_context = std::make_shared<GrpcConnectionContext>(server_context);
        iter->second->SetConnectionContext(connection_context);
    }
    return iter->second;
}

void
GrpcRequestHandler::SetContext(::grpc::ServerContext* server_context, const std::shared_ptr<Context>& context) {
    std::lock_guard<std::mutex> lock(context_map_mutex_);
    auto request_id = get_request_id(server_context);
    context_map_[request_id] = context;
}

uint64_t
GrpcRequestHandler::random_id() const {
    std::lock_guard<std::mutex> lock(random_mutex_);
    auto value = random_num_generator_();
    while (value == 0) {
        value = random_num_generator_();
    }
    return value;
}

////////////////////////////////////////////////////////////////////////////////////////////////////////////////////////

::grpc::Status
GrpcRequestHandler::CreateCollection(::grpc::ServerContext* context, const ::milvus::grpc::Mapping* request,
                                     ::milvus::grpc::Status* response) {
    CHECK_NULLPTR_RETURN(request);
    LOG_SERVER_INFO_ << LogOut("Request [%s] %s begin.", GetContext(context)->RequestID().c_str(), __func__);

    std::unordered_map<std::string, engine::meta::hybrid::DataType> field_types;
    std::unordered_map<std::string, milvus::json> field_index_params;
    std::unordered_map<std::string, std::string> field_params;
    if (request->fields_size() > MAXIMUM_FIELD_NUM) {
        Status status = Status{SERVER_INVALID_FIELD_NUM, "Maximum field's number should be limited to 64"};
        LOG_SERVER_INFO_ << LogOut("Request [%s] %s end.", GetContext(context)->RequestID().c_str(), __func__);
        SET_RESPONSE(response, status, context);
        return ::grpc::Status::OK;
    }
    for (int i = 0; i < request->fields_size(); ++i) {
        auto field = request->fields(i);
        auto field_name = field.name();
        field_types.insert(std::make_pair(field_name, (engine::meta::hybrid::DataType)field.type()));

        milvus::json index_param;
        for (int j = 0; j < field.index_params_size(); j++) {
            index_param[field.index_params(j).key()] = field.index_params(j).value();
        }
        field_index_params.insert(std::make_pair(field_name, index_param));

        // Currently only one extra_param
        if (request->fields(i).extra_params_size() != 0) {
            auto extra_params = std::make_pair(request->fields(i).name(), request->fields(i).extra_params(0).value());
            field_params.insert(extra_params);
        } else {
            auto extra_params = std::make_pair(request->fields(i).name(), "");
            field_params.insert(extra_params);
        }
    }

    milvus::json json_params;
    for (int i = 0; i < request->extra_params_size(); i++) {
        const ::milvus::grpc::KeyValuePair& extra = request->extra_params(i);
        if (extra.key() == EXTRA_PARAM_KEY) {
            json_params = json::parse(extra.value());
        }
    }

    Status status = request_handler_.CreateHybridCollection(GetContext(context), request->collection_name(),
                                                            field_types, field_index_params, field_params, json_params);

    LOG_SERVER_INFO_ << LogOut("Request [%s] %s end.", GetContext(context)->RequestID().c_str(), __func__);
    SET_RESPONSE(response, status, context)

    return ::grpc::Status::OK;
}

::grpc::Status
GrpcRequestHandler::HasCollection(::grpc::ServerContext* context, const ::milvus::grpc::CollectionName* request,
                                  ::milvus::grpc::BoolReply* response) {
    CHECK_NULLPTR_RETURN(request);
    LOG_SERVER_INFO_ << LogOut("Request [%s] %s begin.", GetContext(context)->RequestID().c_str(), __func__);

    bool has_collection = false;

    Status status = request_handler_.HasCollection(GetContext(context), request->collection_name(), has_collection);
    response->set_bool_reply(has_collection);

    LOG_SERVER_INFO_ << LogOut("Request [%s] %s end.", GetContext(context)->RequestID().c_str(), __func__);
    SET_RESPONSE(response->mutable_status(), status, context);

    return ::grpc::Status::OK;
}

::grpc::Status
GrpcRequestHandler::DropCollection(::grpc::ServerContext* context, const ::milvus::grpc::CollectionName* request,
                                   ::milvus::grpc::Status* response) {
    CHECK_NULLPTR_RETURN(request);
    LOG_SERVER_INFO_ << LogOut("Request [%s] %s begin.", GetContext(context)->RequestID().c_str(), __func__);

    Status status = request_handler_.DropCollection(GetContext(context), request->collection_name());

    LOG_SERVER_INFO_ << LogOut("Request [%s] %s end.", GetContext(context)->RequestID().c_str(), __func__);
    SET_RESPONSE(response, status, context);
    return ::grpc::Status::OK;
}

::grpc::Status
GrpcRequestHandler::CreateIndex(::grpc::ServerContext* context, const ::milvus::grpc::IndexParam* request,
                                ::milvus::grpc::Status* response) {
    CHECK_NULLPTR_RETURN(request)
    LOG_SERVER_INFO_ << LogOut("Request [%s] %s begin.", GetContext(context)->RequestID().c_str(), __func__);

    milvus::json json_params;
    for (int i = 0; i < request->extra_params_size(); i++) {
        const ::milvus::grpc::KeyValuePair& extra = request->extra_params(i);
        if (extra.key() == EXTRA_PARAM_KEY) {
            json_params = json::parse(extra.value());
        }
    }

    Status status = request_handler_.CreateIndex(GetContext(context), request->collection_name(), request->field_name(),
                                                 request->index_name(), json_params);

    LOG_SERVER_INFO_ << LogOut("Request [%s] %s end.", GetContext(context)->RequestID().c_str(), __func__);
    SET_RESPONSE(response, status, context);
    return ::grpc::Status::OK;
}

::grpc::Status
GrpcRequestHandler::GetEntityByID(::grpc::ServerContext* context, const ::milvus::grpc::EntityIdentity* request,
                                  ::milvus::grpc::Entities* response) {
    CHECK_NULLPTR_RETURN(request);
    LOG_SERVER_INFO_ << LogOut("Request [%s] %s begin.", GetContext(context)->RequestID().c_str(), __func__);

    engine::IDNumbers vector_ids;
    vector_ids.reserve(request->id_array_size());
    for (int i = 0; i < request->id_array_size(); i++) {
        vector_ids.push_back(request->id_array(i));
    }

    std::vector<std::string> field_names(request->field_names_size());
    for (int i = 0; i < request->field_names_size(); i++) {
        field_names[i] = request->field_names(i);
<<<<<<< HEAD
    }

    engine::DataChunkPtr data_chunk;
    engine::snapshot::CollectionMappings field_mappings;

    std::vector<engine::AttrsData> attrs;
    std::vector<engine::VectorsData> vectors;

    Status status = request_handler_.GetEntityByID(GetContext(context), request->collection_name(), vector_ids,
                                                   field_names, field_mappings, data_chunk);

    std::vector<uint8_t> id_array = data_chunk->fixed_fields_[engine::DEFAULT_UID_NAME];

    for (const auto& it : field_mappings) {
        std::string name = it.first->GetName();
        uint64_t type = it.first->GetFtype();
        std::vector<uint8_t> data = data_chunk->fixed_fields_[name];
        if (type == engine::FieldType::VECTOR_BINARY) {
            engine::VectorsData vectors_data;
            memcpy(vectors_data.binary_data_.data(), data.data(), data.size());
            memcpy(vectors_data.id_array_.data(), id_array.data(), id_array.size());
            vectors.emplace_back(vectors_data);
        } else if (type == engine::FieldType::VECTOR_FLOAT) {
            engine::VectorsData vectors_data;
            memcpy(vectors_data.float_data_.data(), data.data(), data.size());
            memcpy(vectors_data.id_array_.data(), id_array.data(), id_array.size());
            vectors.emplace_back(vectors_data);
        } else {
            engine::AttrsData attrs_data;
            attrs_data.attr_type_[name] = static_cast<engine::meta::hybrid::DataType>(type);
            attrs_data.attr_data_[name] = data;
            memcpy(attrs_data.id_array_.data(), id_array.data(), id_array.size());
            attrs.emplace_back(attrs_data);
        }
    }

=======
    }

    std::vector<engine::AttrsData> attrs;
    std::vector<engine::VectorsData> vectors;
    Status status = request_handler_.GetEntityByID(GetContext(context), request->collection_name(), field_names,
                                                   vector_ids, attrs, vectors);

>>>>>>> 26536fac
    ConstructEntityResults(attrs, vectors, field_names, response);

    LOG_SERVER_INFO_ << LogOut("Request [%s] %s end.", GetContext(context)->RequestID().c_str(), __func__);
    SET_RESPONSE(response->mutable_status(), status, context);

    return ::grpc::Status::OK;
}

::grpc::Status
GrpcRequestHandler::GetEntityIDs(::grpc::ServerContext* context, const ::milvus::grpc::GetEntityIDsParam* request,
                                 ::milvus::grpc::EntityIds* response) {
    CHECK_NULLPTR_RETURN(request);
    LOG_SERVER_INFO_ << LogOut("Request [%s] %s begin.", GetContext(context)->RequestID().c_str(), __func__);

    std::vector<int64_t> vector_ids;
    Status status = request_handler_.GetVectorIDs(GetContext(context), request->collection_name(),
                                                  request->segment_name(), vector_ids);

    if (!vector_ids.empty()) {
        response->mutable_entity_id_array()->Resize(vector_ids.size(), -1);
        memcpy(response->mutable_entity_id_array()->mutable_data(), vector_ids.data(),
               vector_ids.size() * sizeof(int64_t));
    }

    LOG_SERVER_INFO_ << LogOut("Request [%s] %s end.", GetContext(context)->RequestID().c_str(), __func__);
    SET_RESPONSE(response->mutable_status(), status, context);

    return ::grpc::Status::OK;
}

//::grpc::Status
// GrpcRequestHandler::Search(::grpc::ServerContext* context, const ::milvus::grpc::SearchParam* request,
//                           ::milvus::grpc::QueryResult* response) {
//    CHECK_NULLPTR_RETURN(request);
//    LOG_SERVER_INFO_ << LogOut("Request [%s] %s begin.", GetContext(context)->RequestID().c_str(), __func__);
//
//    // step 1: copy vector data
//    engine::VectorsData vectors;
//    CopyRowRecords(request->query_record_array(), google::protobuf::RepeatedField<google::protobuf::int64>(),
//    vectors);
//
//    // step 2: partition tags
//    std::vector<std::string> partitions;
//    std::copy(request->partition_tag_array().begin(), request->partition_tag_array().end(),
//              std::back_inserter(partitions));
//
//    // step 3: parse extra parameters
//    milvus::json json_params;
//    for (int i = 0; i < request->extra_params_size(); i++) {
//        const ::milvus::grpc::KeyValuePair& extra = request->extra_params(i);
//        if (extra.key() == EXTRA_PARAM_KEY) {
//            json_params = json::parse(extra.value());
//        }
//    }
//
//    // step 4: search vectors
//    std::vector<std::string> file_ids;
//    TopKQueryResult result;
//    fiu_do_on("GrpcRequestHandler.Search.not_empty_file_ids", file_ids.emplace_back("test_file_id"));
//
//    Status status = request_handler_.Search(GetContext(context), request->collection_name(), vectors, request->topk(),
//                                            json_params, partitions, file_ids, result);
//
//    // step 5: construct and return result
//    ConstructResults(result, response);
//
//    LOG_SERVER_INFO_ << LogOut("Request [%s] %s end.", GetContext(context)->RequestID().c_str(), __func__);
//    SET_RESPONSE(response->mutable_status(), status, context);
//
//    return ::grpc::Status::OK;
//}

::grpc::Status
GrpcRequestHandler::SearchByID(::grpc::ServerContext* context, const ::milvus::grpc::SearchByIDParam* request,
                               ::milvus::grpc::QueryResult* response) {
    //    CHECK_NULLPTR_RETURN(request);
    //    LOG_SERVER_INFO_ << LogOut("Request [%s] %s begin.", GetContext(context)->RequestID().c_str(), __func__);
    //
    //    // step 1: partition tags
    //    std::vector<std::string> partitions;
    //    std::copy(request->partition_tag_array().begin(), request->partition_tag_array().end(),
    //              std::back_inserter(partitions));
    //
    //    // step 2: partition tags
    //    std::vector<int64_t> id_array;
    //    for (int i = 0; i < request->id_array_size(); i++) {
    //        id_array.push_back(request->id_array(i));
    //    }
    //
    //    // step 3: parse extra parameters
    //    milvus::json json_params;
    //    for (int i = 0; i < request->extra_params_size(); i++) {
    //        const ::milvus::grpc::KeyValuePair& extra = request->extra_params(i);
    //        if (extra.key() == EXTRA_PARAM_KEY) {
    //            json_params = json::parse(extra.value());
    //        }
    //    }
    //
    //    // step 4: search vectors
    //    TopKQueryResult result;
    //    Status status = request_handler_.SearchByID(GetContext(context), request->collection_name(), id_array,
    //                                                request->topk(), json_params, partitions, result);
    //
    //    // step 5: construct and return result
    //    ConstructResults(result, response);
    //
    //    LOG_SERVER_INFO_ << LogOut("Request [%s] %s end.", GetContext(context)->RequestID().c_str(), __func__);
    //    SET_RESPONSE(response->mutable_status(), status, context);
    //
    //    return ::grpc::Status::OK;
}

::grpc::Status
GrpcRequestHandler::SearchInFiles(::grpc::ServerContext* context, const ::milvus::grpc::SearchInFilesParam* request,
                                  ::milvus::grpc::QueryResult* response) {
    //    CHECK_NULLPTR_RETURN(request);
    //    LOG_SERVER_INFO_ << LogOut("Request [%s] %s begin.", GetContext(context)->RequestID().c_str(), __func__);
    //
    //    auto* search_request = &request->search_param();
    //
    //    // step 1: copy vector data
    //    engine::VectorsData vectors;
    //    CopyRowRecords(search_request->query_record_array(),
    //    google::protobuf::RepeatedField<google::protobuf::int64>(),
    //                   vectors);
    //
    //    // step 2: copy file id array
    //    std::vector<std::string> file_ids;
    //    std::copy(request->file_id_array().begin(), request->file_id_array().end(), std::back_inserter(file_ids));
    //
    //    // step 3: partition tags
    //    std::vector<std::string> partitions;
    //    std::copy(search_request->partition_tag_array().begin(), search_request->partition_tag_array().end(),
    //              std::back_inserter(partitions));
    //
    //    // step 4: parse extra parameters
    //    milvus::json json_params;
    //    for (int i = 0; i < search_request->extra_params_size(); i++) {
    //        const ::milvus::grpc::KeyValuePair& extra = search_request->extra_params(i);
    //        if (extra.key() == EXTRA_PARAM_KEY) {
    //            json_params = json::parse(extra.value());
    //        }
    //    }
    //
    //    // step 5: search vectors
    //    TopKQueryResult result;
    //    Status status = request_handler_.Search(GetContext(context), search_request->collection_name(), vectors,
    //                                            search_request->topk(), json_params, partitions, file_ids, result);
    //
    //    // step 6: construct and return result
    //    ConstructResults(result, response);
    //
    //    LOG_SERVER_INFO_ << LogOut("Request [%s] %s end.", GetContext(context)->RequestID().c_str(), __func__);
    //    SET_RESPONSE(response->mutable_status(), status, context);

    return ::grpc::Status::OK;
}

::grpc::Status
GrpcRequestHandler::DescribeCollection(::grpc::ServerContext* context, const ::milvus::grpc::CollectionName* request,
                                       ::milvus::grpc::Mapping* response) {
    LOG_SERVER_INFO_ << LogOut("Request [%s] %s begin.", GetContext(context)->RequestID().c_str(), __func__);
    CHECK_NULLPTR_RETURN(request);
    try {
        milvus::server::HybridCollectionSchema collection_schema;
        Status status = request_handler_.DescribeHybridCollection(GetContext(context), request->collection_name(),
                                                                  collection_schema);
        if (!status.ok()) {
            SET_RESPONSE(response->mutable_status(), status, context);
            return ::grpc::Status::OK;
        }

        response->set_collection_name(request->collection_name());
        auto field_it = collection_schema.field_types_.begin();
        for (; field_it != collection_schema.field_types_.end(); field_it++) {
            auto field = response->add_fields();
            field->set_name(field_it->first);
            field->set_type((milvus::grpc::DataType)field_it->second);
            for (auto& json_param : collection_schema.index_params_.at(field_it->first).items()) {
                auto grpc_index_param = field->add_index_params();
                grpc_index_param->set_key(json_param.key());
                grpc_index_param->set_value(json_param.value());
            }
            auto grpc_field_param = field->add_extra_params();
            grpc_field_param->set_key(EXTRA_PARAM_KEY);
            grpc_field_param->set_value(collection_schema.field_params_.at(field_it->first).dump());
        }
        auto grpc_extra_param = response->add_extra_params();
        grpc_extra_param->set_key(EXTRA_PARAM_KEY);
        grpc_extra_param->set_value(collection_schema.extra_params_.dump());
        LOG_SERVER_INFO_ << LogOut("Request [%s] %s end.", GetContext(context)->RequestID().c_str(), __func__);
        SET_RESPONSE(response->mutable_status(), status, context);
    } catch (std::exception& ex) {
        Status status = Status{SERVER_UNEXPECTED_ERROR, "Parsing json string wrong"};
        SET_RESPONSE(response->mutable_status(), status, context);
    }
    return ::grpc::Status::OK;
}

::grpc::Status
GrpcRequestHandler::CountCollection(::grpc::ServerContext* context, const ::milvus::grpc::CollectionName* request,
                                    ::milvus::grpc::CollectionRowCount* response) {
    CHECK_NULLPTR_RETURN(request);
    LOG_SERVER_INFO_ << LogOut("Request [%s] %s begin.", GetContext(context)->RequestID().c_str(), __func__);

    int64_t row_count = 0;
    Status status = request_handler_.CountCollection(GetContext(context), request->collection_name(), row_count);
    response->set_collection_row_count(row_count);

    LOG_SERVER_INFO_ << LogOut("Request [%s] %s end.", GetContext(context)->RequestID().c_str(), __func__);
    SET_RESPONSE(response->mutable_status(), status, context);

    return ::grpc::Status::OK;
}

::grpc::Status
GrpcRequestHandler::ShowCollections(::grpc::ServerContext* context, const ::milvus::grpc::Command* request,
                                    ::milvus::grpc::CollectionNameList* response) {
    CHECK_NULLPTR_RETURN(request);
    LOG_SERVER_INFO_ << LogOut("Request [%s] %s begin.", GetContext(context)->RequestID().c_str(), __func__);

    std::vector<std::string> collections;
    Status status = request_handler_.ShowCollections(GetContext(context), collections);
    for (auto& collection : collections) {
        response->add_collection_names(collection);
    }

    LOG_SERVER_INFO_ << LogOut("Request [%s] %s end.", GetContext(context)->RequestID().c_str(), __func__);
    SET_RESPONSE(response->mutable_status(), status, context);

    return ::grpc::Status::OK;
}

::grpc::Status
GrpcRequestHandler::ShowCollectionInfo(::grpc::ServerContext* context, const ::milvus::grpc::CollectionName* request,
                                       ::milvus::grpc::CollectionInfo* response) {
    CHECK_NULLPTR_RETURN(request);
    LOG_SERVER_INFO_ << LogOut("Request [%s] %s begin.", GetContext(context)->RequestID().c_str(), __func__);

    std::string collection_info;
    Status status =
        request_handler_.ShowCollectionInfo(GetContext(context), request->collection_name(), collection_info);
    response->set_json_info(collection_info);

    LOG_SERVER_INFO_ << LogOut("Request [%s] %s end.", GetContext(context)->RequestID().c_str(), __func__);
    SET_RESPONSE(response->mutable_status(), status, context);

    return ::grpc::Status::OK;
}

::grpc::Status
GrpcRequestHandler::Cmd(::grpc::ServerContext* context, const ::milvus::grpc::Command* request,
                        ::milvus::grpc::StringReply* response) {
    CHECK_NULLPTR_RETURN(request);
    LOG_SERVER_INFO_ << LogOut("Request [%s] %s begin.", GetContext(context)->RequestID().c_str(), __func__);

    std::string reply;
    Status status;

    std::string cmd = request->cmd();
    std::vector<std::string> requests;
    if (cmd == "requests") {
        std::lock_guard<std::mutex> lock(context_map_mutex_);
        for (auto& iter : context_map_) {
            if (nullptr == iter.second) {
                continue;
            }
            if (iter.second->RequestID() == get_request_id(context)) {
                continue;
            }
            auto request_str = RequestMap(iter.second->GetRequestType()) + "-" + iter.second->RequestID();
            requests.emplace_back(request_str);
        }
        nlohmann::json reply_json;
        reply_json["requests"] = requests;
        reply = reply_json.dump();
        response->set_string_reply(reply);
    } else {
        status = request_handler_.Cmd(GetContext(context), cmd, reply);
        response->set_string_reply(reply);
    }

    LOG_SERVER_INFO_ << LogOut("Request [%s] %s end.", GetContext(context)->RequestID().c_str(), __func__);
    SET_RESPONSE(response->mutable_status(), status, context);

    return ::grpc::Status::OK;
}

::grpc::Status
GrpcRequestHandler::DeleteByID(::grpc::ServerContext* context, const ::milvus::grpc::DeleteByIDParam* request,
                               ::milvus::grpc::Status* response) {
    CHECK_NULLPTR_RETURN(request);
    LOG_SERVER_INFO_ << LogOut("Request [%s] %s begin.", GetContext(context)->RequestID().c_str(), __func__);

    // step 1: prepare id array
    std::vector<int64_t> vector_ids;
    for (int i = 0; i < request->id_array_size(); i++) {
        vector_ids.push_back(request->id_array(i));
    }

    // step 2: delete vector
    Status status = request_handler_.DeleteByID(GetContext(context), request->collection_name(), vector_ids);

    LOG_SERVER_INFO_ << LogOut("Request [%s] %s end.", GetContext(context)->RequestID().c_str(), __func__);
    SET_RESPONSE(response, status, context);

    return ::grpc::Status::OK;
}

::grpc::Status
GrpcRequestHandler::PreloadCollection(::grpc::ServerContext* context, const ::milvus::grpc::CollectionName* request,
                                      ::milvus::grpc::Status* response) {
    CHECK_NULLPTR_RETURN(request);
    LOG_SERVER_INFO_ << LogOut("Request [%s] %s begin.", GetContext(context)->RequestID().c_str(), __func__);

    Status status = request_handler_.PreloadCollection(GetContext(context), request->collection_name());

    LOG_SERVER_INFO_ << LogOut("Request [%s] %s end.", GetContext(context)->RequestID().c_str(), __func__);
    SET_RESPONSE(response, status, context);

    return ::grpc::Status::OK;
}

::grpc::Status
GrpcRequestHandler::ReloadSegments(::grpc::ServerContext* context, const ::milvus::grpc::ReLoadSegmentsParam* request,
                                   ::milvus::grpc::Status* response) {
    CHECK_NULLPTR_RETURN(request);
    LOG_SERVER_INFO_ << LogOut("Request [%s] %s begin.", GetContext(context)->RequestID().c_str(), __func__);

    std::vector<std::string> file_ids;
    for (size_t i = 0; i < request->segment_id_array_size(); i++) {
        file_ids.push_back(request->segment_id_array(i));
    }

    Status status = request_handler_.ReLoadSegments(GetContext(context), request->collection_name(), file_ids);

    LOG_SERVER_INFO_ << LogOut("Request [%s] %s end.", GetContext(context)->RequestID().c_str(), __func__);
    SET_RESPONSE(response, status, context);

    return ::grpc::Status::OK;
}

::grpc::Status
GrpcRequestHandler::DescribeIndex(::grpc::ServerContext* context, const ::milvus::grpc::CollectionName* request,
                                  ::milvus::grpc::IndexParam* response) {
    CHECK_NULLPTR_RETURN(request);
    LOG_SERVER_INFO_ << LogOut("Request [%s] %s begin.", GetContext(context)->RequestID().c_str(), __func__);

    IndexParam param;
    Status status = request_handler_.DescribeIndex(GetContext(context), request->collection_name(), param);
    response->set_collection_name(param.collection_name_);
    response->set_index_name(param.index_name_);
    ::milvus::grpc::KeyValuePair* kv = response->add_extra_params();
    kv->set_key(EXTRA_PARAM_KEY);
    kv->set_value(param.extra_params_);

    LOG_SERVER_INFO_ << LogOut("Request [%s] %s end.", GetContext(context)->RequestID().c_str(), __func__);
    SET_RESPONSE(response->mutable_status(), status, context);

    return ::grpc::Status::OK;
}

::grpc::Status
GrpcRequestHandler::DropIndex(::grpc::ServerContext* context, const ::milvus::grpc::IndexParam* request,
                              ::milvus::grpc::Status* response) {
    CHECK_NULLPTR_RETURN(request);
    LOG_SERVER_INFO_ << LogOut("Request [%s] %s begin.", GetContext(context)->RequestID().c_str(), __func__);

    Status status = request_handler_.DropIndex(GetContext(context), request->collection_name(), request->field_name(),
                                               request->index_name());

    LOG_SERVER_INFO_ << LogOut("Request [%s] %s end.", GetContext(context)->RequestID().c_str(), __func__);
    SET_RESPONSE(response, status, context);

    return ::grpc::Status::OK;
}

::grpc::Status
GrpcRequestHandler::CreatePartition(::grpc::ServerContext* context, const ::milvus::grpc::PartitionParam* request,
                                    ::milvus::grpc::Status* response) {
    CHECK_NULLPTR_RETURN(request);
    LOG_SERVER_INFO_ << LogOut("Request [%s] %s begin.", GetContext(context)->RequestID().c_str(), __func__);

    Status status = request_handler_.CreatePartition(GetContext(context), request->collection_name(), request->tag());

    LOG_SERVER_INFO_ << LogOut("Request [%s] %s end.", GetContext(context)->RequestID().c_str(), __func__);
    SET_RESPONSE(response, status, context);

    return ::grpc::Status::OK;
}

::grpc::Status
GrpcRequestHandler::HasPartition(::grpc::ServerContext* context, const ::milvus::grpc::PartitionParam* request,
                                 ::milvus::grpc::BoolReply* response) {
    CHECK_NULLPTR_RETURN(request);
    LOG_SERVER_INFO_ << LogOut("Request [%s] %s begin.", GetContext(context)->RequestID().c_str(), __func__);

    bool has_collection = false;

    Status status =
        request_handler_.HasPartition(GetContext(context), request->collection_name(), request->tag(), has_collection);
    response->set_bool_reply(has_collection);

    LOG_SERVER_INFO_ << LogOut("Request [%s] %s end.", GetContext(context)->RequestID().c_str(), __func__);
    SET_RESPONSE(response->mutable_status(), status, context);

    return ::grpc::Status::OK;
}

::grpc::Status
GrpcRequestHandler::ShowPartitions(::grpc::ServerContext* context, const ::milvus::grpc::CollectionName* request,
                                   ::milvus::grpc::PartitionList* response) {
    CHECK_NULLPTR_RETURN(request);
    LOG_SERVER_INFO_ << LogOut("Request [%s] %s begin.", GetContext(context)->RequestID().c_str(), __func__);

    std::vector<std::string> partition_names;
    Status status = request_handler_.ShowPartitions(GetContext(context), request->collection_name(), partition_names);
    for (auto& pn : partition_names) {
        response->add_partition_tag_array(pn);
    }

    LOG_SERVER_INFO_ << LogOut("Request [%s] %s end.", GetContext(context)->RequestID().c_str(), __func__);
    SET_RESPONSE(response->mutable_status(), status, context);

    return ::grpc::Status::OK;
}

::grpc::Status
GrpcRequestHandler::DropPartition(::grpc::ServerContext* context, const ::milvus::grpc::PartitionParam* request,
                                  ::milvus::grpc::Status* response) {
    CHECK_NULLPTR_RETURN(request);
    LOG_SERVER_INFO_ << LogOut("Request [%s] %s begin.", GetContext(context)->RequestID().c_str(), __func__);

    Status status = request_handler_.DropPartition(GetContext(context), request->collection_name(), request->tag());

    LOG_SERVER_INFO_ << LogOut("Request [%s] %s end.", GetContext(context)->RequestID().c_str(), __func__);
    SET_RESPONSE(response, status, context);

    return ::grpc::Status::OK;
}

::grpc::Status
GrpcRequestHandler::Flush(::grpc::ServerContext* context, const ::milvus::grpc::FlushParam* request,
                          ::milvus::grpc::Status* response) {
    CHECK_NULLPTR_RETURN(request);
    LOG_SERVER_INFO_ << LogOut("Request [%s] %s begin.", GetContext(context)->RequestID().c_str(), __func__);

    std::vector<std::string> collection_names;
    for (int32_t i = 0; i < request->collection_name_array().size(); i++) {
        collection_names.push_back(request->collection_name_array(i));
    }
    Status status = request_handler_.Flush(GetContext(context), collection_names);

    LOG_SERVER_INFO_ << LogOut("Request [%s] %s end.", GetContext(context)->RequestID().c_str(), __func__);
    SET_RESPONSE(response, status, context);

    return ::grpc::Status::OK;
}

::grpc::Status
GrpcRequestHandler::Compact(::grpc::ServerContext* context, const ::milvus::grpc::CollectionName* request,
                            ::milvus::grpc::Status* response) {
    CHECK_NULLPTR_RETURN(request);
    LOG_SERVER_INFO_ << LogOut("Request [%s] %s begin.", GetContext(context)->RequestID().c_str(), __func__);

    double compact_threshold = 0.1;  // compact trigger threshold: delete_counts/segment_counts
    Status status = request_handler_.Compact(GetContext(context), request->collection_name(), compact_threshold);

    LOG_SERVER_INFO_ << LogOut("Request [%s] %s end.", GetContext(context)->RequestID().c_str(), __func__);
    SET_RESPONSE(response, status, context);

    return ::grpc::Status::OK;
}

/*******************************************New Interface*********************************************/

::grpc::Status
GrpcRequestHandler::Insert(::grpc::ServerContext* context, const ::milvus::grpc::InsertParam* request,
                           ::milvus::grpc::EntityIds* response) {
    //    engine::VectorsData vectors;
    //    CopyRowRecords(request->entity().vector_data(0).value(), request->entity_id_array(), vectors);

    CHECK_NULLPTR_RETURN(request);
    LOG_SERVER_INFO_ << LogOut("Request [%s] %s begin.", GetContext(context)->RequestID().c_str(), __func__);

    auto field_size = request->fields_size();

    std::unordered_map<std::string, std::vector<uint8_t>> chunk_data;

    auto valid_row_count = [&](int32_t& base, int32_t test) -> bool {
        if (base < 0) {
            base = test;
        } else if (base != test) {
            auto status = Status{SERVER_INVALID_ROWRECORD_ARRAY, "Field row count inconsist"};
            SET_RESPONSE(response->mutable_status(), status, context);
            return false;
        }
        return true;
    };

    // copy field data
    int32_t row_num = -1;
    for (int i = 0; i < field_size; i++) {
        auto grpc_int32_size = request->fields(i).attr_record().int32_value_size();
        auto grpc_int64_size = request->fields(i).attr_record().int64_value_size();
        auto grpc_float_size = request->fields(i).attr_record().float_value_size();
        auto grpc_double_size = request->fields(i).attr_record().double_value_size();
        const auto& field = request->fields(i);
        auto field_name = field.field_name();

        std::vector<uint8_t> temp_data;
        if (grpc_int32_size > 0) {
            if (!valid_row_count(row_num, grpc_int32_size)) {
                return ::grpc::Status::OK;
            }
            temp_data.resize(grpc_int32_size * sizeof(int32_t));
            memcpy(temp_data.data(), field.attr_record().int32_value().data(), grpc_int32_size * sizeof(int32_t));
        } else if (grpc_int64_size > 0) {
            if (!valid_row_count(row_num, grpc_int64_size)) {
                return ::grpc::Status::OK;
            }
            temp_data.resize(grpc_int64_size * sizeof(int64_t));
            memcpy(temp_data.data(), field.attr_record().int64_value().data(), grpc_int64_size * sizeof(int64_t));
        } else if (grpc_float_size > 0) {
            if (!valid_row_count(row_num, grpc_float_size)) {
                return ::grpc::Status::OK;
            }
            temp_data.resize(grpc_float_size * sizeof(float));
            memcpy(temp_data.data(), field.attr_record().float_value().data(), grpc_float_size * sizeof(float));
        } else if (grpc_double_size > 0) {
            if (!valid_row_count(row_num, grpc_double_size)) {
                return ::grpc::Status::OK;
            }
            temp_data.resize(grpc_double_size * sizeof(double));
            memcpy(temp_data.data(), field.attr_record().double_value().data(), grpc_double_size * sizeof(double));
        } else {
<<<<<<< HEAD
=======
            if (!valid_row_count(row_num, field.vector_record().records_size())) {
                return ::grpc::Status::OK;
            }
>>>>>>> 26536fac
            CopyVectorData(field.vector_record().records(), temp_data);
        }

        chunk_data.insert(std::make_pair(field_name, temp_data));
    }

    // copy id array
    if (request->entity_id_array_size() > 0) {
        int64_t size = request->entity_id_array_size() * sizeof(int64_t);
        std::vector<uint8_t> temp_data(size, 0);
        memcpy(temp_data.data(), request->entity_id_array().data(), size);
        chunk_data.insert(std::make_pair(engine::DEFAULT_UID_NAME, temp_data));
    }

    std::string collection_name = request->collection_name();
    std::string partition_name = request->partition_tag();
<<<<<<< HEAD
    Status status = request_handler_.InsertEntity(GetContext(context), collection_name, partition_name, chunk_data);
=======
    Status status =
        request_handler_.InsertEntity(GetContext(context), collection_name, partition_name, row_num, chunk_data);
>>>>>>> 26536fac
    if (!status.ok()) {
        SET_RESPONSE(response->mutable_status(), status, context);
        return ::grpc::Status::OK;
    }

    // return generated ids
    auto pair = chunk_data.find(engine::DEFAULT_UID_NAME);
    if (pair != chunk_data.end()) {
<<<<<<< HEAD
        response->mutable_entity_id_array()->Resize(static_cast<int>(pair->second.size()), 0);
=======
        response->mutable_entity_id_array()->Resize(static_cast<int>(pair->second.size() / sizeof(int64_t)), 0);
>>>>>>> 26536fac
        memcpy(response->mutable_entity_id_array()->mutable_data(), pair->second.data(), pair->second.size());
    }

    LOG_SERVER_INFO_ << LogOut("Request [%s] %s end.", GetContext(context)->RequestID().c_str(), __func__);
    SET_RESPONSE(response->mutable_status(), status, context);

    return ::grpc::Status::OK;
}

::grpc::Status
GrpcRequestHandler::SearchPB(::grpc::ServerContext* context, const ::milvus::grpc::SearchParamPB* request,
                             ::milvus::grpc::QueryResult* response) {
    CHECK_NULLPTR_RETURN(request);
    LOG_SERVER_INFO_ << LogOut("Request [%s] %s begin.", GetContext(context)->RequestID().c_str(), __func__);

    auto boolean_query = std::make_shared<query::BooleanQuery>();
    auto query_ptr = std::make_shared<query::Query>();
    DeSerialization(request->general_query(), boolean_query, query_ptr);

    auto general_query = std::make_shared<query::GeneralQuery>();
    query::GenBinaryQuery(boolean_query, general_query->bin);

    Status status;

    if (!query::ValidateBinaryQuery(general_query->bin)) {
        status = Status{SERVER_INVALID_BINARY_QUERY, "Generate wrong binary query tree"};
        SET_RESPONSE(response->mutable_status(), status, context)
        return ::grpc::Status::OK;
    }

    std::vector<std::string> partition_list;
    partition_list.resize(request->partition_tag_array_size());
    for (uint64_t i = 0; i < request->partition_tag_array_size(); ++i) {
        partition_list[i] = request->partition_tag_array(i);
    }

    milvus::json json_params;
    for (int i = 0; i < request->extra_params_size(); i++) {
        const ::milvus::grpc::KeyValuePair& extra = request->extra_params(i);
        if (extra.key() == EXTRA_PARAM_KEY) {
            json_params = json::parse(extra.value());
        }
    }

    engine::QueryResultPtr result = std::make_shared<engine::QueryResult>();
    std::vector<std::string> field_names;
    status = request_handler_.HybridSearch(GetContext(context), query_ptr, json_params, result);

    // step 6: construct and return result
    response->set_row_num(result->row_num_);
    auto grpc_entity = response->mutable_entities();
    ConstructEntityResults(result->attrs_, result->vectors_, field_names, grpc_entity);
    grpc_entity->mutable_ids()->Resize(static_cast<int>(result->result_ids_.size()), 0);
    memcpy(grpc_entity->mutable_ids()->mutable_data(), result->result_ids_.data(),
           result->result_ids_.size() * sizeof(int64_t));

    response->mutable_distances()->Resize(static_cast<int>(result->result_distances_.size()), 0.0);
    memcpy(response->mutable_distances()->mutable_data(), result->result_distances_.data(),
           result->result_distances_.size() * sizeof(float));

    LOG_SERVER_INFO_ << LogOut("Request [%s] %s end.", GetContext(context)->RequestID().c_str(), __func__);
    SET_RESPONSE(response->mutable_status(), status, context);

    return ::grpc::Status::OK;
}

#if 0
Status
ParseTermQuery(const nlohmann::json& term_json,
               std::unordered_map<std::string, engine::meta::hybrid::DataType> field_type,
               query::TermQueryPtr& term_query) {
    std::string field_name = term_json["field"].get<std::string>();
    auto term_value_json = term_json["values"];
    if (!term_value_json.is_array()) {
        std::string msg = "Term json string is not an array";
        return Status{SERVER_INVALID_DSL_PARAMETER, msg};
    }

    auto term_size = term_value_json.size();
    term_query->field_name = field_name;
    term_query->field_value.resize(term_size * sizeof(int64_t));

    switch (field_type.at(field_name)) {
        case engine::meta::hybrid::DataType::INT8: {
            std::vector<int64_t> term_value(term_size, 0);
            for (uint64_t i = 0; i < term_size; i++) {
                term_value[i] = term_value_json[i].get<int8_t>();
            }
            memcpy(term_query->field_value.data(), term_value.data(), term_size * sizeof(int64_t));
            break;
        }
        case engine::meta::hybrid::DataType::INT16: {
            std::vector<int64_t> term_value(term_size, 0);
            for (uint64_t i = 0; i < term_size; i++) {
                term_value[i] = term_value_json[i].get<int16_t>();
            }
            memcpy(term_query->field_value.data(), term_value.data(), term_size * sizeof(int64_t));
            break;
        }
        case engine::meta::hybrid::DataType::INT32: {
            std::vector<int64_t> term_value(term_size, 0);
            for (uint64_t i = 0; i < term_size; i++) {
                term_value[i] = term_value_json[i].get<int32_t>();
            }
            memcpy(term_query->field_value.data(), term_value.data(), term_size * sizeof(int64_t));
            break;
        }
        case engine::meta::hybrid::DataType::INT64: {
            std::vector<int64_t> term_value(term_size, 0);
            for (uint64_t i = 0; i < term_size; ++i) {
                term_value[i] = term_value_json[i].get<int64_t>();
            }
            memcpy(term_query->field_value.data(), term_value.data(), term_size * sizeof(int64_t));
            break;
        }
        case engine::meta::hybrid::DataType::FLOAT: {
            std::vector<double> term_value(term_size, 0);
            for (uint64_t i = 0; i < term_size; ++i) {
                term_value[i] = term_value_json[i].get<float>();
            }
            memcpy(term_query->field_value.data(), term_value.data(), term_size * sizeof(double));
            break;
        }
        case engine::meta::hybrid::DataType::DOUBLE: {
            std::vector<double> term_value(term_size, 0);
            for (uint64_t i = 0; i < term_size; ++i) {
                term_value[i] = term_value_json[i].get<double>();
            }
            memcpy(term_query->field_value.data(), term_value.data(), term_size * sizeof(double));
            break;
        }
    }
    return Status::OK();
}

Status
ParseRangeQuery(const nlohmann::json& range_json, query::RangeQueryPtr& range_query) {
    std::string field_name = range_json["field"];
    range_query->field_name = field_name;

    auto range_value_json = range_json["values"];
    if (range_value_json.contains("lt")) {
        query::CompareExpr compare_expr;
        compare_expr.compare_operator = query::CompareOperator::LT;
        compare_expr.operand = range_value_json["lt"].get<std::string>();
        range_query->compare_expr.emplace_back(compare_expr);
    }
    if (range_value_json.contains("lte")) {
        query::CompareExpr compare_expr;
        compare_expr.compare_operator = query::CompareOperator::LTE;
        compare_expr.operand = range_value_json["lte"].get<std::string>();
        range_query->compare_expr.emplace_back(compare_expr);
    }
    if (range_value_json.contains("eq")) {
        query::CompareExpr compare_expr;
        compare_expr.compare_operator = query::CompareOperator::EQ;
        compare_expr.operand = range_value_json["eq"].get<std::string>();
        range_query->compare_expr.emplace_back(compare_expr);
    }
    if (range_value_json.contains("ne")) {
        query::CompareExpr compare_expr;
        compare_expr.compare_operator = query::CompareOperator::NE;
        compare_expr.operand = range_value_json["ne"].get<std::string>();
        range_query->compare_expr.emplace_back(compare_expr);
    }
    if (range_value_json.contains("gt")) {
        query::CompareExpr compare_expr;
        compare_expr.compare_operator = query::CompareOperator::GT;
        compare_expr.operand = range_value_json["gt"].get<std::string>();
        range_query->compare_expr.emplace_back(compare_expr);
    }
    if (range_value_json.contains("gte")) {
        query::CompareExpr compare_expr;
        compare_expr.compare_operator = query::CompareOperator::GTE;
        compare_expr.operand = range_value_json["gte"].get<std::string>();
        range_query->compare_expr.emplace_back(compare_expr);
    }
    return Status::OK();
}
#endif

Status
GrpcRequestHandler::ProcessLeafQueryJson(const nlohmann::json& json, query::BooleanQueryPtr& query) {
    auto status = Status::OK();
    if (json.contains("term")) {
        auto leaf_query = std::make_shared<query::LeafQuery>();
        auto term_query = std::make_shared<query::TermQuery>();
        term_query->json_obj = json["term"];
        leaf_query->term_query = term_query;
        query->AddLeafQuery(leaf_query);
    } else if (json.contains("range")) {
        auto leaf_query = std::make_shared<query::LeafQuery>();
        auto range_query = std::make_shared<query::RangeQuery>();
        range_query->json_obj = json["range"];
        leaf_query->range_query = range_query;
        query->AddLeafQuery(leaf_query);
    } else if (json.contains("vector")) {
        auto leaf_query = std::make_shared<query::LeafQuery>();
        auto vector_json = json["vector"];

        leaf_query->vector_placeholder = vector_json.get<std::string>();
        query->AddLeafQuery(leaf_query);
    }
    return status;
}

Status
GrpcRequestHandler::ProcessBooleanQueryJson(const nlohmann::json& query_json, query::BooleanQueryPtr& boolean_query) {
    auto status = Status::OK();
    for (auto& el : query_json.items()) {
        if (el.key() == "must") {
            boolean_query->SetOccur(query::Occur::MUST);
            auto must_json = el.value();
            if (!must_json.is_array()) {
                std::string msg = "Must json string is not an array";
                return Status{SERVER_INVALID_DSL_PARAMETER, msg};
            }

            for (auto& json : must_json) {
                auto must_query = std::make_shared<query::BooleanQuery>();
                if (json.contains("must") || json.contains("should") || json.contains("must_not")) {
                    status = ProcessBooleanQueryJson(json, must_query);
                    if (!status.ok()) {
                        return status;
                    }
                    boolean_query->AddBooleanQuery(must_query);
                } else {
                    status = ProcessLeafQueryJson(json, boolean_query);
                    if (!status.ok()) {
                        return status;
                    }
                }
            }
        } else if (el.key() == "should") {
            boolean_query->SetOccur(query::Occur::SHOULD);
            auto should_json = el.value();
            if (!should_json.is_array()) {
                std::string msg = "Should json string is not an array";
                return Status{SERVER_INVALID_DSL_PARAMETER, msg};
            }

            for (auto& json : should_json) {
                auto should_query = std::make_shared<query::BooleanQuery>();
                if (json.contains("must") || json.contains("should") || json.contains("must_not")) {
                    status = ProcessBooleanQueryJson(json, should_query);
                    if (!status.ok()) {
                        return status;
                    }
                    boolean_query->AddBooleanQuery(should_query);
                } else {
                    status = ProcessLeafQueryJson(json, boolean_query);
                    if (!status.ok()) {
                        return status;
                    }
                }
            }
        } else if (el.key() == "must_not") {
            boolean_query->SetOccur(query::Occur::MUST_NOT);
            auto should_json = el.value();
            if (!should_json.is_array()) {
                std::string msg = "Must_not json string is not an array";
                return Status{SERVER_INVALID_DSL_PARAMETER, msg};
            }

            for (auto& json : should_json) {
                if (json.contains("must") || json.contains("should") || json.contains("must_not")) {
                    auto must_not_query = std::make_shared<query::BooleanQuery>();
                    status = ProcessBooleanQueryJson(json, must_not_query);
                    if (!status.ok()) {
                        return status;
                    }
                    boolean_query->AddBooleanQuery(must_not_query);
                } else {
                    status = ProcessLeafQueryJson(json, boolean_query);
                    if (!status.ok()) {
                        return status;
                    }
                }
            }
        } else {
            std::string msg = "Must json string doesnot include right query";
            return Status{SERVER_INVALID_DSL_PARAMETER, msg};
        }
    }

    return status;
}

Status
GrpcRequestHandler::DeserializeJsonToBoolQuery(
    const google::protobuf::RepeatedPtrField<::milvus::grpc::VectorParam>& vector_params, const std::string& dsl_string,
    query::BooleanQueryPtr& boolean_query, std::unordered_map<std::string, query::VectorQueryPtr>& vectors) {
    try {
        nlohmann::json dsl_json = json::parse(dsl_string);

        auto status = Status::OK();
        for (const auto& vector_param : vector_params) {
            std::string vector_string = vector_param.json();
            nlohmann::json vector_json = json::parse(vector_string);
            json::iterator it = vector_json.begin();
            std::string placeholder = it.key();

            auto vector_query = std::make_shared<query::VectorQuery>();
            json::iterator vector_param_it = it.value().begin();
            if (vector_param_it != it.value().end()) {
                vector_query->field_name = vector_param_it.key();
                int64_t topk = vector_param_it.value()["topk"];
                status = server::ValidateSearchTopk(topk);
                if (!status.ok()) {
                    return status;
                }
                vector_query->topk = topk;
                if (!vector_param_it.value()["params"].empty()) {
                    vector_query->extra_params = vector_param_it.value()["params"];
                }
            }

            engine::VectorsData vector_data;
            CopyRowRecords(vector_param.row_record().records(),
                           google::protobuf::RepeatedField<google::protobuf::int64>(), vector_data);
            vector_query->query_vector.binary_data = vector_data.binary_data_;
            vector_query->query_vector.float_data = vector_data.float_data_;

            vectors.insert(std::make_pair(placeholder, vector_query));
        }
        if (dsl_json.contains("bool")) {
            auto boolean_query_json = dsl_json["bool"];
            status = ProcessBooleanQueryJson(boolean_query_json, boolean_query);
            if (!status.ok()) {
                return status;
            }
        }
        return status;
    } catch (std::exception& e) {
        return Status{SERVER_INVALID_DSL_PARAMETER, e.what()};
    }
}

::grpc::Status
GrpcRequestHandler::Search(::grpc::ServerContext* context, const ::milvus::grpc::SearchParam* request,
                           ::milvus::grpc::QueryResult* response) {
    CHECK_NULLPTR_RETURN(request);
    LOG_SERVER_INFO_ << LogOut("Request [%s] %s begin.", GetContext(context)->RequestID().c_str(), __func__);

    Status status;

    HybridCollectionSchema collection_schema;
    status =
        request_handler_.DescribeHybridCollection(GetContext(context), request->collection_name(), collection_schema);

    field_type_ = collection_schema.field_types_;

    auto grpc_entity = response->mutable_entities();
    if (!status.ok()) {
        SET_RESPONSE(response->mutable_status(), status, context);
        return ::grpc::Status::OK;
    }

    query::BooleanQueryPtr boolean_query = std::make_shared<query::BooleanQuery>();
    query::QueryPtr query_ptr = std::make_shared<query::Query>();
    query_ptr->collection_id = request->collection_name();

    std::unordered_map<std::string, query::VectorQueryPtr> vectors;

    status = DeserializeJsonToBoolQuery(request->vector_param(), request->dsl(), boolean_query, vectors);
    if (!status.ok()) {
        SET_RESPONSE(response->mutable_status(), status, context);
        return ::grpc::Status::OK;
    }

    status = query::ValidateBooleanQuery(boolean_query);
    if (!status.ok()) {
        SET_RESPONSE(response->mutable_status(), status, context);
        return ::grpc::Status::OK;
    }

    query_ptr->vectors = vectors;

    query::GeneralQueryPtr general_query = std::make_shared<query::GeneralQuery>();
    query::GenBinaryQuery(boolean_query, general_query->bin);
    query_ptr->root = general_query->bin;

    if (!query::ValidateBinaryQuery(general_query->bin)) {
        status = Status{SERVER_INVALID_BINARY_QUERY, "Generate wrong binary query tree"};
        SET_RESPONSE(grpc_entity->mutable_status(), status, context);
        return ::grpc::Status::OK;
    }

    std::vector<std::string> partition_list;
    partition_list.resize(request->partition_tag_array_size());
    for (int i = 0; i < request->partition_tag_array_size(); ++i) {
        partition_list[i] = request->partition_tag_array(i);
    }

    query_ptr->partitions = partition_list;

    milvus::json json_params;
    for (int i = 0; i < request->extra_params_size(); i++) {
        const ::milvus::grpc::KeyValuePair& extra = request->extra_params(i);
        if (extra.key() == EXTRA_PARAM_KEY) {
            json_params = json::parse(extra.value());
        }
    }

    engine::QueryResultPtr result = std::make_shared<engine::QueryResult>();
    status = request_handler_.HybridSearch(GetContext(context), query_ptr, json_params, result);

    // step 6: construct and return result
    response->set_row_num(result->row_num_);
    ConstructEntityResults(result->attrs_, result->vectors_, query_ptr->field_names, grpc_entity);

    grpc_entity->mutable_ids()->Resize(static_cast<int>(result->result_ids_.size()), 0);
    memcpy(grpc_entity->mutable_ids()->mutable_data(), result->result_ids_.data(),
           result->result_ids_.size() * sizeof(int64_t));

    response->mutable_distances()->Resize(static_cast<int>(result->result_distances_.size()), 0.0);
    memcpy(response->mutable_distances()->mutable_data(), result->result_distances_.data(),
           result->result_distances_.size() * sizeof(float));

    LOG_SERVER_INFO_ << LogOut("Request [%s] %s end.", GetContext(context)->RequestID().c_str(), __func__);
    SET_RESPONSE(response->mutable_status(), status, context);

    return ::grpc::Status::OK;
}

}  // namespace grpc
}  // namespace server
}  // namespace milvus<|MERGE_RESOLUTION|>--- conflicted
+++ resolved
@@ -12,8 +12,6 @@
 #include "server/grpc_impl/GrpcRequestHandler.h"
 
 #include <fiu-local.h>
-#include <src/db/snapshot/Context.h>
-#include <src/segment/Segment.h>
 #include <algorithm>
 #include <memory>
 #include <string>
@@ -23,7 +21,6 @@
 
 #include "context/HybridSearchContext.h"
 #include "query/BinaryQuery.h"
-#include "server/ValidationUtil.h"
 #include "server/context/ConnectionContext.h"
 #include "tracing/TextMapCarrier.h"
 #include "tracing/TracerUtil.h"
@@ -36,7 +33,6 @@
 namespace grpc {
 
 const char* EXTRA_PARAM_KEY = "params";
-const size_t MAXIMUM_FIELD_NUM = 64;
 
 ::milvus::grpc::ErrorCode
 ErrorMap(ErrorCode code) {
@@ -55,8 +51,6 @@
         {SERVER_INVALID_COLLECTION_NAME, ::milvus::grpc::ErrorCode::ILLEGAL_COLLECTION_NAME},
         {SERVER_INVALID_COLLECTION_DIMENSION, ::milvus::grpc::ErrorCode::ILLEGAL_DIMENSION},
         {SERVER_INVALID_VECTOR_DIMENSION, ::milvus::grpc::ErrorCode::ILLEGAL_DIMENSION},
-        {SERVER_INVALID_FIELD_NAME, ::milvus::grpc::ErrorCode::ILLEGAL_ARGUMENT},
-        {SERVER_INVALID_FIELD_NUM, ::milvus::grpc::ErrorCode::ILLEGAL_ARGUMENT},
 
         {SERVER_INVALID_INDEX_TYPE, ::milvus::grpc::ErrorCode::ILLEGAL_INDEX_TYPE},
         {SERVER_INVALID_ROWRECORD, ::milvus::grpc::ErrorCode::ILLEGAL_ROWRECORD},
@@ -132,10 +126,6 @@
             offset += single_size;
         }
     }
-<<<<<<< HEAD
-    vectors_data = binary_array;
-=======
->>>>>>> 26536fac
 }
 
 void
@@ -754,7 +744,6 @@
     std::vector<std::string> field_names(request->field_names_size());
     for (int i = 0; i < request->field_names_size(); i++) {
         field_names[i] = request->field_names(i);
-<<<<<<< HEAD
     }
 
     engine::DataChunkPtr data_chunk;
@@ -791,15 +780,6 @@
         }
     }
 
-=======
-    }
-
-    std::vector<engine::AttrsData> attrs;
-    std::vector<engine::VectorsData> vectors;
-    Status status = request_handler_.GetEntityByID(GetContext(context), request->collection_name(), field_names,
-                                                   vector_ids, attrs, vectors);
-
->>>>>>> 26536fac
     ConstructEntityResults(attrs, vectors, field_names, response);
 
     LOG_SERVER_INFO_ << LogOut("Request [%s] %s end.", GetContext(context)->RequestID().c_str(), __func__);
@@ -1336,12 +1316,9 @@
             temp_data.resize(grpc_double_size * sizeof(double));
             memcpy(temp_data.data(), field.attr_record().double_value().data(), grpc_double_size * sizeof(double));
         } else {
-<<<<<<< HEAD
-=======
             if (!valid_row_count(row_num, field.vector_record().records_size())) {
                 return ::grpc::Status::OK;
             }
->>>>>>> 26536fac
             CopyVectorData(field.vector_record().records(), temp_data);
         }
 
@@ -1358,12 +1335,8 @@
 
     std::string collection_name = request->collection_name();
     std::string partition_name = request->partition_tag();
-<<<<<<< HEAD
-    Status status = request_handler_.InsertEntity(GetContext(context), collection_name, partition_name, chunk_data);
-=======
     Status status =
         request_handler_.InsertEntity(GetContext(context), collection_name, partition_name, row_num, chunk_data);
->>>>>>> 26536fac
     if (!status.ok()) {
         SET_RESPONSE(response->mutable_status(), status, context);
         return ::grpc::Status::OK;
@@ -1372,11 +1345,7 @@
     // return generated ids
     auto pair = chunk_data.find(engine::DEFAULT_UID_NAME);
     if (pair != chunk_data.end()) {
-<<<<<<< HEAD
-        response->mutable_entity_id_array()->Resize(static_cast<int>(pair->second.size()), 0);
-=======
         response->mutable_entity_id_array()->Resize(static_cast<int>(pair->second.size() / sizeof(int64_t)), 0);
->>>>>>> 26536fac
         memcpy(response->mutable_entity_id_array()->mutable_data(), pair->second.data(), pair->second.size());
     }
 
@@ -1556,7 +1525,6 @@
     }
     return Status::OK();
 }
-#endif
 
 Status
 GrpcRequestHandler::ProcessLeafQueryJson(const nlohmann::json& json, query::BooleanQueryPtr& query) {
@@ -1737,8 +1705,6 @@
 
     query::BooleanQueryPtr boolean_query = std::make_shared<query::BooleanQuery>();
     query::QueryPtr query_ptr = std::make_shared<query::Query>();
-    query_ptr->collection_id = request->collection_name();
-
     std::unordered_map<std::string, query::VectorQueryPtr> vectors;
 
     status = DeserializeJsonToBoolQuery(request->vector_param(), request->dsl(), boolean_query, vectors);
