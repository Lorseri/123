--- conflicted
+++ resolved
@@ -73,13 +73,8 @@
         }
     }
 
-<<<<<<< HEAD
-    for (auto iter : execute_threads_) {
-        if (iter == nullptr || !iter->joinable())
-=======
     for (auto& iter : execute_threads_) {
         if (iter == nullptr)
->>>>>>> 8f88529f
             continue;
         iter->join();
     }
