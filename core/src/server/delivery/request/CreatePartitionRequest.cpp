// Copyright (C) 2019-2020 Zilliz. All rights reserved.
//
// Licensed under the Apache License, Version 2.0 (the "License"); you may not use this file except in compliance
// with the License. You may obtain a copy of the License at
//
// http://www.apache.org/licenses/LICENSE-2.0
//
// Unless required by applicable law or agreed to in writing, software distributed under the License
// is distributed on an "AS IS" BASIS, WITHOUT WARRANTIES OR CONDITIONS OF ANY KIND, either express
// or implied. See the License for the specific language governing permissions and limitations under the License.

#include "server/delivery/request/CreatePartitionRequest.h"
#include "server/DBWrapper.h"
#include "utils/Log.h"
#include "utils/TimeRecorder.h"
#include "utils/ValidationUtil.h"

#include <fiu-local.h>
#include <memory>
#include <string>

namespace milvus {
namespace server {

CreatePartitionRequest::CreatePartitionRequest(const std::shared_ptr<Context>& context, const std::string& table_name,
                                               const std::string& tag)
    : BaseRequest(context, DDL_DML_REQUEST_GROUP), table_name_(table_name), tag_(tag) {
}

BaseRequestPtr
CreatePartitionRequest::Create(const std::shared_ptr<Context>& context, const std::string& table_name,
                               const std::string& tag) {
    return std::shared_ptr<BaseRequest>(new CreatePartitionRequest(context, table_name, tag));
}

Status
CreatePartitionRequest::OnExecute() {
    std::string hdr = "CreatePartitionRequest(table=" + table_name_ + ", partition_tag=" + tag_ + ")";
    TimeRecorderAuto rc(hdr);

    try {
        // step 1: check arguments
        auto status = ValidationUtil::ValidateTableName(table_name_);
        fiu_do_on("CreatePartitionRequest.OnExecute.invalid_table_name",
                  status = Status(milvus::SERVER_UNEXPECTED_ERROR, ""));
        if (!status.ok()) {
            return status;
        }

<<<<<<< HEAD
        status = ValidationUtil::ValidatePartitionTags({tag_});
=======
        status = ValidationUtil::ValidatePartitionName(partition_name_);
        fiu_do_on("CreatePartitionRequest.OnExecute.invalid_partition_name",
                  status = Status(milvus::SERVER_UNEXPECTED_ERROR, ""));
>>>>>>> 036aaef7
        if (!status.ok()) {
            return status;
        }

<<<<<<< HEAD
        // only process root table, ignore partition table
        engine::meta::TableSchema table_schema;
        table_schema.table_id_ = table_name_;
        status = DBWrapper::DB()->DescribeTable(table_schema);
=======
        status = ValidationUtil::ValidatePartitionTags({tag_});
        fiu_do_on("CreatePartitionRequest.OnExecute.invalid_partition_tags",
                  status = Status(milvus::SERVER_UNEXPECTED_ERROR, ""));
>>>>>>> 036aaef7
        if (!status.ok()) {
            if (status.code() == DB_NOT_FOUND) {
                return Status(SERVER_TABLE_NOT_EXIST, TableNotExistMsg(table_name_));
            } else {
                return status;
            }
        } else {
            if (!table_schema.owner_table_.empty()) {
                return Status(SERVER_INVALID_TABLE_NAME, TableNotExistMsg(table_name_));
            }
        }

        rc.RecordSection("check validation");

        // step 2: create partition
<<<<<<< HEAD
        status = DBWrapper::DB()->CreatePartition(table_name_, "", tag_);
=======
        status = DBWrapper::DB()->CreatePartition(table_name_, partition_name_, tag_);
        fiu_do_on("CreatePartitionRequest.OnExecute.db_already_exist", status = Status(milvus::DB_ALREADY_EXIST, ""));
        fiu_do_on("CreatePartitionRequest.OnExecute.create_partition_fail",
                  status = Status(milvus::SERVER_UNEXPECTED_ERROR, ""));
        fiu_do_on("CreatePartitionRequest.OnExecute.throw_std_exception", throw std::exception());
>>>>>>> 036aaef7
        if (!status.ok()) {
            // partition could exist
            if (status.code() == DB_ALREADY_EXIST) {
                return Status(SERVER_INVALID_TABLE_NAME, status.message());
            }
            return status;
        }
    } catch (std::exception& ex) {
        return Status(SERVER_UNEXPECTED_ERROR, ex.what());
    }

    return Status::OK();
}

}  // namespace server
}  // namespace milvus<|MERGE_RESOLUTION|>--- conflicted
+++ resolved
@@ -47,27 +47,19 @@
             return status;
         }
 
-<<<<<<< HEAD
         status = ValidationUtil::ValidatePartitionTags({tag_});
-=======
-        status = ValidationUtil::ValidatePartitionName(partition_name_);
         fiu_do_on("CreatePartitionRequest.OnExecute.invalid_partition_name",
                   status = Status(milvus::SERVER_UNEXPECTED_ERROR, ""));
->>>>>>> 036aaef7
         if (!status.ok()) {
             return status;
         }
 
-<<<<<<< HEAD
         // only process root table, ignore partition table
         engine::meta::TableSchema table_schema;
         table_schema.table_id_ = table_name_;
         status = DBWrapper::DB()->DescribeTable(table_schema);
-=======
-        status = ValidationUtil::ValidatePartitionTags({tag_});
         fiu_do_on("CreatePartitionRequest.OnExecute.invalid_partition_tags",
                   status = Status(milvus::SERVER_UNEXPECTED_ERROR, ""));
->>>>>>> 036aaef7
         if (!status.ok()) {
             if (status.code() == DB_NOT_FOUND) {
                 return Status(SERVER_TABLE_NOT_EXIST, TableNotExistMsg(table_name_));
@@ -83,15 +75,11 @@
         rc.RecordSection("check validation");
 
         // step 2: create partition
-<<<<<<< HEAD
         status = DBWrapper::DB()->CreatePartition(table_name_, "", tag_);
-=======
-        status = DBWrapper::DB()->CreatePartition(table_name_, partition_name_, tag_);
         fiu_do_on("CreatePartitionRequest.OnExecute.db_already_exist", status = Status(milvus::DB_ALREADY_EXIST, ""));
         fiu_do_on("CreatePartitionRequest.OnExecute.create_partition_fail",
                   status = Status(milvus::SERVER_UNEXPECTED_ERROR, ""));
         fiu_do_on("CreatePartitionRequest.OnExecute.throw_std_exception", throw std::exception());
->>>>>>> 036aaef7
         if (!status.ok()) {
             // partition could exist
             if (status.code() == DB_ALREADY_EXIST) {
