--- conflicted
+++ resolved
@@ -84,13 +84,7 @@
 
         if (field_names_.empty()) {
             for (const auto& schema : field_mappings_) {
-<<<<<<< HEAD
-                if (schema.first->GetFtype() != engine::meta::DataType::UID)
-                    field_names_.emplace_back(schema.first->GetName());
-=======
-                // if (schema.first->GetFtype() != engine::meta::hybrid::DataType::UID)
                 field_names_.emplace_back(schema.first->GetName());
->>>>>>> a7f211f8
             }
         } else {
             for (const auto& name : field_names_) {
