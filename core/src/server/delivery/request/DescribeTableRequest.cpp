// Copyright (C) 2019-2020 Zilliz. All rights reserved.
//
// Licensed under the Apache License, Version 2.0 (the "License"); you may not use this file except in compliance
// with the License. You may obtain a copy of the License at
//
// http://www.apache.org/licenses/LICENSE-2.0
//
// Unless required by applicable law or agreed to in writing, software distributed under the License
// is distributed on an "AS IS" BASIS, WITHOUT WARRANTIES OR CONDITIONS OF ANY KIND, either express
// or implied. See the License for the specific language governing permissions and limitations under the License.

#include "server/delivery/request/DescribeTableRequest.h"
#include "server/DBWrapper.h"
#include "utils/Log.h"
#include "utils/TimeRecorder.h"
#include "utils/ValidationUtil.h"

#include <fiu-local.h>
#include <memory>

namespace milvus {
namespace server {

DescribeTableRequest::DescribeTableRequest(const std::shared_ptr<Context>& context, const std::string& table_name,
                                           TableSchema& schema)
    : BaseRequest(context, INFO_REQUEST_GROUP), table_name_(table_name), schema_(schema) {
}

BaseRequestPtr
DescribeTableRequest::Create(const std::shared_ptr<Context>& context, const std::string& table_name,
                             TableSchema& schema) {
    return std::shared_ptr<BaseRequest>(new DescribeTableRequest(context, table_name, schema));
}

Status
DescribeTableRequest::OnExecute() {
    std::string hdr = "DescribeTableRequest(table=" + table_name_ + ")";
    TimeRecorderAuto rc(hdr);

    try {
        // step 1: check arguments
        auto status = ValidationUtil::ValidateTableName(table_name_);
        if (!status.ok()) {
            return status;
        }

        // step 2: get table info
<<<<<<< HEAD
        // only process root table, ignore partition table
        engine::meta::TableSchema table_schema;
        table_schema.table_id_ = table_name_;
        status = DBWrapper::DB()->DescribeTable(table_schema);
=======
        engine::meta::TableSchema table_info;
        table_info.table_id_ = table_name_;
        status = DBWrapper::DB()->DescribeTable(table_info);
        fiu_do_on("DescribeTableRequest.OnExecute.describe_table_fail",
                  status = Status(milvus::SERVER_UNEXPECTED_ERROR, ""));
        fiu_do_on("DescribeTableRequest.OnExecute.throw_std_exception", throw std::exception());
>>>>>>> 036aaef7
        if (!status.ok()) {
            if (status.code() == DB_NOT_FOUND) {
                return Status(SERVER_TABLE_NOT_EXIST, TableNotExistMsg(table_name_));
            } else {
                return status;
            }
        } else {
            if (!table_schema.owner_table_.empty()) {
                return Status(SERVER_INVALID_TABLE_NAME, TableNotExistMsg(table_name_));
            }
        }

        schema_.table_name_ = table_schema.table_id_;
        schema_.dimension_ = static_cast<int64_t>(table_schema.dimension_);
        schema_.index_file_size_ = table_schema.index_file_size_;
        schema_.metric_type_ = table_schema.metric_type_;
    } catch (std::exception& ex) {
        return Status(SERVER_UNEXPECTED_ERROR, ex.what());
    }

    return Status::OK();
}

}  // namespace server
}  // namespace milvus<|MERGE_RESOLUTION|>--- conflicted
+++ resolved
@@ -45,19 +45,13 @@
         }
 
         // step 2: get table info
-<<<<<<< HEAD
         // only process root table, ignore partition table
         engine::meta::TableSchema table_schema;
         table_schema.table_id_ = table_name_;
         status = DBWrapper::DB()->DescribeTable(table_schema);
-=======
-        engine::meta::TableSchema table_info;
-        table_info.table_id_ = table_name_;
-        status = DBWrapper::DB()->DescribeTable(table_info);
         fiu_do_on("DescribeTableRequest.OnExecute.describe_table_fail",
                   status = Status(milvus::SERVER_UNEXPECTED_ERROR, ""));
         fiu_do_on("DescribeTableRequest.OnExecute.throw_std_exception", throw std::exception());
->>>>>>> 036aaef7
         if (!status.ok()) {
             if (status.code() == DB_NOT_FOUND) {
                 return Status(SERVER_TABLE_NOT_EXIST, TableNotExistMsg(table_name_));
