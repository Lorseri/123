--- conflicted
+++ resolved
@@ -94,13 +94,8 @@
         if (!extra_params_.contains(engine::PARAM_SEGMENT_ROW_COUNT)) {
             return Status(SERVER_UNEXPECTED_ERROR, "Segment row count not defined");
         } else {
-<<<<<<< HEAD
-            auto segment_size = extra_params_[engine::PARAM_SEGMENT_SIZE].get<int64_t>();
-            STATUS_CHECK(ValidateSegmentSize(segment_size));
-=======
             auto segment_row = extra_params_[engine::PARAM_SEGMENT_ROW_COUNT].get<int64_t>();
             STATUS_CHECK(ValidateSegmentRowCount(segment_row));
->>>>>>> 4872fff4
         }
 
         // step 3: create collection
