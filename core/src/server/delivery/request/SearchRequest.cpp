// Licensed to the Apache Software Foundation (ASF) under one
// or more contributor license agreements.  See the NOTICE file
// distributed with this work for additional information
// regarding copyright ownership.  The ASF licenses this file
// to you under the Apache License, Version 2.0 (the
// "License"); you may not use this file except in compliance
// with the License.  You may obtain a copy of the License at
//
//   http://www.apache.org/licenses/LICENSE-2.0
//
// Unless required by applicable law or agreed to in writing,
// software distributed under the License is distributed on an
// "AS IS" BASIS, WITHOUT WARRANTIES OR CONDITIONS OF ANY
// KIND, either express or implied.  See the License for the
// specific language governing permissions and limitations
// under the License.

#include "server/delivery/request/SearchRequest.h"
#include "server/DBWrapper.h"
#include "utils/Log.h"
#include "utils/TimeRecorder.h"
#include "utils/ValidationUtil.h"

#include <fiu-local.h>
#include <memory>

namespace milvus {
namespace server {

SearchRequest::SearchRequest(const std::shared_ptr<Context>& context, const std::string& table_name,
                             const engine::VectorsData& vectors, const std::vector<Range>& range_list, int64_t topk,
                             int64_t nprobe, const std::vector<std::string>& partition_list,
                             const std::vector<std::string>& file_id_list, TopKQueryResult& result)
    : BaseRequest(context, DQL_REQUEST_GROUP),
      table_name_(table_name),
      vectors_data_(vectors),
      range_list_(range_list),
      topk_(topk),
      nprobe_(nprobe),
      partition_list_(partition_list),
      file_id_list_(file_id_list),
      result_(result) {
}

BaseRequestPtr
SearchRequest::Create(const std::shared_ptr<Context>& context, const std::string& table_name,
                      const engine::VectorsData& vectors, const std::vector<Range>& range_list, int64_t topk,
                      int64_t nprobe, const std::vector<std::string>& partition_list,
                      const std::vector<std::string>& file_id_list, TopKQueryResult& result) {
    return std::shared_ptr<BaseRequest>(new SearchRequest(context, table_name, vectors, range_list, topk, nprobe,
                                                          partition_list, file_id_list, result));
}

Status
SearchRequest::OnExecute() {
    try {
<<<<<<< HEAD
        fiu_do_on("SearchRequest.OnExecute.throw_std_exception", throw std::exception());
=======
        uint64_t vector_count = vectors_data_.vector_count_;
>>>>>>> 8f88529f
        auto pre_query_ctx = context_->Child("Pre query");

        std::string hdr = "SearchRequest(table=" + table_name_ + ", nq=" + std::to_string(vector_count) +
                          ", k=" + std::to_string(topk_) + ", nprob=" + std::to_string(nprobe_) + ")";

        TimeRecorder rc(hdr);

        // step 1: check table name
        auto status = ValidationUtil::ValidateTableName(table_name_);
        if (!status.ok()) {
            return status;
        }

        // step 2: check table existence
        engine::meta::TableSchema table_info;
        table_info.table_id_ = table_name_;
        status = DBWrapper::DB()->DescribeTable(table_info);
        fiu_do_on("SearchRequest.OnExecute.describe_table_fail", status = Status(milvus::SERVER_UNEXPECTED_ERROR, ""));
        if (!status.ok()) {
            if (status.code() == DB_NOT_FOUND) {
                return Status(SERVER_TABLE_NOT_EXIST, TableNotExistMsg(table_name_));
            } else {
                return status;
            }
        }

        // step 3: check search parameter
        status = ValidationUtil::ValidateSearchTopk(topk_, table_info);
        if (!status.ok()) {
            return status;
        }

        status = ValidationUtil::ValidateSearchNprobe(nprobe_, table_info);
        if (!status.ok()) {
            return status;
        }

        if (vectors_data_.float_data_.empty() && vectors_data_.binary_data_.empty()) {
            return Status(SERVER_INVALID_ROWRECORD_ARRAY,
                          "The vector array is empty. Make sure you have entered vector records.");
        }

        // step 4: check date range, and convert to db dates
        std::vector<DB_DATE> dates;
        status = ConvertTimeRangeToDBDates(range_list_, dates);
        if (!status.ok()) {
            return status;
        }

        rc.RecordSection("check validation");

<<<<<<< HEAD
        // step 5: check prepared float data
        fiu_do_on("SearchRequest.OnExecute.invalod_rowrecord_array", record_size_ = data_list_.size() + 1);
        if (data_list_.size() % record_size_ != 0) {
            return Status(SERVER_INVALID_ROWRECORD_ARRAY, "The vector dimension must be equal to the table dimension.");
        }

        fiu_do_on("SearchRequest.OnExecute.invalid_dim", table_info.dimension_ = -1);
        if (data_list_.size() / record_size_ != table_info.dimension_) {
            return Status(SERVER_INVALID_VECTOR_DIMENSION,
                          "The vector dimension must be equal to the table dimension.");
=======
        if (ValidationUtil::IsBinaryMetricType(table_info.metric_type_)) {
            // check prepared binary data
            if (vectors_data_.binary_data_.size() % vector_count != 0) {
                return Status(SERVER_INVALID_ROWRECORD_ARRAY,
                              "The vector dimension must be equal to the table dimension.");
            }

            if (vectors_data_.binary_data_.size() * 8 / vector_count != table_info.dimension_) {
                return Status(SERVER_INVALID_VECTOR_DIMENSION,
                              "The vector dimension must be equal to the table dimension.");
            }
        } else {
            // check prepared float data
            if (vectors_data_.float_data_.size() % vector_count != 0) {
                return Status(SERVER_INVALID_ROWRECORD_ARRAY,
                              "The vector dimension must be equal to the table dimension.");
            }

            if (vectors_data_.float_data_.size() / vector_count != table_info.dimension_) {
                return Status(SERVER_INVALID_VECTOR_DIMENSION,
                              "The vector dimension must be equal to the table dimension.");
            }
>>>>>>> 8f88529f
        }

        rc.RecordSection("prepare vector data");

        // step 6: search vectors
        engine::ResultIds result_ids;
        engine::ResultDistances result_distances;

#ifdef MILVUS_ENABLE_PROFILING
        std::string fname =
            "/tmp/search_nq_" + std::to_string(this->search_param_->query_record_array_size()) + ".profiling";
        ProfilerStart(fname.c_str());
#endif

        pre_query_ctx->GetTraceContext()->GetSpan()->Finish();

        if (file_id_list_.empty()) {
            status = ValidationUtil::ValidatePartitionTags(partition_list_);
            fiu_do_on("SearchRequest.OnExecute.invalid_partition_tags", status = Status(milvus::SERVER_UNEXPECTED_ERROR, ""));
            if (!status.ok()) {
                return status;
            }

            status = DBWrapper::DB()->Query(context_, table_name_, partition_list_, (size_t)topk_, nprobe_,
                                            vectors_data_, dates, result_ids, result_distances);
        } else {
            status = DBWrapper::DB()->QueryByFileID(context_, table_name_, file_id_list_, (size_t)topk_, nprobe_,
                                                    vectors_data_, dates, result_ids, result_distances);
        }

#ifdef MILVUS_ENABLE_PROFILING
        ProfilerStop();
#endif

        rc.RecordSection("search vectors from engine");
        fiu_do_on("SearchRequest.OnExecute.query_fail", status = Status(milvus::SERVER_UNEXPECTED_ERROR, ""));
        if (!status.ok()) {
            return status;
        }
        fiu_do_on("SearchRequest.OnExecute.empty_result_ids", result_ids.clear());
        if (result_ids.empty()) {
            return Status::OK();  // empty table
        }

        auto post_query_ctx = context_->Child("Constructing result");

        // step 7: construct result array
        result_.row_num_ = vector_count;
        result_.distance_list_ = result_distances;
        result_.id_list_ = result_ids;

        post_query_ctx->GetTraceContext()->GetSpan()->Finish();

        // step 8: print time cost percent
        rc.RecordSection("construct result and send");
        rc.ElapseFromBegin("totally cost");
    } catch (std::exception& ex) {
        return Status(SERVER_UNEXPECTED_ERROR, ex.what());
    }

    return Status::OK();
}

}  // namespace server
}  // namespace milvus<|MERGE_RESOLUTION|>--- conflicted
+++ resolved
@@ -54,11 +54,8 @@
 Status
 SearchRequest::OnExecute() {
     try {
-<<<<<<< HEAD
         fiu_do_on("SearchRequest.OnExecute.throw_std_exception", throw std::exception());
-=======
         uint64_t vector_count = vectors_data_.vector_count_;
->>>>>>> 8f88529f
         auto pre_query_ctx = context_->Child("Pre query");
 
         std::string hdr = "SearchRequest(table=" + table_name_ + ", nq=" + std::to_string(vector_count) +
@@ -110,18 +107,6 @@
 
         rc.RecordSection("check validation");
 
-<<<<<<< HEAD
-        // step 5: check prepared float data
-        fiu_do_on("SearchRequest.OnExecute.invalod_rowrecord_array", record_size_ = data_list_.size() + 1);
-        if (data_list_.size() % record_size_ != 0) {
-            return Status(SERVER_INVALID_ROWRECORD_ARRAY, "The vector dimension must be equal to the table dimension.");
-        }
-
-        fiu_do_on("SearchRequest.OnExecute.invalid_dim", table_info.dimension_ = -1);
-        if (data_list_.size() / record_size_ != table_info.dimension_) {
-            return Status(SERVER_INVALID_VECTOR_DIMENSION,
-                          "The vector dimension must be equal to the table dimension.");
-=======
         if (ValidationUtil::IsBinaryMetricType(table_info.metric_type_)) {
             // check prepared binary data
             if (vectors_data_.binary_data_.size() % vector_count != 0) {
@@ -135,16 +120,16 @@
             }
         } else {
             // check prepared float data
+            fiu_do_on("SearchRequest.OnExecute.invalod_rowrecord_array", record_size_ = data_list_.size() + 1);
             if (vectors_data_.float_data_.size() % vector_count != 0) {
                 return Status(SERVER_INVALID_ROWRECORD_ARRAY,
                               "The vector dimension must be equal to the table dimension.");
             }
-
+            fiu_do_on("SearchRequest.OnExecute.invalid_dim", table_info.dimension_ = -1);
             if (vectors_data_.float_data_.size() / vector_count != table_info.dimension_) {
                 return Status(SERVER_INVALID_VECTOR_DIMENSION,
                               "The vector dimension must be equal to the table dimension.");
             }
->>>>>>> 8f88529f
         }
 
         rc.RecordSection("prepare vector data");
