// Copyright (C) 2019-2020 Zilliz. All rights reserved.
//
// Licensed under the Apache License, Version 2.0 (the "License"); you may not use this file except in compliance
// with the License. You may obtain a copy of the License at
//
// http://www.apache.org/licenses/LICENSE-2.0
//
// Unless required by applicable law or agreed to in writing, software distributed under the License
// is distributed on an "AS IS" BASIS, WITHOUT WARRANTIES OR CONDITIONS OF ANY KIND, either express
// or implied. See the License for the specific language governing permissions and limitations under the License.

#include "server/delivery/request/SearchRequest.h"

#include <memory>

#include <fiu-local.h>

#include "db/Utils.h"
#include "server/DBWrapper.h"
#include "utils/CommonUtil.h"
#include "utils/Log.h"
#include "utils/TimeRecorder.h"
#include "utils/ValidationUtil.h"

#ifdef MILVUS_ENABLE_PROFILING
#include <gperftools/profiler.h>
#endif

namespace milvus {
namespace server {

SearchRequest::SearchRequest(const std::shared_ptr<milvus::server::Context>& context,
                             const std::string& collection_name, const engine::VectorsData& vectors, int64_t topk,
                             const milvus::json& extra_params, const std::vector<std::string>& partition_list,
                             const std::vector<std::string>& file_id_list, TopKQueryResult& result)
    : BaseRequest(context, BaseRequest::kSearch),
      collection_name_(collection_name),
      vectors_data_(vectors),
      topk_(topk),
      extra_params_(extra_params),
      partition_list_(partition_list),
      file_id_list_(file_id_list),
      result_(result) {
}

BaseRequestPtr
SearchRequest::Create(const std::shared_ptr<milvus::server::Context>& context, const std::string& collection_name,
                      const engine::VectorsData& vectors, int64_t topk, const milvus::json& extra_params,
                      const std::vector<std::string>& partition_list, const std::vector<std::string>& file_id_list,
                      TopKQueryResult& result) {
    return std::shared_ptr<BaseRequest>(
        new SearchRequest(context, collection_name, vectors, topk, extra_params, partition_list, file_id_list, result));
}

Status
SearchRequest::OnPreExecute() {
    SERVER_LOG_INFO << LogOut("[%s][%ld] ", "search", 0) << "Search pre-execute. Check search parameters";
    std::string hdr = "SearchRequest pre-execute(collection=" + collection_name_ + ")";
    TimeRecorderAuto rc(LogOut("[%s][%ld] %s", "search", 0, hdr.c_str()));

    milvus::server::ContextChild tracer_pre(context_, "Pre Query");
    // step 1: check collection name
    auto status = ValidationUtil::ValidateCollectionName(collection_name_);
    if (!status.ok()) {
        SERVER_LOG_ERROR << LogOut("[%s][%d] %s", "search", 0, status.message().c_str());
        return status;
    }

    // step 2: check search topk
    status = ValidationUtil::ValidateSearchTopk(topk_);
    if (!status.ok()) {
        SERVER_LOG_ERROR << LogOut("[%s][%d] %s", "search", 0, status.message().c_str());
        return status;
    }

    // step 3: check partition tags
    status = ValidationUtil::ValidatePartitionTags(partition_list_);
    fiu_do_on("SearchRequest.OnExecute.invalid_partition_tags", status = Status(milvus::SERVER_UNEXPECTED_ERROR, ""));
    if (!status.ok()) {
        SERVER_LOG_ERROR << LogOut("[%s][%d] %s", "search", 0, status.message().c_str());
        return status;
    }

    return Status::OK();
}

Status
SearchRequest::OnExecute() {
    SERVER_LOG_INFO << LogOut("[%s][%ld] ", "search", 0) << "Search execute.";
    try {
        uint64_t vector_count = vectors_data_.vector_count_;
        fiu_do_on("SearchRequest.OnExecute.throw_std_exception", throw std::exception());
        std::string hdr = "SearchRequest execute(collection=" + collection_name_ +
                          ", nq=" + std::to_string(vector_count) + ", k=" + std::to_string(topk_) + ")";
        TimeRecorderAuto rc(LogOut("[%s][%d] %s", "search", 0, hdr.c_str()));

        // step 4: check collection existence
        // only process root collection, ignore partition collection
        collection_schema_.collection_id_ = collection_name_;
        auto status = DBWrapper::DB()->DescribeCollection(collection_schema_);

        fiu_do_on("SearchRequest.OnExecute.describe_collection_fail",
                  status = Status(milvus::SERVER_UNEXPECTED_ERROR, ""));
        if (!status.ok()) {
            if (status.code() == DB_NOT_FOUND) {
<<<<<<< HEAD
                return Status(SERVER_COLLECTION_NOT_EXIST, TableNotExistMsg(collection_name_));
=======
                SERVER_LOG_ERROR << LogOut("[%s][%d] Collection %s not found: %s", "search", 0,
                                           collection_name_.c_str(), status.message().c_str());
                return Status(SERVER_TABLE_NOT_EXIST, TableNotExistMsg(collection_name_));
>>>>>>> 9074366f
            } else {
                SERVER_LOG_ERROR << LogOut("[%s][%d] Error occurred when describing collection %s: %s", "search", 0,
                                           collection_name_.c_str(), status.message().c_str());
                return status;
            }
        } else {
            if (!collection_schema_.owner_collection_.empty()) {
<<<<<<< HEAD
                return Status(SERVER_INVALID_COLLECTION_NAME, TableNotExistMsg(collection_name_));
=======
                SERVER_LOG_ERROR << LogOut("[%s][%d] %s", "search", 0, TableNotExistMsg(collection_name_).c_str());
                return Status(SERVER_INVALID_TABLE_NAME, TableNotExistMsg(collection_name_));
>>>>>>> 9074366f
            }
        }

        // step 5: check search parameters
        status = ValidationUtil::ValidateSearchParams(extra_params_, collection_schema_, topk_);
        if (!status.ok()) {
            SERVER_LOG_ERROR << LogOut("[%s][%d] Invalid search params: %s", "search", 0, status.message().c_str());
            return status;
        }

        // step 6: check vector data according to metric type
        status = ValidationUtil::ValidateVectorData(vectors_data_, collection_schema_);
        if (!status.ok()) {
            SERVER_LOG_ERROR << LogOut("[%s][%d] Invalid vector data: %s", "search", 0, status.message().c_str());
            return status;
        }

        rc.RecordSection("check validation");

        // step 7: search vectors
#ifdef MILVUS_ENABLE_PROFILING
        std::string fname = "/tmp/search_" + CommonUtil::GetCurrentTimeStr() + ".profiling";
        ProfilerStart(fname.c_str());
#endif

        engine::ResultIds result_ids;
        engine::ResultDistances result_distances;

        if (file_id_list_.empty()) {
            status = DBWrapper::DB()->Query(context_, collection_name_, partition_list_, (size_t)topk_, extra_params_,
                                            vectors_data_, result_ids, result_distances);
        } else {
            status = DBWrapper::DB()->QueryByFileID(context_, file_id_list_, (size_t)topk_, extra_params_,
                                                    vectors_data_, result_ids, result_distances);
        }

        rc.RecordSection("query vectors from engine");

#ifdef MILVUS_ENABLE_PROFILING
        ProfilerStop();
#endif
        fiu_do_on("SearchRequest.OnExecute.query_fail", status = Status(milvus::SERVER_UNEXPECTED_ERROR, ""));
        if (!status.ok()) {
            SERVER_LOG_ERROR << LogOut("[%s][%d] Query fail: %s", "search", 0, status.message().c_str());
            return status;
        }
        fiu_do_on("SearchRequest.OnExecute.empty_result_ids", result_ids.clear());
        if (result_ids.empty()) {
            return Status::OK();  // empty collection
        }

        // step 8: construct result array
        milvus::server::ContextChild tracer(context_, "Constructing result");
        result_.row_num_ = vectors_data_.vector_count_;
        result_.id_list_.swap(result_ids);
        result_.distance_list_.swap(result_distances);
        rc.RecordSection("construct result");
    } catch (std::exception& ex) {
        SERVER_LOG_ERROR << LogOut("[%s][%d] Encounter exception: %s", "search", 0, ex.what());
        return Status(SERVER_UNEXPECTED_ERROR, ex.what());
    }

    return Status::OK();
}
}  // namespace server
}  // namespace milvus<|MERGE_RESOLUTION|>--- conflicted
+++ resolved
@@ -103,13 +103,9 @@
                   status = Status(milvus::SERVER_UNEXPECTED_ERROR, ""));
         if (!status.ok()) {
             if (status.code() == DB_NOT_FOUND) {
-<<<<<<< HEAD
-                return Status(SERVER_COLLECTION_NOT_EXIST, TableNotExistMsg(collection_name_));
-=======
                 SERVER_LOG_ERROR << LogOut("[%s][%d] Collection %s not found: %s", "search", 0,
                                            collection_name_.c_str(), status.message().c_str());
-                return Status(SERVER_TABLE_NOT_EXIST, TableNotExistMsg(collection_name_));
->>>>>>> 9074366f
+                return Status(SERVER_COLLECTION_NOT_EXIST, TableNotExistMsg(collection_name_));
             } else {
                 SERVER_LOG_ERROR << LogOut("[%s][%d] Error occurred when describing collection %s: %s", "search", 0,
                                            collection_name_.c_str(), status.message().c_str());
@@ -117,12 +113,8 @@
             }
         } else {
             if (!collection_schema_.owner_collection_.empty()) {
-<<<<<<< HEAD
+                SERVER_LOG_ERROR << LogOut("[%s][%d] %s", "search", 0, TableNotExistMsg(collection_name_).c_str());
                 return Status(SERVER_INVALID_COLLECTION_NAME, TableNotExistMsg(collection_name_));
-=======
-                SERVER_LOG_ERROR << LogOut("[%s][%d] %s", "search", 0, TableNotExistMsg(collection_name_).c_str());
-                return Status(SERVER_INVALID_TABLE_NAME, TableNotExistMsg(collection_name_));
->>>>>>> 9074366f
             }
         }
 
