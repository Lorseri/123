--- conflicted
+++ resolved
@@ -67,17 +67,11 @@
         }
 
         // step 2: check table existence
-<<<<<<< HEAD
-        engine::meta::TableSchema table_info;
-        table_info.table_id_ = table_name_;
-        status = DBWrapper::DB()->DescribeTable(table_info);
-        fiu_do_on("SearchRequest.OnExecute.describe_table_fail", status = Status(milvus::SERVER_UNEXPECTED_ERROR, ""));
-=======
         // only process root table, ignore partition table
         engine::meta::TableSchema table_schema;
         table_schema.table_id_ = table_name_;
         status = DBWrapper::DB()->DescribeTable(table_schema);
->>>>>>> 120f68d9
+        fiu_do_on("SearchRequest.OnExecute.describe_table_fail", status = Status(milvus::SERVER_UNEXPECTED_ERROR, ""));
         if (!status.ok()) {
             if (status.code() == DB_NOT_FOUND) {
                 return Status(SERVER_TABLE_NOT_EXIST, TableNotExistMsg(table_name_));
@@ -128,13 +122,8 @@
                 return Status(SERVER_INVALID_ROWRECORD_ARRAY,
                               "The vector dimension must be equal to the table dimension.");
             }
-<<<<<<< HEAD
-            fiu_do_on("SearchRequest.OnExecute.invalid_dim", table_info.dimension_ = -1);
-            if (vectors_data_.float_data_.size() / vector_count != table_info.dimension_) {
-=======
-
+            fiu_do_on("SearchRequest.OnExecute.invalid_dim", table_schema.dimension_ = -1);
             if (vectors_data_.float_data_.size() / vector_count != table_schema.dimension_) {
->>>>>>> 120f68d9
                 return Status(SERVER_INVALID_VECTOR_DIMENSION,
                               "The vector dimension must be equal to the table dimension.");
             }
