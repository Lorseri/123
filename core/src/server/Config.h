--- conflicted
+++ resolved
@@ -382,7 +382,6 @@
     Status
     GetTracingConfigJsonConfigPath(std::string& value);
 
-<<<<<<< HEAD
     /* wal config */
     Status
     GetWalConfigEnable(bool& wal_enable);
@@ -395,10 +394,9 @@
 
     Status
     GetWalConfigWalPath(std::string& wal_path);
-=======
+
     Status
     GetServerRestartRequired(bool& required);
->>>>>>> 636f5c9c
 
  public:
     /* server config */
