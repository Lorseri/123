// Copyright (C) 2019-2020 Zilliz. All rights reserved.
//
// Licensed under the Apache License, Version 2.0 (the "License"); you may not use this file except in compliance
// with the License. You may obtain a copy of the License at
//
// http://www.apache.org/licenses/LICENSE-2.0
//
// Unless required by applicable law or agreed to in writing, software distributed under the License
// is distributed on an "AS IS" BASIS, WITHOUT WARRANTIES OR CONDITIONS OF ANY KIND, either express
// or implied. See the License for the specific language governing permissions and limitations under the License.

#pragma once

#include <iostream>
#include <string>

#include <oatpp/core/macro/codegen.hpp>
#include <oatpp/core/macro/component.hpp>
#include <oatpp/parser/json/mapping/ObjectMapper.hpp>
#include <oatpp/web/server/api/ApiController.hpp>

#include "server/web_impl/Constants.h"
#include "server/web_impl/dto/CollectionDto.hpp"
#include "server/web_impl/dto/ConfigDto.hpp"
#include "server/web_impl/dto/IndexDto.hpp"
#include "server/web_impl/dto/PartitionDto.hpp"
#include "server/web_impl/dto/VectorDto.hpp"
#include "server/web_impl/handler/WebRequestHandler.h"
#include "utils/Log.h"
#include "utils/TimeRecorder.h"

namespace milvus::server::web {

#define WEB_LOG_PREFIX "[Web] "

#define ADD_DEFAULT_CORS(endpoint) \
    ADD_CORS(endpoint, "*", "OPTIONS, GET, POST, PUT, DELETE")

class WebController : public oatpp::web::server::api::ApiController {
 public:
    WebController(const std::shared_ptr<ObjectMapper>& objectMapper)
        : oatpp::web::server::api::ApiController(objectMapper) {
    }

 public:
    static std::shared_ptr<WebController>
    createShared(OATPP_COMPONENT(std::shared_ptr<ObjectMapper>, objectMapper)) {
        return std::make_shared<WebController>(objectMapper);
    }

    /**
     *  Begin ENDPOINTs generation ('ApiController' codegen)
     */
#include OATPP_CODEGEN_BEGIN(ApiController)

    ADD_DEFAULT_CORS(root)

    ENDPOINT("GET", "/", root) {
        auto response = createResponse(Status::CODE_200, "Welcome to milvus");
        response->putHeader(Header::CONTENT_TYPE, "text/plain");
        return response;
    }

    ADD_DEFAULT_CORS(State)

    ENDPOINT("GET", "/state", State) {
        TimeRecorder tr(std::string(WEB_LOG_PREFIX) + "GET \'/state\'");
        tr.ElapseFromBegin("Total cost ");
        return createDtoResponse(Status::CODE_200, StatusDto::createShared());
    }

    ADD_DEFAULT_CORS(GetDevices)

    ENDPOINT("GET", "/devices", GetDevices) {
        TimeRecorder tr(std::string(WEB_LOG_PREFIX) + "GET \'/devices\'");
        tr.RecordSection("Receive request");

        auto devices_dto = DevicesDto::createShared();
        WebRequestHandler handler = WebRequestHandler();
        auto status_dto = handler.GetDevices(devices_dto);
        std::shared_ptr<OutgoingResponse> response;
        switch (*(status_dto->code)) {
            case StatusCode::SUCCESS:
                response = createDtoResponse(Status::CODE_200, devices_dto);
                break;
            default:
                response = createDtoResponse(Status::CODE_400, status_dto);
        }

        tr.ElapseFromBegin("Done. Status: code = " + std::to_string(*(status_dto->code)) +
                           ", reason = " + status_dto->message->std_str() + ". Total cost");

        return response;
    }

    ADD_DEFAULT_CORS(AdvancedConfigOptions)

    ENDPOINT("OPTIONS", "/config/advanced", AdvancedConfigOptions) {
        return createResponse(Status::CODE_204, "No Content");
    }

    ADD_DEFAULT_CORS(GetAdvancedConfig)

    ENDPOINT("GET", "/config/advanced", GetAdvancedConfig) {
        TimeRecorder tr(std::string(WEB_LOG_PREFIX) + "GET \'/config/advanced\'");
        tr.RecordSection("Received request.");

        auto config_dto = AdvancedConfigDto::createShared();
        WebRequestHandler handler = WebRequestHandler();
        auto status_dto = handler.GetAdvancedConfig(config_dto);

        std::shared_ptr<OutgoingResponse> response;
        switch (*(status_dto->code)) {
            case StatusCode::SUCCESS:
                response = createDtoResponse(Status::CODE_200, config_dto);
                break;
            default:
                response = createDtoResponse(Status::CODE_400, status_dto);
        }

        tr.ElapseFromBegin("Done. Status: code = " + std::to_string(*(status_dto->code)) +
                           ", reason = " + status_dto->message->std_str() + ". Total cost");

        return response;
    }

    ADD_DEFAULT_CORS(SetAdvancedConfig)

    ENDPOINT("PUT", "/config/advanced", SetAdvancedConfig, BODY_DTO(AdvancedConfigDtoT, body)) {
        TimeRecorder tr(std::string(WEB_LOG_PREFIX) + "PUT \'/config/advanced\'");
        tr.RecordSection("Received request.");

        WebRequestHandler handler = WebRequestHandler();

        std::shared_ptr<OutgoingResponse> response;
        auto status_dto = handler.SetAdvancedConfig(body);
        switch (*(status_dto->code)) {
            case StatusCode::SUCCESS:
                response = createDtoResponse(Status::CODE_200, status_dto);
                break;
            default:
                response = createDtoResponse(Status::CODE_400, status_dto);
        }

        tr.ElapseFromBegin("Done. Status: code = " + std::to_string(*(status_dto->code)) +
                           ", reason = " + status_dto->message->std_str() + ". Total cost");

        return response;
    }

#ifdef MILVUS_GPU_VERSION

    ADD_DEFAULT_CORS(GPUConfigOptions)

    ENDPOINT("OPTIONS", "/config/gpu_resources", GPUConfigOptions) {
        return createResponse(Status::CODE_204, "No Content");
    }

    ADD_DEFAULT_CORS(GetGPUConfig)

    ENDPOINT("GET", "/config/gpu_resources", GetGPUConfig) {
        TimeRecorder tr(std::string(WEB_LOG_PREFIX) + "GET \'/config/gpu_resources\'");
        tr.RecordSection("Received request");

        auto gpu_config_dto = GPUConfigDto::createShared();
        WebRequestHandler handler = WebRequestHandler();

        std::shared_ptr<OutgoingResponse> response;
        auto status_dto = handler.GetGpuConfig(gpu_config_dto);
        switch (*(status_dto->code)) {
            case StatusCode::SUCCESS:
                response = createDtoResponse(Status::CODE_200, gpu_config_dto);
                break;
            default:
                response = createDtoResponse(Status::CODE_400, status_dto);
        }

        std::string ttr = "Done. Status: code = " + std::to_string(*(status_dto->code)) +
                          ", reason = " + status_dto->message->std_str() + ". Total cost";
        tr.ElapseFromBegin(ttr);

        return response;
    }

    ADD_DEFAULT_CORS(SetGPUConfig)

    ENDPOINT("PUT", "/config/gpu_resources", SetGPUConfig, BODY_DTO(Object<GPUConfigDto>, body)) {
        TimeRecorder tr(std::string(WEB_LOG_PREFIX) + "PUT \'/config/gpu_resources\'");
        tr.RecordSection("Received request.");

        WebRequestHandler handler = WebRequestHandler();
        auto status_dto = handler.SetGpuConfig(body);

        std::shared_ptr<OutgoingResponse> response;
        switch (*(status_dto->code)) {
            case StatusCode::SUCCESS:
                response = createDtoResponse(Status::CODE_200, status_dto);
                break;
            default:
                response = createDtoResponse(Status::CODE_400, status_dto);
        }

        std::string ttr = "Done. Status: code = " + std::to_string(*(status_dto->code)) +
                          ", reason = " + status_dto->message->std_str() + ". Total cost";
        tr.ElapseFromBegin(ttr);
        return response;
    }

#endif

    ADD_DEFAULT_CORS(CollectionsOptions)

    ENDPOINT("OPTIONS", "/collections", CollectionsOptions) {
        return createResponse(Status::CODE_204, "No Content");
    }

    ADD_DEFAULT_CORS(CreateCollection)

    ENDPOINT("POST", "/collections", CreateCollection, BODY_STRING(String, body_str)) {
        TimeRecorder tr(std::string(WEB_LOG_PREFIX) + "POST \'/collections\'");
        tr.RecordSection("Received request.");

        WebRequestHandler handler = WebRequestHandler();

        std::shared_ptr<OutgoingResponse> response;
        auto status_dto = handler.CreateCollection(body_str);
        switch (*(status_dto->code)) {
            case StatusCode::SUCCESS:
                response = createDtoResponse(Status::CODE_201, status_dto);
                break;
            default:
                response = createDtoResponse(Status::CODE_400, status_dto);
        }

        std::string ttr = "Done. Status: code = " + std::to_string(*(status_dto->code)) +
                          ", reason = " + status_dto->message->std_str() + ". Total cost";
        tr.ElapseFromBegin(ttr);

        return response;
    }

    ADD_DEFAULT_CORS(ShowCollections)

    ENDPOINT("GET", "/collections", ShowCollections, QUERIES(QueryParams, query_params)) {
        TimeRecorder tr(std::string(WEB_LOG_PREFIX) + "GET \'/collections\'");
        tr.RecordSection("Received request.");

        WebRequestHandler handler = WebRequestHandler();

        String result;
        auto status_dto = handler.ShowCollections(query_params, result);
        std::shared_ptr<OutgoingResponse> response;
        switch (*(status_dto->code)) {
            case StatusCode::SUCCESS:
                response = createResponse(Status::CODE_200, result);
                break;
            default:
                response = createDtoResponse(Status::CODE_400, status_dto);
        }

        std::string ttr = "Done. Status: code = " + std::to_string(*(status_dto->code)) +
                          ", reason = " + status_dto->message->std_str() + ". Total cost";
        tr.ElapseFromBegin(ttr);

        //        json result_json = R"({
        //            "collections": [
        //                {
        //                    "collection_name": "test_collection",
        //                    "fields": [
        //                        {
        //                        "field_name": "field_vec",
        //                        "field_type": "VECTOR_FLOAT",
        //                        "index_params": {"name": "index_1", "index_type": "IVFFLAT", "nlist":  4096},
        //                        "extra_params": {"dimension": 128, "metric_type":  "L2"}
        //                        }
        //                    ],
        //                    "segment_size": 1024
        //                }
        //            ],
        //            "count": 58
        //        })";

        response = createResponse(Status::CODE_200, result);
        return response;
    }

    ADD_DEFAULT_CORS(CollectionOptions)

    ENDPOINT("OPTIONS", "/collections/{collection_name}", CollectionOptions) {
        return createResponse(Status::CODE_204, "No Content");
    }

    ADD_DEFAULT_CORS(GetCollection)

    ENDPOINT("GET", "/collections/{collection_name}", GetCollection, PATH(String, collection_name),
             QUERIES(QueryParams, query_params)) {
        TimeRecorder tr(std::string(WEB_LOG_PREFIX) + "GET \'/collections/" + collection_name->std_str() + "\'");
        tr.RecordSection("Received request.");

        WebRequestHandler handler = WebRequestHandler();

        String response_str;
        auto status_dto = handler.GetCollection(collection_name, query_params, response_str);

        std::shared_ptr<OutgoingResponse> response;
        switch (*(status_dto->code)) {
            case StatusCode::SUCCESS:
                response = createResponse(Status::CODE_200, response_str);
                break;
            case StatusCode::COLLECTION_NOT_EXISTS:
                response = createDtoResponse(Status::CODE_404, status_dto);
                break;
            default:
                response = createDtoResponse(Status::CODE_400, status_dto);
        }

        std::string ttr = "Done. Status: code = " + std::to_string(*(status_dto->code)) +
                          ", reason = " + status_dto->message->std_str() + ". Total cost";
        tr.ElapseFromBegin(ttr);

        //        json result_json = R"({
        //            "collection_name": "test_collection",
        //            "fields": [
        //                {
        //                    "field_name": "field_vec",
        //                    "field_type": "VECTOR_FLOAT",
        //                    "index_params": {"name": "index_1", "index_type": "IVFFLAT", "nlist":  4096},
        //                    "extra_params": {"dimension": 128, "metric_type":  "L2"}
        //                }
        //            ],
        //            "row_count": 10000
        //        })";

        return response;
    }

    ADD_DEFAULT_CORS(DropCollection)

    ENDPOINT("DELETE", "/collections/{collection_name}", DropCollection, PATH(String, collection_name)) {
        TimeRecorder tr(std::string(WEB_LOG_PREFIX) + "DELETE \'/collections/" + collection_name->std_str() + "\'");
        tr.RecordSection("Received request.");

        WebRequestHandler handler = WebRequestHandler();

        std::shared_ptr<OutgoingResponse> response;
        auto status_dto = handler.DropCollection(collection_name);
        switch (*(status_dto->code)) {
            case StatusCode::SUCCESS:
                response = createDtoResponse(Status::CODE_204, status_dto);
                break;
            case StatusCode::COLLECTION_NOT_EXISTS:
                response = createDtoResponse(Status::CODE_404, status_dto);
                break;
            default:
                response = createDtoResponse(Status::CODE_400, status_dto);
        }

        std::string ttr = "Done. Status: code = " + std::to_string(*(status_dto->code)) +
                          ", reason = " + status_dto->message->std_str() + ". Total cost";
        tr.ElapseFromBegin(ttr);

        return response;
    }

    ADD_DEFAULT_CORS(IndexOptions)

    ENDPOINT("OPTIONS", "/collections/{collection_name}/fields/{field_name}/indexes/{index_name}", IndexOptions) {
        return createResponse(Status::CODE_204, "No Content");
    }

    ADD_DEFAULT_CORS(CreateIndex)

    ENDPOINT("POST", "/collections/{collection_name}/fields/{field_name}/indexes/{index_name}", CreateIndex,
             PATH(String, collection_name), PATH(String, field_name), PATH(String, index_name),
             BODY_STRING(String, body)) {
        TimeRecorder tr(std::string(WEB_LOG_PREFIX) + "POST \'/collections/" + collection_name->std_str() + "/indexes\'");
        tr.RecordSection("Received request.");

        auto handler = WebRequestHandler();

        std::shared_ptr<OutgoingResponse> response;
        auto status_dto = handler.CreateIndex(collection_name, field_name, body);
        switch (*(status_dto->code)) {
            case StatusCode::SUCCESS:
                response = createDtoResponse(Status::CODE_201, status_dto);
                break;
            case StatusCode::COLLECTION_NOT_EXISTS:
                response = createDtoResponse(Status::CODE_404, status_dto);
                break;
            default:
                response = createDtoResponse(Status::CODE_400, status_dto);
        }

        std::string ttr = "Done. Status: code = " + std::to_string(*(status_dto->code)) +
                          ", reason = " + status_dto->message->std_str() + ". Total cost";
        tr.ElapseFromBegin(ttr);

        return response;
    }

    //    ADD_DEFAULT_CORS(GetIndex)
    //
    //    ENDPOINT("GET", "/collections/{collection_name}/fields/{field_name}/indexes", GetIndex,
    //             PATH(String, collection_name), PATH(String, field_name)) {
    //        TimeRecorder tr(std::string(WEB_LOG_PREFIX) + "GET \'/collections/" + collection_name->std_str() +
    //                        "/indexes\'");
    //        tr.RecordSection("Received request.");
    //
    //        auto handler = WebRequestHandler();
    //
    //        OString result;
    //        auto status_dto = handler.GetIndex(collection_name, result);
    //
    //        std::shared_ptr<OutgoingResponse> response;
    //        switch (status_dto->code->getValue()) {
    //            case StatusCode::SUCCESS:
    //                response = createResponse(Status::CODE_200, result);
    //                break;
    //            case StatusCode::COLLECTION_NOT_EXISTS:
    //                response = createDtoResponse(Status::CODE_404, status_dto);
    //                break;
    //            default:
    //                response = createDtoResponse(Status::CODE_400, status_dto);
    //        }
    //
    //        std::string ttr = "Done. Status: code = " + std::to_string(status_dto->code->getValue()) +
    //                          ", reason = " + status_dto->message->std_str() + ". Total cost";
    //        tr.ElapseFromBegin(ttr);
    //
    //        return response;
    //    }

    ADD_DEFAULT_CORS(DropIndex)

    ENDPOINT("DELETE", "/collections/{collection_name}/fields/{field_name}/indexes/{index_name}", DropIndex,
             PATH(String, collection_name), PATH(String, field_name), PATH(String, index_name)) {
        TimeRecorder tr(std::string(WEB_LOG_PREFIX) + "DELETE \'/collections/" + collection_name->std_str() +
                        "/indexes\'");
        tr.RecordSection("Received request.");

        auto handler = WebRequestHandler();

        std::shared_ptr<OutgoingResponse> response;
        auto status_dto = handler.DropIndex(collection_name, field_name);
        switch (*(status_dto->code)) {
            case StatusCode::SUCCESS:
                response = createDtoResponse(Status::CODE_204, status_dto);
                break;
            case StatusCode::COLLECTION_NOT_EXISTS:
                response = createDtoResponse(Status::CODE_404, status_dto);
                break;
            default:
                response = createDtoResponse(Status::CODE_400, status_dto);
        }

        std::string ttr = "Done. Status: code = " + std::to_string(*(status_dto->code)) +
                          ", reason = " + status_dto->message->std_str() + ". Total cost";
        tr.ElapseFromBegin(ttr);

        return response;
    }

    ADD_DEFAULT_CORS(PartitionsOptions)

    ENDPOINT("OPTIONS", "/collections/{collection_name}/partitions", PartitionsOptions) {
        return createResponse(Status::CODE_204, "No Content");
    }

    ADD_DEFAULT_CORS(CreatePartition)

    ENDPOINT("POST", "/collections/{collection_name}/partitions", CreatePartition, PATH(String, collection_name),
             BODY_DTO(PartitionRequestDtoT, body)) {
        TimeRecorder tr(std::string(WEB_LOG_PREFIX) + "POST \'/collections/" + collection_name->std_str() +
                        "/partitions\'");
        tr.RecordSection("Received request.");

        auto handler = WebRequestHandler();

        std::shared_ptr<OutgoingResponse> response;
        auto status_dto = handler.CreatePartition(collection_name, body);
        switch (*(status_dto->code)) {
            case StatusCode::SUCCESS:
                response = createDtoResponse(Status::CODE_201, status_dto);
                break;
            case StatusCode::COLLECTION_NOT_EXISTS:
                response = createDtoResponse(Status::CODE_404, status_dto);
                break;
            default:
                response = createDtoResponse(Status::CODE_400, status_dto);
        }

        tr.ElapseFromBegin("Done. Status: code = " + std::to_string(*(status_dto->code)) +
                           ", reason = " + status_dto->message->std_str() + ". Total cost");

        return response;
    }

    ADD_DEFAULT_CORS(ShowPartitions)

    ENDPOINT("GET", "/collections/{collection_name}/partitions", ShowPartitions, PATH(String, collection_name),
             QUERIES(QueryParams, query_params)) {
        TimeRecorder tr(std::string(WEB_LOG_PREFIX) + "GET \'/collections/" + collection_name->std_str() +
                        "/partitions\'");
        tr.RecordSection("Received request.");

        auto offset = query_params.get("offset");
        auto page_size = query_params.get("page_size");

        auto partition_list_dto = PartitionListDto::createShared();
        auto handler = WebRequestHandler();

        std::shared_ptr<OutgoingResponse> response;
        auto status_dto = handler.ShowPartitions(collection_name, query_params, partition_list_dto);
        switch (*(status_dto->code)) {
            case StatusCode::SUCCESS:
                response = createDtoResponse(Status::CODE_200, partition_list_dto);
                break;
            case StatusCode::COLLECTION_NOT_EXISTS:
                response = createDtoResponse(Status::CODE_404, status_dto);
                break;
            default:
                response = createDtoResponse(Status::CODE_400, status_dto);
        }

        tr.ElapseFromBegin("Done. Status: code = " + std::to_string(*(status_dto->code)) +
                           ", reason = " + status_dto->message->std_str() + ". Total cost");

        return response;
    }

    ADD_DEFAULT_CORS(DropPartition)

    ENDPOINT("DELETE", "/collections/{collection_name}/partitions", DropPartition, PATH(String, collection_name),
             BODY_STRING(String, body)) {
        TimeRecorder tr(std::string(WEB_LOG_PREFIX) + "DELETE \'/collections/" + collection_name->std_str() +
                        "/partitions\'");
        tr.RecordSection("Received request.");

        auto handler = WebRequestHandler();

        std::shared_ptr<OutgoingResponse> response;
        auto status_dto = handler.DropPartition(collection_name, body);
        switch (*(status_dto->code)) {
            case StatusCode::SUCCESS:
                response = createDtoResponse(Status::CODE_204, status_dto);
                break;
            case StatusCode::COLLECTION_NOT_EXISTS:
                response = createDtoResponse(Status::CODE_404, status_dto);
                break;
            default:
                response = createDtoResponse(Status::CODE_400, status_dto);
        }

        tr.ElapseFromBegin("Done. Status: code = " + std::to_string(*(status_dto->code)) +
                           ", reason = " + status_dto->message->std_str() + ". Total cost");

        return response;
    }

    ADD_DEFAULT_CORS(GetEntities)

    ENDPOINT("GET", "/collections/{collection_name}/partitions/{partition_tag}/entities", GetEntities,
             PATH(String, collection_name), PATH(String, partition_tag), QUERIES(QueryParams, query_params),
             BODY_STRING(String, body)) {
        auto handler = WebRequestHandler();

        String response;
        auto status_dto = handler.GetEntity(collection_name, query_params, response);
        switch (*(status_dto->code)) {
            case StatusCode::SUCCESS:
                return createResponse(Status::CODE_200, response);
            case StatusCode::COLLECTION_NOT_EXISTS:
                return createDtoResponse(Status::CODE_404, status_dto);
            default:
                return createDtoResponse(Status::CODE_400, status_dto);
        }
    }

    ADD_DEFAULT_CORS(ShowSegments)

    ENDPOINT("GET", "/collections/{collection_name}/segments", ShowSegments, PATH(String, collection_name),
             QUERIES(QueryParams, query_params)) {
        auto offset = query_params.get("offset");
        auto page_size = query_params.get("page_size");

        auto handler = WebRequestHandler();
        String response;
        auto status_dto = handler.ShowSegments(collection_name, query_params, response);

        switch (*(status_dto->code)) {
            case StatusCode::SUCCESS:
                return createResponse(Status::CODE_200, response);
            case StatusCode::COLLECTION_NOT_EXISTS:
                return createDtoResponse(Status::CODE_404, status_dto);
            default:
                return createDtoResponse(Status::CODE_400, status_dto);
        }
    }

    ADD_DEFAULT_CORS(GetSegmentInfo)
    /**
     *
     * GetSegmentVector
     */
    ENDPOINT("GET", "/collections/{collection_name}/segments/{segment_name}/{info}", GetSegmentInfo,
             PATH(String, collection_name), PATH(String, segment_name), PATH(String, info),
             QUERIES(QueryParams, query_params)) {
        auto offset = query_params.get("offset");
        auto page_size = query_params.get("page_size");

        auto handler = WebRequestHandler();
        String response;
        auto status_dto = handler.GetSegmentInfo(collection_name, segment_name, info, query_params, response);

        switch (*(status_dto->code)) {
            case StatusCode::SUCCESS:
                return createResponse(Status::CODE_200, response);
            case StatusCode::COLLECTION_NOT_EXISTS:
                return createDtoResponse(Status::CODE_404, status_dto);
            default:
                return createDtoResponse(Status::CODE_400, status_dto);
        }
    }

<<<<<<< HEAD
    ADD_CORS(EntityOptions)
=======
    ADD_DEFAULT_CORS(VectorsOptions)
>>>>>>> 9657d412

    ENDPOINT("OPTIONS", "/collections/{collection_name}/entities", EntityOptions) {
        return createResponse(Status::CODE_204, "No Content");
    }

    ADD_DEFAULT_CORS(InsertEntity)

    ENDPOINT("POST", "/hybrid_collections/{collection_name}/entities", InsertEntity, PATH(String, collection_name),
             BODY_STRING(String, body)) {
        TimeRecorder tr(std::string(WEB_LOG_PREFIX) + "POST \'/hybrid_collections/" + collection_name->std_str() +
                        "/entities\'");
        tr.RecordSection("Received request.");

        auto ids_dto = VectorIdsDto::createShared();
        WebRequestHandler handler = WebRequestHandler();

        std::shared_ptr<OutgoingResponse> response;
        auto status_dto = handler.InsertEntity(collection_name, body, ids_dto);
        switch (*(status_dto->code)) {
            case StatusCode::SUCCESS:
                response = createDtoResponse(Status::CODE_201, ids_dto);
                break;
            case StatusCode::COLLECTION_NOT_EXISTS:
                response = createDtoResponse(Status::CODE_404, status_dto);
                break;
            default:
                response = createDtoResponse(Status::CODE_400, status_dto);
        }

        tr.ElapseFromBegin("Done. Status: code = " + std::to_string(*(status_dto->code)) +
                           ", reason = " + status_dto->message->std_str() + ". Total cost");

        return response;
    }

    ADD_DEFAULT_CORS(EntityOp)

    ENDPOINT("PUT", "/hybrid_collections/{collection_name}/entities", EntityOp, PATH(String, collection_name),
             BODY_STRING(String, body)) {
        TimeRecorder tr(std::string(WEB_LOG_PREFIX) + "PUT \'/hybrid_collections/" + collection_name->std_str() +
                        "/vectors\'");
        tr.RecordSection("Received request.");

        WebRequestHandler handler = WebRequestHandler();

        OString result;
        std::shared_ptr<OutgoingResponse> response;
        auto status_dto = handler.EntityOp(collection_name, body, result);
        switch (*(status_dto->code)) {
            case StatusCode::SUCCESS:
                response = createResponse(Status::CODE_200, result);
                break;
            case StatusCode::COLLECTION_NOT_EXISTS:
                response = createDtoResponse(Status::CODE_404, status_dto);
                break;
            default:
                response = createDtoResponse(Status::CODE_400, status_dto);
        }

        tr.ElapseFromBegin("Done. Status: code = " + std::to_string(*(status_dto->code)) +
                           ", reason = " + status_dto->message->std_str() + ". Total cost");

        return response;
    }

    ADD_DEFAULT_CORS(SystemOptions)

    ENDPOINT("OPTIONS", "/system/{info}", SystemOptions) {
        return createResponse(Status::CODE_204, "No Content");
    }

    ADD_DEFAULT_CORS(SystemInfo)

    ENDPOINT("GET", "/system/{info}", SystemInfo, PATH(String, info), QUERIES(QueryParams, query_params)) {
        TimeRecorder tr(std::string(WEB_LOG_PREFIX) + "GET \'/system/" + info->std_str() + "\'");
        tr.RecordSection("Received request.");

        WebRequestHandler handler = WebRequestHandler();
        OString result = "";
        auto status_dto = handler.SystemInfo(info, query_params, result);
        std::shared_ptr<OutgoingResponse> response;
        switch (*(status_dto->code)) {
            case StatusCode::SUCCESS:
                response = createResponse(Status::CODE_200, result);
                break;
            default:
                response = createDtoResponse(Status::CODE_400, status_dto);
        }

        tr.ElapseFromBegin("Done. Status: code = " + std::to_string(*(status_dto->code)) +
                           ", reason = " + status_dto->message->std_str() + ". Total cost");

        return response;
    }

    ADD_DEFAULT_CORS(SystemOp)

    ENDPOINT("PUT", "/system/{op}", SystemOp, PATH(String, op), BODY_STRING(String, body_str)) {
        TimeRecorder tr(std::string(WEB_LOG_PREFIX) + "PUT \'/system/" + op->std_str() + "\'");
        tr.RecordSection("Received request.");

        WebRequestHandler handler = WebRequestHandler();
        handler.RegisterRequestHandler(::milvus::server::ReqHandler());

        String response_str;
        auto status_dto = handler.SystemOp(op, body_str, response_str);

        std::shared_ptr<OutgoingResponse> response;
        switch (*(status_dto->code)) {
            case StatusCode::SUCCESS:
                response = createResponse(Status::CODE_200, response_str);
                break;
            default:
                response = createDtoResponse(Status::CODE_400, status_dto);
        }
        tr.ElapseFromBegin("Done. Status: code = " + std::to_string(*(status_dto->code)) +
                           ", reason = " + status_dto->message->std_str() + ". Total cost");

        return response;
    }

/**
 *  Finish ENDPOINTs generation ('ApiController' codegen)
 */
#include OATPP_CODEGEN_END(ApiController)
};

}  // namespace milvus::server::web
<|MERGE_RESOLUTION|>--- conflicted
+++ resolved
@@ -622,11 +622,7 @@
         }
     }
 
-<<<<<<< HEAD
     ADD_CORS(EntityOptions)
-=======
-    ADD_DEFAULT_CORS(VectorsOptions)
->>>>>>> 9657d412
 
     ENDPOINT("OPTIONS", "/collections/{collection_name}/entities", EntityOptions) {
         return createResponse(Status::CODE_204, "No Content");
