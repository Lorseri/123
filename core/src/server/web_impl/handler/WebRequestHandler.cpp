--- conflicted
+++ resolved
@@ -814,20 +814,12 @@
     if (!status.ok()) {
         return status;
     }
-<<<<<<< HEAD
-    std::vector<uint8_t> id_array = data_chunk->fixed_fields_[engine::DEFAULT_UID_NAME];
-=======
     std::vector<uint8_t> id_array = data_chunk->fixed_fields_[engine::DEFAULT_UID_NAME]->data_;
->>>>>>> 96d79965
 
     for (const auto& it : field_mappings) {
         std::string name = it.first->GetName();
         uint64_t type = it.first->GetFtype();
-<<<<<<< HEAD
-        std::vector<uint8_t> data = data_chunk->fixed_fields_[name];
-=======
         std::vector<uint8_t>& data = data_chunk->fixed_fields_[name]->data_;
->>>>>>> 96d79965
         if (type == engine::DataType::VECTOR_BINARY) {
             engine::VectorsData vectors_data;
             memcpy(vectors_data.binary_data_.data(), data.data(), data.size());
