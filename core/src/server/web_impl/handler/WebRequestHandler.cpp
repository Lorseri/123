--- conflicted
+++ resolved
@@ -820,12 +820,8 @@
                 FloatJson one_entity_json;
                 for (const auto& field : field_mappings) {
                     auto field_name = field.first->GetName();
-<<<<<<< HEAD
+                    auto field_data = result->data_chunk_->fixed_fields_;
                     switch (field.first->GetFtype()) {
-=======
-                    auto field_data = result->data_chunk_->fixed_fields_;
-                    switch ((int64_t)field.first->GetFtype()) {
->>>>>>> f2ef1cd0
                         case engine::DataType::INT32: {
                             int32_t int32_value;
                             int64_t offset = (i * step + j) * sizeof(int32_t);
