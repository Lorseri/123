// Copyright (C) 2019-2020 Zilliz. All rights reserved.
//
// Licensed under the Apache License, Version 2.0 (the "License"); you may not use this file except in compliance
// with the License. You may obtain a copy of the License at
//
// http://www.apache.org/licenses/LICENSE-2.0
//
// Unless required by applicable law or agreed to in writing, software distributed under the License
// is distributed on an "AS IS" BASIS, WITHOUT WARRANTIES OR CONDITIONS OF ANY KIND, either express
// or implied. See the License for the specific language governing permissions and limitations under the License.

#include "server/web_impl/handler/WebRequestHandler.h"

#include <algorithm>
#include <ctime>
#include <string>
#include <unordered_map>
#include <vector>

#include <fiu-local.h>

#include "config/ServerConfig.h"
#include "metrics/SystemInfo.h"
#include "server/delivery/request/BaseRequest.h"
#include "server/web_impl/Constants.h"
#include "server/web_impl/Types.h"
#include "server/web_impl/dto/PartitionDto.hpp"
#include "server/web_impl/utils/Util.h"
#include "thirdparty/nlohmann/json.hpp"
#include "utils/ConfigUtils.h"
#include "utils/StringHelpFunctions.h"

namespace milvus {
namespace server {
namespace web {

StatusCode
WebErrorMap(ErrorCode code) {
    static const std::map<ErrorCode, StatusCode> code_map = {
        {SERVER_UNEXPECTED_ERROR, StatusCode::UNEXPECTED_ERROR},
        {SERVER_UNSUPPORTED_ERROR, StatusCode::UNEXPECTED_ERROR},
        {SERVER_NULL_POINTER, StatusCode::UNEXPECTED_ERROR},
        {SERVER_INVALID_ARGUMENT, StatusCode::ILLEGAL_ARGUMENT},
        {SERVER_FILE_NOT_FOUND, StatusCode::FILE_NOT_FOUND},
        {SERVER_NOT_IMPLEMENT, StatusCode::UNEXPECTED_ERROR},
        {SERVER_CANNOT_CREATE_FOLDER, StatusCode::CANNOT_CREATE_FOLDER},
        {SERVER_CANNOT_CREATE_FILE, StatusCode::CANNOT_CREATE_FILE},
        {SERVER_CANNOT_DELETE_FOLDER, StatusCode::CANNOT_DELETE_FOLDER},
        {SERVER_CANNOT_DELETE_FILE, StatusCode::CANNOT_DELETE_FILE},
        {SERVER_COLLECTION_NOT_EXIST, StatusCode::COLLECTION_NOT_EXISTS},
        {SERVER_INVALID_COLLECTION_NAME, StatusCode::ILLEGAL_COLLECTION_NAME},
        {SERVER_INVALID_COLLECTION_DIMENSION, StatusCode::ILLEGAL_DIMENSION},
        {SERVER_INVALID_VECTOR_DIMENSION, StatusCode::ILLEGAL_DIMENSION},

        {SERVER_INVALID_INDEX_TYPE, StatusCode::ILLEGAL_INDEX_TYPE},
        {SERVER_INVALID_ROWRECORD, StatusCode::ILLEGAL_ROWRECORD},
        {SERVER_INVALID_ROWRECORD_ARRAY, StatusCode::ILLEGAL_ROWRECORD},
        {SERVER_INVALID_TOPK, StatusCode::ILLEGAL_TOPK},
        {SERVER_INVALID_NPROBE, StatusCode::ILLEGAL_ARGUMENT},
        {SERVER_INVALID_INDEX_NLIST, StatusCode::ILLEGAL_NLIST},
        {SERVER_INVALID_INDEX_METRIC_TYPE, StatusCode::ILLEGAL_METRIC_TYPE},
        {SERVER_INVALID_INDEX_FILE_SIZE, StatusCode::ILLEGAL_ARGUMENT},
        {SERVER_ILLEGAL_VECTOR_ID, StatusCode::ILLEGAL_VECTOR_ID},
        {SERVER_ILLEGAL_SEARCH_RESULT, StatusCode::ILLEGAL_SEARCH_RESULT},
        {SERVER_CACHE_FULL, StatusCode::CACHE_FAILED},
        {SERVER_BUILD_INDEX_ERROR, StatusCode::BUILD_INDEX_ERROR},
        {SERVER_OUT_OF_MEMORY, StatusCode::OUT_OF_MEMORY},

        {DB_NOT_FOUND, StatusCode::COLLECTION_NOT_EXISTS},
        {DB_META_TRANSACTION_FAILED, StatusCode::META_FAILED},
    };
    if (code < StatusCode::MAX) {
        return StatusCode(code);
    } else if (code_map.find(code) != code_map.end()) {
        return code_map.at(code);
    } else {
        return StatusCode::UNEXPECTED_ERROR;
    }
}

template <typename T>
void
CopyStructuredData(const nlohmann::json& json, std::vector<uint8_t>& raw) {
    std::vector<T> values;
    auto size = json.size();
    values.resize(size);
    raw.resize(size * sizeof(T));
    size_t offset = 0;
    for (auto data : json) {
        values[offset] = data.get<T>();
        ++offset;
    }
    memcpy(raw.data(), values.data(), size * sizeof(T));
}

using FloatJson = nlohmann::basic_json<std::map, std::vector, std::string, bool, std::int64_t, std::uint64_t, float>;

/////////////////////////////////// Private methods ///////////////////////////////////////
void
WebRequestHandler::AddStatusToJson(nlohmann::json& json, int64_t code, const std::string& msg) {
    json["code"] = (int64_t)code;
    json["message"] = msg;
}

Status
WebRequestHandler::IsBinaryCollection(const std::string& collection_name, bool& bin) {
    CollectionSchema schema;
    auto status = Status::OK();
    // status = request_handler_.DescribeCollection(context_ptr_, collection_name, schema);
    if (status.ok()) {
        auto metric = engine::MetricType(schema.metric_type_);
        bin = engine::MetricType::HAMMING == metric || engine::MetricType::JACCARD == metric ||
              engine::MetricType::TANIMOTO == metric || engine::MetricType::SUPERSTRUCTURE == metric ||
              engine::MetricType::SUBSTRUCTURE == metric;
    }

    return status;
}

Status
WebRequestHandler::CopyRecordsFromJson(const nlohmann::json& json, engine::VectorsData& vectors, bool bin) {
    if (!json.is_array()) {
        return Status(ILLEGAL_BODY, "field \"vectors\" must be a array");
    }

    vectors.vector_count_ = json.size();

    if (!bin) {
        for (auto& vec : json) {
            if (!vec.is_array()) {
                return Status(ILLEGAL_BODY, "A vector in field \"vectors\" must be a float array");
            }
            for (auto& data : vec) {
                vectors.float_data_.emplace_back(data.get<float>());
            }
        }
    } else {
        for (auto& vec : json) {
            if (!vec.is_array()) {
                return Status(ILLEGAL_BODY, "A vector in field \"vectors\" must be a float array");
            }
            for (auto& data : vec) {
                vectors.binary_data_.emplace_back(data.get<uint8_t>());
            }
        }
    }

    return Status::OK();
}

///////////////////////// WebRequestHandler methods ///////////////////////////////////////
Status
WebRequestHandler::GetCollectionMetaInfo(const std::string& collection_name, nlohmann::json& json_out) {
    CollectionSchema schema;
    auto status = Status::OK();
    // status = request_handler_.DescribeCollection(context_ptr_, collection_name, schema);
    if (!status.ok()) {
        return status;
    }

    int64_t count;
    status = request_handler_.CountCollection(context_ptr_, collection_name, count);
    if (!status.ok()) {
        return status;
    }

    IndexParam index_param;
    status = request_handler_.DescribeIndex(context_ptr_, collection_name, index_param);
    if (!status.ok()) {
        return status;
    }

    json_out["collection_name"] = schema.collection_name_;
    json_out["dimension"] = schema.dimension_;
    json_out["index_file_size"] = schema.index_file_size_;
    json_out["index"] = IndexMap.at(engine::EngineType(index_param.index_type_));
    json_out["index_params"] = index_param.extra_params_;
    json_out["metric_type"] = MetricMap.at(engine::MetricType(schema.metric_type_));
    json_out["count"] = count;

    return Status::OK();
}

Status
WebRequestHandler::GetCollectionStat(const std::string& collection_name, nlohmann::json& json_out) {
    std::string collection_info;
    auto status = request_handler_.ShowCollectionInfo(context_ptr_, collection_name, collection_info);

    if (status.ok()) {
        try {
            json_out = nlohmann::json::parse(collection_info);
        } catch (std::exception& e) {
            return Status(SERVER_UNEXPECTED_ERROR,
                          "Error occurred when parsing collection stat information: " + std::string(e.what()));
        }
    }

    return status;
}

Status
WebRequestHandler::GetSegmentVectors(const std::string& collection_name, const std::string& segment_name,
                                     int64_t page_size, int64_t offset, nlohmann::json& json_out) {
    std::vector<int64_t> vector_ids;
    auto status = request_handler_.GetVectorIDs(context_ptr_, collection_name, segment_name, vector_ids);
    if (!status.ok()) {
        return status;
    }

    auto ids_begin = std::min(vector_ids.size(), (size_t)offset);
    auto ids_end = std::min(vector_ids.size(), (size_t)(offset + page_size));

    auto ids = std::vector<int64_t>(vector_ids.begin() + ids_begin, vector_ids.begin() + ids_end);
    nlohmann::json vectors_json;
    status = GetVectorsByIDs(collection_name, ids, vectors_json);

    nlohmann::json result_json;
    if (vectors_json.empty()) {
        json_out["vectors"] = std::vector<int64_t>();
    } else {
        json_out["vectors"] = vectors_json;
    }
    json_out["count"] = vector_ids.size();

    AddStatusToJson(json_out, status.code(), status.message());

    return Status::OK();
}

Status
WebRequestHandler::GetSegmentIds(const std::string& collection_name, const std::string& segment_name, int64_t page_size,
                                 int64_t offset, nlohmann::json& json_out) {
    std::vector<int64_t> vector_ids;
    auto status = request_handler_.GetVectorIDs(context_ptr_, collection_name, segment_name, vector_ids);
    if (status.ok()) {
        auto ids_begin = std::min(vector_ids.size(), (size_t)offset);
        auto ids_end = std::min(vector_ids.size(), (size_t)(offset + page_size));

        if (ids_begin >= ids_end) {
            json_out["ids"] = std::vector<int64_t>();
        } else {
            for (size_t i = ids_begin; i < ids_end; i++) {
                json_out["ids"].push_back(std::to_string(vector_ids.at(i)));
            }
        }
        json_out["count"] = vector_ids.size();
    }

    return status;
}

Status
WebRequestHandler::CommandLine(const std::string& cmd, std::string& reply) {
    return request_handler_.Cmd(context_ptr_, cmd, reply);
}

Status
WebRequestHandler::Cmd(const std::string& cmd, std::string& result_str) {
    std::string reply;
    auto status = CommandLine(cmd, reply);

    if (status.ok()) {
        nlohmann::json result;
        AddStatusToJson(result, status.code(), status.message());
        result["reply"] = reply;
        result_str = result.dump();
    }

    return status;
}

Status
WebRequestHandler::PreLoadCollection(const nlohmann::json& json, std::string& result_str) {
    if (!json.contains("collection_name")) {
        return Status(BODY_FIELD_LOSS, "Field \"load\" must contains collection_name");
    }

    auto collection_name = json["collection_name"];
    auto status = request_handler_.PreloadCollection(context_ptr_, collection_name.get<std::string>());
    if (status.ok()) {
        nlohmann::json result;
        AddStatusToJson(result, status.code(), status.message());
        result_str = result.dump();
    }

    return status;
}

Status
WebRequestHandler::Flush(const nlohmann::json& json, std::string& result_str) {
    if (!json.contains("collection_names")) {
        return Status(BODY_FIELD_LOSS, "Field \"flush\" must contains collection_names");
    }

    auto collection_names = json["collection_names"];
    if (!collection_names.is_array()) {
        return Status(BODY_FIELD_LOSS, "Field \"collection_names\" must be and array");
    }

    std::vector<std::string> names;
    for (auto& name : collection_names) {
        names.emplace_back(name.get<std::string>());
    }

    auto status = request_handler_.Flush(context_ptr_, names);
    if (status.ok()) {
        nlohmann::json result;
        AddStatusToJson(result, status.code(), status.message());
        result_str = result.dump();
    }

    return status;
}

Status
WebRequestHandler::Compact(const nlohmann::json& json, std::string& result_str) {
    if (!json.contains("collection_name")) {
        return Status(BODY_FIELD_LOSS, "Field \"compact\" must contains collection_names");
    }

    auto collection_name = json["collection_name"];
    if (!collection_name.is_string()) {
        return Status(BODY_FIELD_LOSS, "Field \"collection_names\" must be a string");
    }

    auto name = collection_name.get<std::string>();

    double compact_threshold = 0.1;  // compact trigger threshold: delete_counts/segment_counts
    auto status = request_handler_.Compact(context_ptr_, name, compact_threshold);

    if (status.ok()) {
        nlohmann::json result;
        AddStatusToJson(result, status.code(), status.message());
        result_str = result.dump();
    }

    return status;
}

Status
WebRequestHandler::GetConfig(std::string& result_str) {
    std::string cmd = "get_config *";
    std::string reply;
    auto status = CommandLine(cmd, reply);
    if (status.ok()) {
        nlohmann::json j = nlohmann::json::parse(reply);
#ifdef MILVUS_GPU_VERSION
        if (j.contains("gpu_resource_config")) {
            std::vector<std::string> gpus;
            if (j["gpu_resource_config"].contains("search_resources")) {
                auto gpu_search_res = j["gpu_resource_config"]["search_resources"].get<std::string>();
                StringHelpFunctions::SplitStringByDelimeter(gpu_search_res, ",", gpus);
                j["gpu_resource_config"]["search_resources"] = gpus;
            }
            if (j["gpu_resource_config"].contains("build_index_resources")) {
                auto gpu_build_res = j["gpu_resource_config"]["build_index_resources"].get<std::string>();
                gpus.clear();
                StringHelpFunctions::SplitStringByDelimeter(gpu_build_res, ",", gpus);
                j["gpu_resource_config"]["build_index_resources"] = gpus;
            }
        }
#endif
        // check if server require start
        bool required = false;
        // TODO: Use new cofnig mgr
        // Config::GetInstance().GetServerRestartRequired(required);
        j["restart_required"] = required;
        result_str = j.dump();
    }

    return Status::OK();
}

Status
WebRequestHandler::SetConfig(const nlohmann::json& json, std::string& result_str) {
    if (!json.is_object()) {
        return Status(ILLEGAL_BODY, "Payload must be a map");
    }

    std::vector<std::string> cmds;
    for (auto& el : json.items()) {
        auto evalue = el.value();
        if (!evalue.is_object()) {
            return Status(ILLEGAL_BODY, "Invalid payload format, the root value must be json map");
        }

        for (auto& iel : el.value().items()) {
            auto ievalue = iel.value();
            if (!(ievalue.is_string() || ievalue.is_number() || ievalue.is_boolean())) {
                return Status(ILLEGAL_BODY, "Config value must be one of string, numeric or boolean");
            }
            std::ostringstream ss;
            if (ievalue.is_string()) {
                std::string vle = ievalue;
                ss << "set_config " << el.key() << "." << iel.key() << " " << vle;
            } else {
                ss << "set_config " << el.key() << "." << iel.key() << " " << ievalue;
            }
            cmds.emplace_back(ss.str());
        }
    }

    std::string msg;

    for (auto& c : cmds) {
        std::string reply;
        auto status = CommandLine(c, reply);
        if (!status.ok()) {
            return status;
        }
        msg += c + " successfully;";
    }

    nlohmann::json result;
    AddStatusToJson(result, StatusCode::SUCCESS, msg);

    bool required = false;
    // Config::GetInstance().GetServerRestartRequired(required);
    result["restart_required"] = required;

    result_str = result.dump();

    return Status::OK();
}

Status
WebRequestHandler::Search(const std::string& collection_name, const nlohmann::json& json, std::string& result_str) {
    if (!json.contains("topk")) {
        return Status(BODY_FIELD_LOSS, "Field \'topk\' is required");
    }
    int64_t topk = json["topk"];

    if (!json.contains("params")) {
        return Status(BODY_FIELD_LOSS, "Field \'params\' is required");
    }

    std::vector<std::string> partition_tags;
    if (json.contains("partition_tags")) {
        auto tags = json["partition_tags"];
        if (!tags.is_null() && !tags.is_array()) {
            return Status(BODY_PARSE_FAIL, "Field \"partition_tags\" must be a array");
        }

        for (auto& tag : tags) {
            partition_tags.emplace_back(tag.get<std::string>());
        }
    }

    TopKQueryResult result;
    Status status;
    if (json.contains("ids")) {
        auto vec_ids = json["ids"];
        if (!vec_ids.is_array()) {
            return Status(BODY_PARSE_FAIL, "Field \"ids\" must be ad array");
        }

        std::vector<int64_t> id_array;
        for (auto& id_str : vec_ids) {
            id_array.emplace_back(std::stol(id_str.get<std::string>()));
        }
        //        std::vector<int64_t> id_array(vec_ids.begin(), vec_ids.end());
        status = request_handler_.SearchByID(context_ptr_, collection_name, id_array, topk, json["params"],
                                             partition_tags, result);
    } else {
        std::vector<std::string> file_id_vec;
        if (json.contains("file_ids")) {
            auto ids = json["file_ids"];
            if (!ids.is_null() && !ids.is_array()) {
                return Status(BODY_PARSE_FAIL, "Field \"file_ids\" must be a array");
            }
            for (auto& id : ids) {
                file_id_vec.emplace_back(id.get<std::string>());
            }
        }

        bool bin_flag = false;
        status = IsBinaryCollection(collection_name, bin_flag);
        if (!status.ok()) {
            return status;
        }

        if (!json.contains("vectors")) {
            return Status(BODY_FIELD_LOSS, "Field \"vectors\" is required");
        }

        engine::VectorsData vectors_data;
        status = CopyRecordsFromJson(json["vectors"], vectors_data, bin_flag);
        if (!status.ok()) {
            return status;
        }

        status = request_handler_.Search(context_ptr_, collection_name, vectors_data, topk, json["params"],
                                         partition_tags, file_id_vec, result);
    }
    if (!status.ok()) {
        return status;
    }

    nlohmann::json result_json;
    result_json["num"] = result.row_num_;
    if (result.row_num_ == 0) {
        result_json["result"] = std::vector<int64_t>();
        result_str = result_json.dump();
        return Status::OK();
    }

    auto step = result.id_list_.size() / result.row_num_;
    nlohmann::json search_result_json;
    for (int64_t i = 0; i < result.row_num_; i++) {
        nlohmann::json raw_result_json;
        for (size_t j = 0; j < step; j++) {
            nlohmann::json one_result_json;
            one_result_json["id"] = std::to_string(result.id_list_.at(i * step + j));
            one_result_json["distance"] = std::to_string(result.distance_list_.at(i * step + j));
            raw_result_json.emplace_back(one_result_json);
        }
        search_result_json.emplace_back(raw_result_json);
    }
    result_json["result"] = search_result_json;
    result_str = result_json.dump();

    return Status::OK();
}

Status
WebRequestHandler::ProcessLeafQueryJson(const nlohmann::json& json, milvus::query::BooleanQueryPtr& query) {
    if (json.contains("term")) {
        auto leaf_query = std::make_shared<query::LeafQuery>();
        auto term_json = json["term"];
        std::string field_name = term_json["field_name"];
        auto term_value_json = term_json["values"];
        if (!term_value_json.is_array()) {
            std::string msg = "Term json string is not an array";
            return Status{BODY_PARSE_FAIL, msg};
        }

        //        auto term_size = term_value_json.size();
        //        auto term_query = std::make_shared<query::TermQuery>();
        //        term_query->field_name = field_name;
        //        term_query->field_value.resize(term_size * sizeof(int64_t));
        //
        //        switch (field_type_.at(field_name)) {
        //            case engine::meta::hybrid::DataType::INT8:
        //            case engine::meta::hybrid::DataType::INT16:
        //            case engine::meta::hybrid::DataType::INT32:
        //            case engine::meta::hybrid::DataType::INT64: {
        //                std::vector<int64_t> term_value(term_size, 0);
        //                for (uint64_t i = 0; i < term_size; ++i) {
        //                    term_value[i] = term_value_json[i].get<int64_t>();
        //                }
        //                memcpy(term_query->field_value.data(), term_value.data(), term_size * sizeof(int64_t));
        //                break;
        //            }
        //            case engine::meta::hybrid::DataType::FLOAT:
        //            case engine::meta::hybrid::DataType::DOUBLE: {
        //                std::vector<double> term_value(term_size, 0);
        //                for (uint64_t i = 0; i < term_size; ++i) {
        //                    term_value[i] = term_value_json[i].get<double>();
        //                }
        //                memcpy(term_query->field_value.data(), term_value.data(), term_size * sizeof(double));
        //                break;
        //            }
        //            default:
        //                break;
        //        }
        //
        //        leaf_query->term_query = term_query;
        //        query->AddLeafQuery(leaf_query);
        //    } else if (json.contains("range")) {
        //        auto leaf_query = std::make_shared<query::LeafQuery>();
        //        auto range_query = std::make_shared<query::RangeQuery>();
        //
        //        auto range_json = json["range"];
        //        std::string field_name = range_json["field_name"];
        //        range_query->field_name = field_name;
        //
        //        auto range_value_json = range_json["values"];
        //        if (range_value_json.contains("lt")) {
        //            query::CompareExpr compare_expr;
        //            compare_expr.compare_operator = query::CompareOperator::LT;
        //            compare_expr.operand = range_value_json["lt"].get<std::string>();
        //            range_query->compare_expr.emplace_back(compare_expr);
        //        }
        //        if (range_value_json.contains("lte")) {
        //            query::CompareExpr compare_expr;
        //            compare_expr.compare_operator = query::CompareOperator::LTE;
        //            compare_expr.operand = range_value_json["lte"].get<std::string>();
        //            range_query->compare_expr.emplace_back(compare_expr);
        //        }
        //        if (range_value_json.contains("eq")) {
        //            query::CompareExpr compare_expr;
        //            compare_expr.compare_operator = query::CompareOperator::EQ;
        //            compare_expr.operand = range_value_json["eq"].get<std::string>();
        //            range_query->compare_expr.emplace_back(compare_expr);
        //        }
        //        if (range_value_json.contains("ne")) {
        //            query::CompareExpr compare_expr;
        //            compare_expr.compare_operator = query::CompareOperator::NE;
        //            compare_expr.operand = range_value_json["ne"].get<std::string>();
        //            range_query->compare_expr.emplace_back(compare_expr);
        //        }
        //        if (range_value_json.contains("gt")) {
        //            query::CompareExpr compare_expr;
        //            compare_expr.compare_operator = query::CompareOperator::GT;
        //            compare_expr.operand = range_value_json["gt"].get<std::string>();
        //            range_query->compare_expr.emplace_back(compare_expr);
        //        }
        //        if (range_value_json.contains("gte")) {
        //            query::CompareExpr compare_expr;
        //            compare_expr.compare_operator = query::CompareOperator::GTE;
        //            compare_expr.operand = range_value_json["gte"].get<std::string>();
        //            range_query->compare_expr.emplace_back(compare_expr);
        //        }
        //
        //        leaf_query->range_query = range_query;
        //        query->AddLeafQuery(leaf_query);
        //    } else if (json.contains("vector")) {
        //        auto leaf_query = std::make_shared<query::LeafQuery>();
        //        auto vector_query = std::make_shared<query::VectorQuery>();
        //
        //        auto vector_json = json["vector"];
        //        std::string field_name = vector_json["field_name"];
        //        vector_query->field_name = field_name;
        //
        //        engine::VectorsData vectors;
        //        // TODO(yukun): process binary vector
        //        CopyRecordsFromJson(vector_json["values"], vectors, false);
        //
        //        vector_query->query_vector.float_data = vectors.float_data_;
        //        vector_query->query_vector.binary_data = vectors.binary_data_;
        //
        //        vector_query->topk = vector_json["topk"].get<int64_t>();
        //        vector_query->extra_params = vector_json["extra_params"];
        //
        //        // TODO(yukun): remove hardcode here
        //        std::string vector_placeholder = "placeholder_1";
        //        query_ptr_->vectors.insert(std::make_pair(vector_placeholder, vector_query));
        //        leaf_query->vector_placeholder = vector_placeholder;
        //        query->AddLeafQuery(leaf_query);
    }
    return Status::OK();
}

Status
WebRequestHandler::ProcessBoolQueryJson(const nlohmann::json& query_json, query::BooleanQueryPtr& boolean_query) {
    if (query_json.contains("must")) {
        boolean_query->SetOccur(query::Occur::MUST);
        auto must_json = query_json["must"];
        if (!must_json.is_array()) {
            std::string msg = "Must json string is not an array";
            return Status{BODY_PARSE_FAIL, msg};
        }

        for (auto& json : must_json) {
            auto must_query = std::make_shared<query::BooleanQuery>();
            if (json.contains("must") || json.contains("should") || json.contains("must_not")) {
                ProcessBoolQueryJson(json, must_query);
                boolean_query->AddBooleanQuery(must_query);
            } else {
                ProcessLeafQueryJson(json, boolean_query);
            }
        }
        return Status::OK();
    } else if (query_json.contains("should")) {
        boolean_query->SetOccur(query::Occur::SHOULD);
        auto should_json = query_json["should"];
        if (!should_json.is_array()) {
            std::string msg = "Should json string is not an array";
            return Status{BODY_PARSE_FAIL, msg};
        }

        for (auto& json : should_json) {
            if (json.contains("must") || json.contains("should") || json.contains("must_not")) {
                auto should_query = std::make_shared<query::BooleanQuery>();
                ProcessBoolQueryJson(json, should_query);
                boolean_query->AddBooleanQuery(should_query);
            } else {
                ProcessLeafQueryJson(json, boolean_query);
            }
        }
        return Status::OK();
    } else if (query_json.contains("must_not")) {
        boolean_query->SetOccur(query::Occur::MUST_NOT);
        auto should_json = query_json["must_not"];
        if (!should_json.is_array()) {
            std::string msg = "Must_not json string is not an array";
            return Status{BODY_PARSE_FAIL, msg};
        }

        for (auto& json : should_json) {
            if (json.contains("must") || json.contains("should") || json.contains("must_not")) {
                auto must_not_query = std::make_shared<query::BooleanQuery>();
                ProcessBoolQueryJson(json, must_not_query);
                boolean_query->AddBooleanQuery(must_not_query);
            } else {
                ProcessLeafQueryJson(json, boolean_query);
            }
        }
        return Status::OK();
    } else {
        std::string msg = "Must json string doesnot include right query";
        return Status{BODY_PARSE_FAIL, msg};
    }
}

void
ConvertRowToColumnJson(const std::vector<engine::AttrsData>& row_attrs, const std::vector<std::string>& field_names,
                       const int64_t row_num, nlohmann::json& column_attrs_json) {
    //    if (field_names.size() == 0) {
    //        if (row_attrs.size() > 0) {
    //            auto attr_it = row_attrs[0].attr_type_.begin();
    //            for (; attr_it != row_attrs[0].attr_type_.end(); attr_it++) {
    //                field_names.emplace_back(attr_it->first);
    //            }
    //        }
    //    }

    for (uint64_t i = 0; i < field_names.size() - 1; i++) {
        std::vector<int64_t> int_data;
        std::vector<double> double_data;
        for (auto& attr : row_attrs) {
            int64_t int_value;
            double double_value;
            auto attr_data = attr.attr_data_.at(field_names[i]);
            switch (attr.attr_type_.at(field_names[i])) {
                case engine::meta::hybrid::DataType::INT8: {
                    if (attr_data.size() == sizeof(int8_t)) {
                        int_value = attr_data[0];
                        int_data.emplace_back(int_value);
                    }
                    break;
                }
                case engine::meta::hybrid::DataType::INT16: {
                    if (attr_data.size() == sizeof(int16_t)) {
                        memcpy(&int_value, attr_data.data(), sizeof(int16_t));
                        int_data.emplace_back(int_value);
                    }
                    break;
                }
                case engine::meta::hybrid::DataType::INT32: {
                    if (attr_data.size() == sizeof(int32_t)) {
                        memcpy(&int_value, attr_data.data(), sizeof(int32_t));
                        int_data.emplace_back(int_value);
                    }
                    break;
                }
                case engine::meta::hybrid::DataType::INT64: {
                    if (attr_data.size() == sizeof(int64_t)) {
                        memcpy(&int_value, attr_data.data(), sizeof(int64_t));
                        int_data.emplace_back(int_value);
                    }
                    break;
                }
                case engine::meta::hybrid::DataType::FLOAT: {
                    if (attr_data.size() == sizeof(float)) {
                        float float_value;
                        memcpy(&float_value, attr_data.data(), sizeof(float));
                        double_value = float_value;
                        double_data.emplace_back(double_value);
                    }
                    break;
                }
                case engine::meta::hybrid::DataType::DOUBLE: {
                    if (attr_data.size() == sizeof(double)) {
                        memcpy(&double_value, attr_data.data(), sizeof(double));
                        double_data.emplace_back(double_value);
                    }
                    break;
                }
                default: { return; }
            }
        }
        if (int_data.size() > 0) {
            if (row_num == -1) {
                nlohmann::json int_data_json(int_data);
                column_attrs_json[field_names[i]] = int_data_json;
            } else {
                nlohmann::json topk_int_result;
                int64_t topk = int_data.size() / row_num;
                for (int64_t j = 0; j < row_num; j++) {
                    std::vector<int64_t> one_int_result(topk);
                    memcpy(one_int_result.data(), int_data.data() + j * topk, sizeof(int64_t) * topk);
                    nlohmann::json one_int_result_json(one_int_result);
                    std::string tag = "top" + std::to_string(j);
                    topk_int_result[tag] = one_int_result_json;
                }
                column_attrs_json[field_names[i]] = topk_int_result;
            }
        } else if (double_data.size() > 0) {
            if (row_num == -1) {
                nlohmann::json double_data_json(double_data);
                column_attrs_json[field_names[i]] = double_data_json;
            } else {
                nlohmann::json topk_double_result;
                int64_t topk = int_data.size() / row_num;
                for (int64_t j = 0; j < row_num; j++) {
                    std::vector<double> one_double_result(topk);
                    memcpy(one_double_result.data(), double_data.data() + j * topk, sizeof(double) * topk);
                    nlohmann::json one_double_result_json(one_double_result);
                    std::string tag = "top" + std::to_string(j);
                    topk_double_result[tag] = one_double_result_json;
                }
                column_attrs_json[field_names[i]] = topk_double_result;
            }
        }
    }
}

Status
WebRequestHandler::HybridSearch(const std::string& collection_name, const nlohmann::json& json,
                                std::string& result_str) {
    Status status;

    milvus::server::HybridCollectionSchema collection_schema;
    status = request_handler_.DescribeHybridCollection(context_ptr_, collection_name, collection_schema);
    if (!status.ok()) {
        return Status{UNEXPECTED_ERROR, "DescribeHybridCollection failed"};
    }
    field_type_ = collection_schema.field_types_;

    milvus::json extra_params;
    if (json.contains("fields")) {
        if (json["fields"].is_array()) {
            extra_params["fields"] = json["fields"];
        }
    }
    auto query_json = json["query"];

    std::vector<std::string> partition_tags;
    if (query_json.contains("partition_tags")) {
        auto tags = query_json["partition_tags"];
        if (!tags.is_null() && !tags.is_array()) {
            return Status(BODY_PARSE_FAIL, "Field \"partition_tags\" must be a array");
        }

        for (auto& tag : tags) {
            partition_tags.emplace_back(tag.get<std::string>());
        }
    }

    if (query_json.contains("bool")) {
        auto boolean_query_json = query_json["bool"];
        auto boolean_query = std::make_shared<query::BooleanQuery>();
        query_ptr_ = std::make_shared<query::Query>();

        status = ProcessBoolQueryJson(boolean_query_json, boolean_query);
        if (!status.ok()) {
            return status;
        }
        auto general_query = std::make_shared<query::GeneralQuery>();
        query::GenBinaryQuery(boolean_query, general_query->bin);

        query_ptr_->root = general_query->bin;

        engine::QueryResultPtr result = std::make_shared<engine::QueryResult>();
        status = request_handler_.HybridSearch(context_ptr_, query_ptr_, extra_params, result);

        if (!status.ok()) {
            return status;
        }

        nlohmann::json result_json;
        result_json["num"] = result->row_num_;
        if (result->row_num_ == 0) {
            result_json["result"] = std::vector<int64_t>();
            result_str = result_json.dump();
            return Status::OK();
        }

        auto step = result->result_ids_.size() / result->row_num_;
        nlohmann::json search_result_json;
        for (int64_t i = 0; i < result->row_num_; i++) {
            nlohmann::json raw_result_json;
            for (size_t j = 0; j < step; j++) {
                nlohmann::json one_result_json;
                one_result_json["id"] = std::to_string(result->result_ids_.at(i * step + j));
                one_result_json["distance"] = std::to_string(result->result_distances_.at(i * step + j));
                raw_result_json.emplace_back(one_result_json);
            }
            search_result_json.emplace_back(raw_result_json);
        }
        nlohmann::json attr_json;
        ConvertRowToColumnJson(result->attrs_, query_ptr_->field_names, result->row_num_, attr_json);
        result_json["Entity"] = attr_json;
        result_json["result"] = search_result_json;
        result_str = result_json.dump();
    }

    return Status::OK();
}

Status
WebRequestHandler::DeleteByIDs(const std::string& collection_name, const nlohmann::json& json,
                               std::string& result_str) {
    std::vector<int64_t> vector_ids;
    if (!json.contains("ids")) {
        return Status(BODY_FIELD_LOSS, "Field \"delete\" must contains \"ids\"");
    }
    auto ids = json["ids"];
    if (!ids.is_array()) {
        return Status(BODY_FIELD_LOSS, "\"ids\" must be an array");
    }

    for (auto& id : ids) {
        auto id_str = id.get<std::string>();
        if (!ValidateStringIsNumber(id_str).ok()) {
            return Status(ILLEGAL_BODY, "Members in \"ids\" must be integer string");
        }
        vector_ids.emplace_back(std::stol(id_str));
    }

    auto status = request_handler_.DeleteByID(context_ptr_, collection_name, vector_ids);

    nlohmann::json result_json;
    AddStatusToJson(result_json, status.code(), status.message());
    result_str = result_json.dump();

    return status;
}

Status
WebRequestHandler::GetEntityByIDs(const std::string& collection_name, const std::vector<int64_t>& ids,
                                  std::vector<std::string>& field_names, nlohmann::json& json_out) {
<<<<<<< HEAD
    engine::DataChunkPtr data_chunk;
    engine::snapshot::CollectionMappings field_mappings;

    std::vector<engine::AttrsData> attr_batch;
    std::vector<engine::VectorsData> vector_batch;
    auto status =
        request_handler_.GetEntityByID(context_ptr_, collection_name, ids, field_names, field_mappings, data_chunk);
=======
    std::vector<engine::VectorsData> vector_batch;
    std::vector<engine::AttrsData> attr_batch;
    auto status =
        request_handler_.GetEntityByID(context_ptr_, collection_name, field_names, ids, attr_batch, vector_batch);
>>>>>>> 26536fac
    if (!status.ok()) {
        return status;
    }
    std::vector<uint8_t> id_array = data_chunk->fixed_fields_[engine::DEFAULT_UID_NAME];

    for (const auto& it : field_mappings) {
        std::string name = it.first->GetName();
        uint64_t type = it.first->GetFtype();
        std::vector<uint8_t> data = data_chunk->fixed_fields_[name];
        if (type == engine::FieldType::VECTOR_BINARY) {
            engine::VectorsData vectors_data;
            memcpy(vectors_data.binary_data_.data(), data.data(), data.size());
            memcpy(vectors_data.id_array_.data(), id_array.data(), id_array.size());
            vector_batch.emplace_back(vectors_data);
        } else if (type == engine::FieldType::VECTOR_FLOAT) {
            engine::VectorsData vectors_data;
            memcpy(vectors_data.float_data_.data(), data.data(), data.size());
            memcpy(vectors_data.id_array_.data(), id_array.data(), id_array.size());
            vector_batch.emplace_back(vectors_data);
        } else {
            engine::AttrsData attrs_data;
            attrs_data.attr_type_[name] = static_cast<engine::meta::hybrid::DataType>(type);
            attrs_data.attr_data_[name] = data;
            memcpy(attrs_data.id_array_.data(), id_array.data(), id_array.size());
            attr_batch.emplace_back(attrs_data);
        }
    }

    bool bin;
    status = IsBinaryCollection(collection_name, bin);
    if (!status.ok()) {
        return status;
    }

    nlohmann::json vectors_json, attrs_json;
    for (size_t i = 0; i < vector_batch.size(); i++) {
        nlohmann::json vector_json;
        if (bin) {
            vector_json["vector"] = vector_batch.at(i).binary_data_;
        } else {
            vector_json["vector"] = vector_batch.at(i).float_data_;
        }
        vector_json["id"] = std::to_string(ids[i]);
        vectors_json.push_back(vector_json);
    }
    ConvertRowToColumnJson(attr_batch, field_names, -1, attrs_json);
    json_out["vectors"] = vectors_json;
    json_out["attributes"] = attrs_json;
    return Status::OK();
}

Status
WebRequestHandler::GetVectorsByIDs(const std::string& collection_name, const std::vector<int64_t>& ids,
                                   nlohmann::json& json_out) {
    std::vector<engine::VectorsData> vector_batch;
    auto status = Status::OK();
    //    auto status = request_handler_.GetVectorsByID(context_ptr_, collection_name, ids, vector_batch);
    if (!status.ok()) {
        return status;
    }

    bool bin;
    status = IsBinaryCollection(collection_name, bin);
    if (!status.ok()) {
        return status;
    }

    nlohmann::json vectors_json;
    for (size_t i = 0; i < vector_batch.size(); i++) {
        nlohmann::json vector_json;
        if (bin) {
            vector_json["vector"] = vector_batch.at(i).binary_data_;
        } else {
            vector_json["vector"] = vector_batch.at(i).float_data_;
        }
        vector_json["id"] = std::to_string(ids[i]);
        json_out.push_back(vector_json);
    }

    return Status::OK();
}

////////////////////////////////// Router methods ////////////////////////////////////////////
StatusDto::ObjectWrapper
WebRequestHandler::GetDevices(DevicesDto::ObjectWrapper& devices_dto) {
    auto system_info = SystemInfo::GetInstance();

    devices_dto->cpu = devices_dto->cpu->createShared();
    devices_dto->cpu->memory = system_info.GetPhysicalMemory() >> 30;

    devices_dto->gpus = devices_dto->gpus->createShared();

#ifdef MILVUS_GPU_VERSION
    size_t count = system_info.num_device();
    std::vector<int64_t> device_mems = system_info.GPUMemoryTotal();

    if (count != device_mems.size()) {
        RETURN_STATUS_DTO(UNEXPECTED_ERROR, "Can't obtain GPU info");
    }

    for (size_t i = 0; i < count; i++) {
        auto device_dto = DeviceInfoDto::createShared();
        device_dto->memory = device_mems.at(i) >> 30;
        devices_dto->gpus->put("GPU" + OString(std::to_string(i).c_str()), device_dto);
    }
#endif

    ASSIGN_RETURN_STATUS_DTO(Status::OK());
}

StatusDto::ObjectWrapper
WebRequestHandler::GetAdvancedConfig(AdvancedConfigDto::ObjectWrapper& advanced_config) {
    //    std::string reply;
    //    std::string cache_cmd_prefix = "get_config " + std::string(CONFIG_CACHE) + ".";
    //
    //    std::string cache_cmd_string = cache_cmd_prefix + std::string(CONFIG_CACHE_CPU_CACHE_CAPACITY);
    //    auto status = CommandLine(cache_cmd_string, reply);
    //    if (!status.ok()) {
    //        ASSIGN_RETURN_STATUS_DTO(status)
    //    }
    //    advanced_config->cpu_cache_capacity = std::stol(reply);
    //
    //    cache_cmd_string = cache_cmd_prefix + std::string(CONFIG_CACHE_CACHE_INSERT_DATA);
    //    CommandLine(cache_cmd_string, reply);
    //    if (!status.ok()) {
    //        ASSIGN_RETURN_STATUS_DTO(status)
    //    }
    //    advanced_config->cache_insert_data = ("1" == reply || "true" == reply);
    //
    //    auto engine_cmd_prefix = "get_config " + std::string(CONFIG_ENGINE) + ".";
    //    auto engine_cmd_string = engine_cmd_prefix + std::string(CONFIG_ENGINE_USE_BLAS_THRESHOLD);
    //    CommandLine(engine_cmd_string, reply);
    //    if (!status.ok()) {
    //        ASSIGN_RETURN_STATUS_DTO(status)
    //    }
    //    advanced_config->use_blas_threshold = std::stol(reply);
    //
    //#ifdef MILVUS_GPU_VERSION
    //    engine_cmd_string = engine_cmd_prefix + std::string(CONFIG_GPU_RESOURCE_GPU_SEARCH_THRESHOLD);
    //    CommandLine(engine_cmd_string, reply);
    //    if (!status.ok()) {
    //        ASSIGN_RETURN_STATUS_DTO(status)
    //    }
    //    advanced_config->gpu_search_threshold = std::stol(reply);
    //#endif
    //
    //    ASSIGN_RETURN_STATUS_DTO(status)
    ASSIGN_RETURN_STATUS_DTO(Status::OK());
}

StatusDto::ObjectWrapper
WebRequestHandler::SetAdvancedConfig(const AdvancedConfigDto::ObjectWrapper& advanced_config) {
    //    if (nullptr == advanced_config->cpu_cache_capacity.get()) {
    //        RETURN_STATUS_DTO(BODY_FIELD_LOSS, "Field \'cpu_cache_capacity\' miss.");
    //    }
    //
    //    if (nullptr == advanced_config->cache_insert_data.get()) {
    //        RETURN_STATUS_DTO(BODY_FIELD_LOSS, "Field \'cache_insert_data\' miss.");
    //    }
    //
    //    if (nullptr == advanced_config->use_blas_threshold.get()) {
    //        RETURN_STATUS_DTO(BODY_FIELD_LOSS, "Field \'use_blas_threshold\' miss.");
    //    }
    //
    //#ifdef MILVUS_GPU_VERSION
    //    if (nullptr == advanced_config->gpu_search_threshold.get()) {
    //        RETURN_STATUS_DTO(BODY_FIELD_LOSS, "Field \'gpu_search_threshold\' miss.");
    //    }
    //#endif
    //
    //    std::string reply;
    //    std::string cache_cmd_prefix = "set_config " + std::string(CONFIG_CACHE) + ".";
    //
    //    std::string cache_cmd_string = cache_cmd_prefix + std::string(CONFIG_CACHE_CPU_CACHE_CAPACITY) + " " +
    //                                   std::to_string(advanced_config->cpu_cache_capacity->getValue());
    //    auto status = CommandLine(cache_cmd_string, reply);
    //    if (!status.ok()) {
    //        ASSIGN_RETURN_STATUS_DTO(status)
    //    }
    //
    //    cache_cmd_string = cache_cmd_prefix + std::string(CONFIG_CACHE_CACHE_INSERT_DATA) + " " +
    //                       std::to_string(advanced_config->cache_insert_data->getValue());
    //    status = CommandLine(cache_cmd_string, reply);
    //    if (!status.ok()) {
    //        ASSIGN_RETURN_STATUS_DTO(status)
    //    }
    //
    //    auto engine_cmd_prefix = "set_config " + std::string(CONFIG_ENGINE) + ".";
    //
    //    auto engine_cmd_string = engine_cmd_prefix + std::string(CONFIG_ENGINE_USE_BLAS_THRESHOLD) + " " +
    //                             std::to_string(advanced_config->use_blas_threshold->getValue());
    //    status = CommandLine(engine_cmd_string, reply);
    //    if (!status.ok()) {
    //        ASSIGN_RETURN_STATUS_DTO(status)
    //    }
    //
    //#ifdef MILVUS_GPU_VERSION
    //    auto gpu_cmd_prefix = "set_config " + std::string(CONFIG_GPU_RESOURCE) + ".";
    //    auto gpu_cmd_string = gpu_cmd_prefix + std::string(CONFIG_GPU_RESOURCE_GPU_SEARCH_THRESHOLD) + " " +
    //                          std::to_string(advanced_config->gpu_search_threshold->getValue());
    //    status = CommandLine(gpu_cmd_string, reply);
    //    if (!status.ok()) {
    //        ASSIGN_RETURN_STATUS_DTO(status)
    //    }
    //#endif
    //
    //    ASSIGN_RETURN_STATUS_DTO(status)
    ASSIGN_RETURN_STATUS_DTO(Status::OK());
}

#ifdef MILVUS_GPU_VERSION
StatusDto::ObjectWrapper
WebRequestHandler::GetGpuConfig(GPUConfigDto::ObjectWrapper& gpu_config_dto) {
    //    std::string reply;
    //    std::string gpu_cmd_prefix = "get_config " + std::string(CONFIG_GPU_RESOURCE) + ".";
    //
    //    std::string gpu_cmd_request = gpu_cmd_prefix + std::string(CONFIG_GPU_RESOURCE_ENABLE);
    //    auto status = CommandLine(gpu_cmd_request, reply);
    //    if (!status.ok()) {
    //        ASSIGN_RETURN_STATUS_DTO(status);
    //    }
    //    gpu_config_dto->enable = reply == "1" || reply == "true";
    //
    //    if (!gpu_config_dto->enable->getValue()) {
    //        ASSIGN_RETURN_STATUS_DTO(Status::OK());
    //    }
    //
    //    gpu_cmd_request = gpu_cmd_prefix + std::string(CONFIG_GPU_RESOURCE_CACHE_CAPACITY);
    //    status = CommandLine(gpu_cmd_request, reply);
    //    if (!status.ok()) {
    //        ASSIGN_RETURN_STATUS_DTO(status);
    //    }
    //    gpu_config_dto->cache_capacity = std::stol(reply);
    //
    //    gpu_cmd_request = gpu_cmd_prefix + std::string(CONFIG_GPU_RESOURCE_SEARCH_RESOURCES);
    //    status = CommandLine(gpu_cmd_request, reply);
    //    if (!status.ok()) {
    //        ASSIGN_RETURN_STATUS_DTO(status);
    //    }
    //
    //    std::vector<std::string> gpu_entry;
    //    StringHelpFunctions::SplitStringByDelimeter(reply, ",", gpu_entry);
    //
    //    gpu_config_dto->search_resources = gpu_config_dto->search_resources->createShared();
    //    for (auto& device_id : gpu_entry) {
    //        gpu_config_dto->search_resources->pushBack(OString(device_id.c_str())->toUpperCase());
    //    }
    //    gpu_entry.clear();
    //
    //    gpu_cmd_request = gpu_cmd_prefix + std::string(CONFIG_GPU_RESOURCE_BUILD_INDEX_RESOURCES);
    //    status = CommandLine(gpu_cmd_request, reply);
    //    if (!status.ok()) {
    //        ASSIGN_RETURN_STATUS_DTO(status);
    //    }
    //
    //    StringHelpFunctions::SplitStringByDelimeter(reply, ",", gpu_entry);
    //    gpu_config_dto->build_index_resources = gpu_config_dto->build_index_resources->createShared();
    //    for (auto& device_id : gpu_entry) {
    //        gpu_config_dto->build_index_resources->pushBack(OString(device_id.c_str())->toUpperCase());
    //    }
    //
    //    ASSIGN_RETURN_STATUS_DTO(Status::OK());
    ASSIGN_RETURN_STATUS_DTO(Status::OK());
}

StatusDto::ObjectWrapper
WebRequestHandler::SetGpuConfig(const GPUConfigDto::ObjectWrapper& gpu_config_dto) {
    //    // Step 1: Check config param
    //    if (nullptr == gpu_config_dto->enable.get()) {
    //        RETURN_STATUS_DTO(BODY_FIELD_LOSS, "Field \'enable\' miss")
    //    }
    //
    //    if (nullptr == gpu_config_dto->cache_capacity.get()) {
    //        RETURN_STATUS_DTO(BODY_FIELD_LOSS, "Field \'cache_capacity\' miss")
    //    }
    //
    //    if (nullptr == gpu_config_dto->search_resources.get()) {
    //        gpu_config_dto->search_resources = gpu_config_dto->search_resources->createShared();
    //        gpu_config_dto->search_resources->pushBack("GPU0");
    //    }
    //
    //    if (nullptr == gpu_config_dto->build_index_resources.get()) {
    //        gpu_config_dto->build_index_resources = gpu_config_dto->build_index_resources->createShared();
    //        gpu_config_dto->build_index_resources->pushBack("GPU0");
    //    }
    //
    //    // Step 2: Set config
    //    std::string reply;
    //    std::string gpu_cmd_prefix = "set_config " + std::string(CONFIG_GPU_RESOURCE) + ".";
    //    std::string gpu_cmd_request = gpu_cmd_prefix + std::string(CONFIG_GPU_RESOURCE_ENABLE) + " " +
    //                                  std::to_string(gpu_config_dto->enable->getValue());
    //    auto status = CommandLine(gpu_cmd_request, reply);
    //    if (!status.ok()) {
    //        ASSIGN_RETURN_STATUS_DTO(status);
    //    }
    //
    //    if (!gpu_config_dto->enable->getValue()) {
    //        RETURN_STATUS_DTO(SUCCESS, "Set Gpu resources to false");
    //    }
    //
    //    gpu_cmd_request = gpu_cmd_prefix + std::string(CONFIG_GPU_RESOURCE_CACHE_CAPACITY) + " " +
    //                      std::to_string(gpu_config_dto->cache_capacity->getValue());
    //    status = CommandLine(gpu_cmd_request, reply);
    //    if (!status.ok()) {
    //        ASSIGN_RETURN_STATUS_DTO(status);
    //    }
    //
    //    std::vector<std::string> search_resources;
    //    gpu_config_dto->search_resources->forEach(
    //        [&search_resources](const OString& res) { search_resources.emplace_back(res->toLowerCase()->std_str());
    //        });
    //
    //    std::string search_resources_value;
    //    for (auto& res : search_resources) {
    //        search_resources_value += res + ",";
    //    }
    //    auto len = search_resources_value.size();
    //    if (len > 0) {
    //        search_resources_value.erase(len - 1);
    //    }
    //
    //    gpu_cmd_request = gpu_cmd_prefix + std::string(CONFIG_GPU_RESOURCE_SEARCH_RESOURCES) + " " +
    //    search_resources_value; status = CommandLine(gpu_cmd_request, reply); if (!status.ok()) {
    //        ASSIGN_RETURN_STATUS_DTO(status);
    //    }
    //
    //    std::vector<std::string> build_resources;
    //    gpu_config_dto->build_index_resources->forEach(
    //        [&build_resources](const OString& res) { build_resources.emplace_back(res->toLowerCase()->std_str()); });
    //
    //    std::string build_resources_value;
    //    for (auto& res : build_resources) {
    //        build_resources_value += res + ",";
    //    }
    //    len = build_resources_value.size();
    //    if (len > 0) {
    //        build_resources_value.erase(len - 1);
    //    }
    //
    //    gpu_cmd_request =
    //        gpu_cmd_prefix + std::string(CONFIG_GPU_RESOURCE_BUILD_INDEX_RESOURCES) + " " + build_resources_value;
    //    status = CommandLine(gpu_cmd_request, reply);
    //    if (!status.ok()) {
    //        ASSIGN_RETURN_STATUS_DTO(status);
    //    }
    //
    //    ASSIGN_RETURN_STATUS_DTO(Status::OK());
    ASSIGN_RETURN_STATUS_DTO(Status::OK());
}
#endif

/*************
 *
 * Collection {
 */
StatusDto::ObjectWrapper
WebRequestHandler::CreateCollection(const CollectionRequestDto::ObjectWrapper& collection_schema) {
    if (nullptr == collection_schema->collection_name.get()) {
        RETURN_STATUS_DTO(BODY_FIELD_LOSS, "Field \'collection_name\' is missing")
    }

    if (nullptr == collection_schema->dimension.get()) {
        RETURN_STATUS_DTO(BODY_FIELD_LOSS, "Field \'dimension\' is missing")
    }

    if (nullptr == collection_schema->index_file_size.get()) {
        RETURN_STATUS_DTO(BODY_FIELD_LOSS, "Field \'index_file_size\' is missing")
    }

    if (nullptr == collection_schema->metric_type.get()) {
        RETURN_STATUS_DTO(BODY_FIELD_LOSS, "Field \'metric_type\' is missing")
    }

    if (MetricNameMap.find(collection_schema->metric_type->std_str()) == MetricNameMap.end()) {
        RETURN_STATUS_DTO(ILLEGAL_METRIC_TYPE, "metric_type is illegal")
    }

    auto status = Status::OK();
    //    auto status = request_handler_.CreateCollection(
    //        context_ptr_, collection_schema->collection_name->std_str(), collection_schema->dimension,
    //        collection_schema->index_file_size,
    //        static_cast<int64_t>(MetricNameMap.at(collection_schema->metric_type->std_str())));

    ASSIGN_RETURN_STATUS_DTO(status)
}

StatusDto::ObjectWrapper
WebRequestHandler::CreateHybridCollection(const milvus::server::web::OString& body) {
    auto json_str = nlohmann::json::parse(body->c_str());
    std::string collection_name = json_str["collection_name"];

    // TODO(yukun): do checking
    std::unordered_map<std::string, engine::meta::hybrid::DataType> field_types;
    std::unordered_map<std::string, milvus::json> field_index_params;
    std::unordered_map<std::string, std::string> field_extra_params;
    for (auto& field : json_str["fields"]) {
        std::string field_name = field["field_name"];
        std::string field_type = field["field_type"];
        auto extra_params = field["extra_params"];
        if (field_type == "int8") {
            field_types.insert(std::make_pair(field_name, engine::meta::hybrid::DataType::INT8));
        } else if (field_type == "int16") {
            field_types.insert(std::make_pair(field_name, engine::meta::hybrid::DataType::INT16));
        } else if (field_type == "int32") {
            field_types.insert(std::make_pair(field_name, engine::meta::hybrid::DataType::INT32));
        } else if (field_type == "int64") {
            field_types.insert(std::make_pair(field_name, engine::meta::hybrid::DataType::INT64));
        } else if (field_type == "float") {
            field_types.insert(std::make_pair(field_name, engine::meta::hybrid::DataType::FLOAT));
        } else if (field_type == "double") {
            field_types.insert(std::make_pair(field_name, engine::meta::hybrid::DataType::DOUBLE));
        } else if (field_type == "vector") {
        } else {
            std::string msg = field_name + " has wrong field_type";
            RETURN_STATUS_DTO(BODY_PARSE_FAIL, msg.c_str());
        }

        field_extra_params.insert(std::make_pair(field_name, extra_params.dump()));
    }

    milvus::json json_params;

    auto status = request_handler_.CreateHybridCollection(context_ptr_, collection_name, field_types,
                                                          field_index_params, field_extra_params, json_params);

    ASSIGN_RETURN_STATUS_DTO(status)
}

StatusDto::ObjectWrapper
WebRequestHandler::ShowCollections(const OQueryParams& query_params, OString& result) {
    int64_t offset = 0;
    auto status = ParseQueryInteger(query_params, "offset", offset);
    if (!status.ok()) {
        RETURN_STATUS_DTO(status.code(), status.message().c_str());
    }

    int64_t page_size = 10;
    status = ParseQueryInteger(query_params, "page_size", page_size);
    if (!status.ok()) {
        RETURN_STATUS_DTO(status.code(), status.message().c_str());
    }

    if (offset < 0 || page_size < 0) {
        RETURN_STATUS_DTO(ILLEGAL_QUERY_PARAM, "Query param 'offset' or 'page_size' should equal or bigger than 0");
    }

    bool all_required = false;
    ParseQueryBool(query_params, "all_required", all_required);
    if (!status.ok()) {
        RETURN_STATUS_DTO(status.code(), status.message().c_str());
    }

    std::vector<std::string> collections;
    status = request_handler_.ShowCollections(context_ptr_, collections);
    if (!status.ok()) {
        ASSIGN_RETURN_STATUS_DTO(status)
    }

    if (all_required) {
        offset = 0;
        page_size = collections.size();
    } else {
        offset = std::min((size_t)offset, collections.size());
        page_size = std::min(collections.size() - offset, (size_t)page_size);
    }

    nlohmann::json collections_json;
    for (int64_t i = offset; i < page_size + offset; i++) {
        nlohmann::json collection_json;
        status = GetCollectionMetaInfo(collections.at(i), collection_json);
        if (!status.ok()) {
            ASSIGN_RETURN_STATUS_DTO(status)
        }
        collections_json.push_back(collection_json);
    }

    nlohmann::json result_json;
    result_json["count"] = collections.size();
    if (collections_json.empty()) {
        result_json["collections"] = std::vector<int64_t>();
    } else {
        result_json["collections"] = collections_json;
    }

    result = result_json.dump().c_str();

    ASSIGN_RETURN_STATUS_DTO(status)
}

StatusDto::ObjectWrapper
WebRequestHandler::GetCollection(const OString& collection_name, const OQueryParams& query_params, OString& result) {
    if (nullptr == collection_name.get()) {
        RETURN_STATUS_DTO(PATH_PARAM_LOSS, "Path param \'collection_name\' is required!");
    }

    std::string stat;
    auto status = ParseQueryStr(query_params, "info", stat);
    if (!status.ok()) {
        RETURN_STATUS_DTO(status.code(), status.message().c_str());
    }

    if (!stat.empty() && stat == "stat") {
        nlohmann::json json;
        status = GetCollectionStat(collection_name->std_str(), json);
        result = status.ok() ? json.dump().c_str() : "NULL";
    } else {
        nlohmann::json json;
        status = GetCollectionMetaInfo(collection_name->std_str(), json);
        result = status.ok() ? json.dump().c_str() : "NULL";
    }

    ASSIGN_RETURN_STATUS_DTO(status);
}

StatusDto::ObjectWrapper
WebRequestHandler::DropCollection(const OString& collection_name) {
    auto status = request_handler_.DropCollection(context_ptr_, collection_name->std_str());

    ASSIGN_RETURN_STATUS_DTO(status)
}

/***********
 *
 * Index {
 */

StatusDto::ObjectWrapper
WebRequestHandler::CreateIndex(const OString& collection_name, const OString& body) {
    try {
        auto request_json = nlohmann::json::parse(body->std_str());
        std::string field_name, index_name;
        if (!request_json.contains("index_type")) {
            RETURN_STATUS_DTO(BODY_FIELD_LOSS, "Field \'index_type\' is required");
        }

        std::string index_type = request_json["index_type"];
        if (IndexNameMap.find(index_type) == IndexNameMap.end()) {
            RETURN_STATUS_DTO(ILLEGAL_INDEX_TYPE, "The index type is invalid.")
        }
        auto index = static_cast<int64_t>(IndexNameMap.at(index_type));
        if (!request_json.contains("params")) {
            RETURN_STATUS_DTO(BODY_FIELD_LOSS, "Field \'params\' is required")
        }

        auto status = Status::OK();
        //        auto status =
        //            request_handler_.CreateIndex(context_ptr_, collection_name->std_str(), index,
        //            request_json["params"]);
        ASSIGN_RETURN_STATUS_DTO(status);
    } catch (nlohmann::detail::parse_error& e) {
        RETURN_STATUS_DTO(BODY_PARSE_FAIL, e.what())
    } catch (nlohmann::detail::type_error& e) {
        RETURN_STATUS_DTO(BODY_PARSE_FAIL, e.what())
    }

    ASSIGN_RETURN_STATUS_DTO(Status::OK())
}

StatusDto::ObjectWrapper
WebRequestHandler::GetIndex(const OString& collection_name, OString& result) {
    IndexParam param;
    auto status = request_handler_.DescribeIndex(context_ptr_, collection_name->std_str(), param);

    if (status.ok()) {
        nlohmann::json json_out;
        auto index_type = IndexMap.at(engine::EngineType(param.index_type_));
        json_out["index_type"] = index_type;
        json_out["params"] = nlohmann::json::parse(param.extra_params_);
        result = json_out.dump().c_str();
    }

    ASSIGN_RETURN_STATUS_DTO(status)
}

StatusDto::ObjectWrapper
WebRequestHandler::DropIndex(const OString& collection_name) {
    auto status = Status::OK();
    //    auto status = request_handler_.DropIndex(context_ptr_, collection_name->std_str());

    ASSIGN_RETURN_STATUS_DTO(status)
}

StatusDto::ObjectWrapper
WebRequestHandler::CreatePartition(const OString& collection_name, const PartitionRequestDto::ObjectWrapper& param) {
    if (nullptr == param->partition_tag.get()) {
        RETURN_STATUS_DTO(BODY_FIELD_LOSS, "Field \'partition_tag\' is required")
    }

    auto status =
        request_handler_.CreatePartition(context_ptr_, collection_name->std_str(), param->partition_tag->std_str());

    ASSIGN_RETURN_STATUS_DTO(status)
}

StatusDto::ObjectWrapper
WebRequestHandler::ShowPartitions(const OString& collection_name, const OQueryParams& query_params,
                                  PartitionListDto::ObjectWrapper& partition_list_dto) {
    int64_t offset = 0;
    auto status = ParseQueryInteger(query_params, "offset", offset);
    if (!status.ok()) {
        RETURN_STATUS_DTO(status.code(), status.message().c_str());
    }

    int64_t page_size = 10;
    status = ParseQueryInteger(query_params, "page_size", page_size);
    if (!status.ok()) {
        RETURN_STATUS_DTO(status.code(), status.message().c_str());
    }

    if (offset < 0 || page_size < 0) {
        ASSIGN_RETURN_STATUS_DTO(
            Status(SERVER_UNEXPECTED_ERROR, "Query param 'offset' or 'page_size' should equal or bigger than 0"));
    }

    bool all_required = false;
    auto required = query_params.get("all_required");
    if (nullptr != required.get()) {
        auto required_str = required->std_str();
        if (!ValidateStringIsBool(required_str).ok()) {
            RETURN_STATUS_DTO(ILLEGAL_QUERY_PARAM, "Query param \'all_required\' must be a bool")
        }
        all_required = required_str == "True" || required_str == "true";
    }

    std::vector<std::string> partition_names;
    status = request_handler_.ShowPartitions(context_ptr_, collection_name->std_str(), partition_names);
    if (!status.ok()) {
        ASSIGN_RETURN_STATUS_DTO(status)
    }

    if (all_required) {
        offset = 0;
        page_size = partition_names.size();
    } else {
        offset = std::min((size_t)offset, partition_names.size());
        page_size = std::min(partition_names.size() - offset, (size_t)page_size);
    }

    partition_list_dto->count = partition_names.size();
    partition_list_dto->partitions = partition_list_dto->partitions->createShared();

    if (offset < (int64_t)(partition_names.size())) {
        for (int64_t i = offset; i < page_size + offset; i++) {
            auto partition_dto = PartitionFieldsDto::createShared();
            partition_dto->partition_tag = partition_names.at(i).c_str();
            partition_list_dto->partitions->pushBack(partition_dto);
        }
    }

    ASSIGN_RETURN_STATUS_DTO(status)
}

StatusDto::ObjectWrapper
WebRequestHandler::DropPartition(const OString& collection_name, const OString& body) {
    std::string tag;
    try {
        auto json = nlohmann::json::parse(body->std_str());
        tag = json["partition_tag"].get<std::string>();
    } catch (nlohmann::detail::parse_error& e) {
        RETURN_STATUS_DTO(BODY_PARSE_FAIL, e.what())
    } catch (nlohmann::detail::type_error& e) {
        RETURN_STATUS_DTO(BODY_PARSE_FAIL, e.what())
    }
    auto status = request_handler_.DropPartition(context_ptr_, collection_name->std_str(), tag);

    ASSIGN_RETURN_STATUS_DTO(status)
}

/***********
 *
 * Segment {
 */
StatusDto::ObjectWrapper
WebRequestHandler::ShowSegments(const OString& collection_name, const OQueryParams& query_params, OString& response) {
    int64_t offset = 0;
    auto status = ParseQueryInteger(query_params, "offset", offset);
    if (!status.ok()) {
        RETURN_STATUS_DTO(status.code(), status.message().c_str());
    }

    int64_t page_size = 10;
    status = ParseQueryInteger(query_params, "page_size", page_size);
    if (!status.ok()) {
        RETURN_STATUS_DTO(status.code(), status.message().c_str());
    }

    if (offset < 0 || page_size < 0) {
        RETURN_STATUS_DTO(ILLEGAL_QUERY_PARAM, "Query param 'offset' or 'page_size' should equal or bigger than 0");
    }

    bool all_required = false;
    auto required = query_params.get("all_required");
    if (nullptr != required.get()) {
        auto required_str = required->std_str();
        if (!ValidateStringIsBool(required_str).ok()) {
            RETURN_STATUS_DTO(ILLEGAL_QUERY_PARAM, "Query param \'all_required\' must be a bool")
        }
        all_required = required_str == "True" || required_str == "true";
    }

    std::string tag;
    if (nullptr != query_params.get("partition_tag").get()) {
        tag = query_params.get("partition_tag")->std_str();
    }

    std::string info;
    status = request_handler_.ShowCollectionInfo(context_ptr_, collection_name->std_str(), info);
    if (!status.ok()) {
        ASSIGN_RETURN_STATUS_DTO(status)
    }

    nlohmann::json info_json = nlohmann::json::parse(info);
    nlohmann::json segments_json = nlohmann::json::array();
    for (auto& par : info_json["partitions"]) {
        if (!(all_required || tag.empty() || tag == par["tag"])) {
            continue;
        }

        auto segments = par["segments"];
        if (!segments.is_null()) {
            for (auto& seg : segments) {
                seg["partition_tag"] = par["tag"];
                segments_json.push_back(seg);
            }
        }
    }
    nlohmann::json result_json;
    if (!all_required) {
        int64_t size = segments_json.size();
        int iter_begin = std::min(size, offset);
        int iter_end = std::min(size, offset + page_size);

        nlohmann::json segments_slice_json = nlohmann::json::array();
        segments_slice_json.insert(segments_slice_json.begin(), segments_json.begin() + iter_begin,
                                   segments_json.begin() + iter_end);
        result_json["segments"] = segments_slice_json;  // segments_json;
    } else {
        result_json["segments"] = segments_json;
    }
    result_json["count"] = segments_json.size();
    AddStatusToJson(result_json, status.code(), status.message());
    response = result_json.dump().c_str();

    ASSIGN_RETURN_STATUS_DTO(status)
}

StatusDto::ObjectWrapper
WebRequestHandler::GetSegmentInfo(const OString& collection_name, const OString& segment_name, const OString& info,
                                  const OQueryParams& query_params, OString& result) {
    int64_t offset = 0;
    auto status = ParseQueryInteger(query_params, "offset", offset);
    if (!status.ok()) {
        RETURN_STATUS_DTO(status.code(), status.message().c_str());
    }

    int64_t page_size = 10;
    status = ParseQueryInteger(query_params, "page_size", page_size);
    if (!status.ok()) {
        RETURN_STATUS_DTO(status.code(), status.message().c_str());
    }

    if (offset < 0 || page_size < 0) {
        ASSIGN_RETURN_STATUS_DTO(
            Status(SERVER_UNEXPECTED_ERROR, "Query param 'offset' or 'page_size' should equal or bigger than 0"));
    }

    std::string re = info->std_str();
    status = Status::OK();
    nlohmann::json json;
    // Get vectors
    if (re == "vectors") {
        status = GetSegmentVectors(collection_name->std_str(), segment_name->std_str(), page_size, offset, json);
        // Get vector ids
    } else if (re == "ids") {
        status = GetSegmentIds(collection_name->std_str(), segment_name->std_str(), page_size, offset, json);
    }

    result = status.ok() ? json.dump().c_str() : "NULL";

    ASSIGN_RETURN_STATUS_DTO(status)
}

/**********
 *
 * Vector {
 */
StatusDto::ObjectWrapper
WebRequestHandler::Insert(const OString& collection_name, const OString& body, VectorIdsDto::ObjectWrapper& ids_dto) {
    if (nullptr == body.get() || body->getSize() == 0) {
        RETURN_STATUS_DTO(BODY_FIELD_LOSS, "Request payload is required.")
    }

    // step 1: copy vectors
    bool bin_flag;
    auto status = IsBinaryCollection(collection_name->std_str(), bin_flag);
    if (!status.ok()) {
        ASSIGN_RETURN_STATUS_DTO(status)
    }

    auto body_json = nlohmann::json::parse(body->std_str());
    if (!body_json.contains("vectors")) {
        RETURN_STATUS_DTO(BODY_FIELD_LOSS, "Field \'vectors\' is required");
    }
    engine::VectorsData vectors;
    CopyRecordsFromJson(body_json["vectors"], vectors, bin_flag);
    if (!status.ok()) {
        ASSIGN_RETURN_STATUS_DTO(status)
    }

    // step 2: copy id array
    if (body_json.contains("ids")) {
        auto& ids_json = body_json["ids"];
        if (!ids_json.is_array()) {
            RETURN_STATUS_DTO(ILLEGAL_BODY, "Field \"ids\" must be a array");
        }
        auto& id_array = vectors.id_array_;
        id_array.clear();
        try {
            for (auto& id_str : ids_json) {
                int64_t id = std::stol(id_str.get<std::string>());
                id_array.emplace_back(id);
            }
        } catch (std::exception& e) {
            std::string err_msg = std::string("Cannot convert vectors id. details: ") + e.what();
            RETURN_STATUS_DTO(SERVER_UNEXPECTED_ERROR, err_msg.c_str());
        }
    }

    // step 3: copy partition tag
    std::string tag;
    if (body_json.contains("partition_tag")) {
        tag = body_json["partition_tag"];
    }

    // step 4: construct result
    status = request_handler_.Insert(context_ptr_, collection_name->std_str(), vectors, tag);
    if (status.ok()) {
        ids_dto->ids = ids_dto->ids->createShared();
        for (auto& id : vectors.id_array_) {
            ids_dto->ids->pushBack(std::to_string(id).c_str());
        }
    }

    ASSIGN_RETURN_STATUS_DTO(status)
}

StatusDto::ObjectWrapper
WebRequestHandler::InsertEntity(const OString& collection_name, const milvus::server::web::OString& body,
                                VectorIdsDto::ObjectWrapper& ids_dto) {
    if (nullptr == body.get() || body->getSize() == 0) {
        RETURN_STATUS_DTO(BODY_FIELD_LOSS, "Request payload is required.")
    }

    auto body_json = nlohmann::json::parse(body->c_str());
    std::string partition_name = body_json["partition_tag"];
<<<<<<< HEAD
    uint64_t row_num = body_json["row_num"];
=======
    int32_t row_num = body_json["row_num"];
>>>>>>> 26536fac

    std::unordered_map<std::string, engine::meta::hybrid::DataType> field_types;
    auto status = Status::OK();
    //    auto status = request_handler_.DescribeHybridCollection(context_ptr_, collection_name->c_str(), field_types);

    auto entities = body_json["entity"];
    if (!entities.is_array()) {
        RETURN_STATUS_DTO(ILLEGAL_BODY, "An entity must be an array");
    }

    std::unordered_map<std::string, std::vector<uint8_t>> chunk_data;

    for (auto& entity : entities) {
        std::string field_name = entity["field_name"];
        auto field_value = entity["field_value"];
        auto size = field_value.size();
        if (size != row_num) {
            RETURN_STATUS_DTO(ILLEGAL_ROWRECORD, "Field row count inconsist");
        }

        std::vector<uint8_t> temp_data;
        switch (field_types.at(field_name)) {
            case engine::meta::hybrid::DataType::INT32: {
                CopyStructuredData<int32_t>(field_value, temp_data);
                break;
            }
            case engine::meta::hybrid::DataType::INT64: {
                CopyStructuredData<int64_t>(field_value, temp_data);
                break;
            }
            case engine::meta::hybrid::DataType::FLOAT: {
                CopyStructuredData<float>(field_value, temp_data);
                break;
            }
            case engine::meta::hybrid::DataType::DOUBLE: {
                CopyStructuredData<double>(field_value, temp_data);
                break;
            }
            case engine::meta::hybrid::DataType::VECTOR_FLOAT: {
                bool bin_flag;
                status = IsBinaryCollection(collection_name->c_str(), bin_flag);
                if (!status.ok()) {
                    ASSIGN_RETURN_STATUS_DTO(status)
                }

                //                engine::VectorsData vectors;
                //                CopyRecordsFromJson(field_value, vectors, bin_flag);
                //                vector_datas.insert(std::make_pair(field_name, vectors));
            }
            default: {}
        }

        chunk_data.insert(std::make_pair(field_name, temp_data));
    }

<<<<<<< HEAD
    status = request_handler_.InsertEntity(context_ptr_, collection_name->c_str(), partition_name, chunk_data);
=======
    status = request_handler_.InsertEntity(context_ptr_, collection_name->c_str(), partition_name, row_num, chunk_data);
>>>>>>> 26536fac
    if (!status.ok()) {
        RETURN_STATUS_DTO(UNEXPECTED_ERROR, "Failed to insert data");
    }

    // return generated ids
    auto pair = chunk_data.find(engine::DEFAULT_UID_NAME);
    if (pair != chunk_data.end()) {
        int64_t count = pair->second.size() / 8;
        int64_t* pdata = reinterpret_cast<int64_t*>(pair->second.data());
        for (int64_t i = 0; i < count; ++i) {
            ids_dto->ids->pushBack(std::to_string(pdata[i]).c_str());
        }
    }

    ASSIGN_RETURN_STATUS_DTO(status)
}

StatusDto::ObjectWrapper
WebRequestHandler::GetEntity(const milvus::server::web::OString& collection_name,
                             const milvus::server::web::OQueryParams& query_params,
                             milvus::server::web::OString& response) {
    auto status = Status::OK();
    try {
        auto query_ids = query_params.get("ids");
        if (query_ids == nullptr || query_ids.get() == nullptr) {
            RETURN_STATUS_DTO(QUERY_PARAM_LOSS, "Query param ids is required.");
        }

        std::vector<std::string> ids;
        StringHelpFunctions::SplitStringByDelimeter(query_ids->c_str(), ",", ids);
        std::vector<int64_t> entity_ids;
        for (auto& id : ids) {
            entity_ids.push_back(std::stol(id));
        }

        std::vector<std::string> field_names;
        auto query_fields = query_params.get("fields");
        if (query_fields != nullptr && query_fields.get() != nullptr) {
            StringHelpFunctions::SplitStringByDelimeter(query_fields->c_str(), ",", field_names);
        }

        nlohmann::json entity_result_json;
        status = GetEntityByIDs(collection_name->std_str(), entity_ids, field_names, entity_result_json);
        if (!status.ok()) {
            response = "NULL";
            ASSIGN_RETURN_STATUS_DTO(status)
        }

        nlohmann::json json;
        AddStatusToJson(json, status.code(), status.message());
        if (entity_result_json.empty()) {
            json["entities"] = std::vector<int64_t>();
        } else {
            json["entities"] = entity_result_json;
        }
    } catch (std::exception& e) {
        RETURN_STATUS_DTO(SERVER_UNEXPECTED_ERROR, e.what());
    }

    ASSIGN_RETURN_STATUS_DTO(status);
}

StatusDto::ObjectWrapper
WebRequestHandler::GetVector(const OString& collection_name, const OQueryParams& query_params, OString& response) {
    auto status = Status::OK();
    try {
        auto query_ids = query_params.get("ids");
        if (query_ids == nullptr || query_ids.get() == nullptr) {
            RETURN_STATUS_DTO(QUERY_PARAM_LOSS, "Query param ids is required.");
        }

        std::vector<std::string> ids;
        StringHelpFunctions::SplitStringByDelimeter(query_ids->c_str(), ",", ids);

        std::vector<int64_t> vector_ids;
        for (auto& id : ids) {
            vector_ids.push_back(std::stol(id));
        }
        engine::VectorsData vectors;
        nlohmann::json vectors_json;
        status = GetVectorsByIDs(collection_name->std_str(), vector_ids, vectors_json);
        if (!status.ok()) {
            response = "NULL";
            ASSIGN_RETURN_STATUS_DTO(status)
        }

        FloatJson json;
        json["code"] = (int64_t)status.code();
        json["message"] = status.message();
        if (vectors_json.empty()) {
            json["vectors"] = std::vector<int64_t>();
        } else {
            json["vectors"] = vectors_json;
        }
        response = json.dump().c_str();
    } catch (std::exception& e) {
        RETURN_STATUS_DTO(SERVER_UNEXPECTED_ERROR, e.what());
    }

    ASSIGN_RETURN_STATUS_DTO(status);
}

StatusDto::ObjectWrapper
WebRequestHandler::VectorsOp(const OString& collection_name, const OString& payload, OString& response) {
    auto status = Status::OK();
    std::string result_str;

    try {
        nlohmann::json payload_json = nlohmann::json::parse(payload->std_str());

        if (payload_json.contains("delete")) {
            status = DeleteByIDs(collection_name->std_str(), payload_json["delete"], result_str);
        } else if (payload_json.contains("search")) {
            status = Search(collection_name->std_str(), payload_json["search"], result_str);
        } else if (payload_json.contains("query")) {
            status = HybridSearch(collection_name->c_str(), payload_json, result_str);
        } else {
            status = Status(ILLEGAL_BODY, "Unknown body");
        }
    } catch (nlohmann::detail::parse_error& e) {
        std::string emsg = "json error: code=" + std::to_string(e.id) + ", reason=" + e.what();
        RETURN_STATUS_DTO(BODY_PARSE_FAIL, emsg.c_str());
    } catch (nlohmann::detail::type_error& e) {
        std::string emsg = "json error: code=" + std::to_string(e.id) + ", reason=" + e.what();
        RETURN_STATUS_DTO(BODY_PARSE_FAIL, emsg.c_str());
    } catch (std::exception& e) {
        RETURN_STATUS_DTO(SERVER_UNEXPECTED_ERROR, e.what());
    }

    response = status.ok() ? result_str.c_str() : "NULL";

    ASSIGN_RETURN_STATUS_DTO(status)
}

/**********
 *
 * System {
 */
StatusDto::ObjectWrapper
WebRequestHandler::SystemInfo(const OString& cmd, const OQueryParams& query_params, OString& response_str) {
    std::string info = cmd->std_str();

    auto status = Status::OK();
    std::string result_str;

    try {
        if (info == "config") {
            status = GetConfig(result_str);
        } else {
            if ("info" == info) {
                info = "get_system_info";
            }
            status = Cmd(info, result_str);
        }
    } catch (nlohmann::detail::parse_error& e) {
        std::string emsg = "json error: code=" + std::to_string(e.id) + ", reason=" + e.what();
        RETURN_STATUS_DTO(BODY_PARSE_FAIL, emsg.c_str());
    } catch (nlohmann::detail::type_error& e) {
        std::string emsg = "json error: code=" + std::to_string(e.id) + ", reason=" + e.what();
        RETURN_STATUS_DTO(BODY_PARSE_FAIL, emsg.c_str());
    }

    response_str = status.ok() ? result_str.c_str() : "NULL";

    ASSIGN_RETURN_STATUS_DTO(status);
}

StatusDto::ObjectWrapper
WebRequestHandler::SystemOp(const OString& op, const OString& body_str, OString& response_str) {
    if (nullptr == body_str.get() || body_str->getSize() == 0) {
        RETURN_STATUS_DTO(BODY_FIELD_LOSS, "Payload is empty.");
    }

    Status status = Status::OK();
    std::string result_str;
    try {
        fiu_do_on("WebRequestHandler.SystemOp.raise_parse_error",
                  throw nlohmann::detail::parse_error::create(0, 0, ""));
        fiu_do_on("WebRequestHandler.SystemOp.raise_type_error", throw nlohmann::detail::type_error::create(0, ""));
        nlohmann::json j = nlohmann::json::parse(body_str->c_str());
        if (op->equals("task")) {
            if (j.contains("load")) {
                status = PreLoadCollection(j["load"], result_str);
            } else if (j.contains("flush")) {
                status = Flush(j["flush"], result_str);
            }
            if (j.contains("compact")) {
                status = Compact(j["compact"], result_str);
            }
            //        } else if (op->equals("config")) {
            //            status = SetConfig(j, result_str);
        } else {
            status = Status(UNKNOWN_PATH, "Unknown path: /system/" + op->std_str());
        }
    } catch (nlohmann::detail::parse_error& e) {
        std::string emsg = "json error: code=" + std::to_string(e.id) + ", reason=" + e.what();
        RETURN_STATUS_DTO(BODY_PARSE_FAIL, emsg.c_str());
    } catch (nlohmann::detail::type_error& e) {
        std::string emsg = "json error: code=" + std::to_string(e.id) + ", reason=" + e.what();
        RETURN_STATUS_DTO(BODY_PARSE_FAIL, emsg.c_str());
    }

    response_str = status.ok() ? result_str.c_str() : "NULL";

    ASSIGN_RETURN_STATUS_DTO(status);
}

}  // namespace web
}  // namespace server
}  // namespace milvus<|MERGE_RESOLUTION|>--- conflicted
+++ resolved
@@ -76,21 +76,6 @@
     } else {
         return StatusCode::UNEXPECTED_ERROR;
     }
-}
-
-template <typename T>
-void
-CopyStructuredData(const nlohmann::json& json, std::vector<uint8_t>& raw) {
-    std::vector<T> values;
-    auto size = json.size();
-    values.resize(size);
-    raw.resize(size * sizeof(T));
-    size_t offset = 0;
-    for (auto data : json) {
-        values[offset] = data.get<T>();
-        ++offset;
-    }
-    memcpy(raw.data(), values.data(), size * sizeof(T));
 }
 
 using FloatJson = nlohmann::basic_json<std::map, std::vector, std::string, bool, std::int64_t, std::uint64_t, float>;
@@ -921,7 +906,6 @@
 Status
 WebRequestHandler::GetEntityByIDs(const std::string& collection_name, const std::vector<int64_t>& ids,
                                   std::vector<std::string>& field_names, nlohmann::json& json_out) {
-<<<<<<< HEAD
     engine::DataChunkPtr data_chunk;
     engine::snapshot::CollectionMappings field_mappings;
 
@@ -929,12 +913,6 @@
     std::vector<engine::VectorsData> vector_batch;
     auto status =
         request_handler_.GetEntityByID(context_ptr_, collection_name, ids, field_names, field_mappings, data_chunk);
-=======
-    std::vector<engine::VectorsData> vector_batch;
-    std::vector<engine::AttrsData> attr_batch;
-    auto status =
-        request_handler_.GetEntityByID(context_ptr_, collection_name, field_names, ids, attr_batch, vector_batch);
->>>>>>> 26536fac
     if (!status.ok()) {
         return status;
     }
@@ -1465,7 +1443,6 @@
 WebRequestHandler::CreateIndex(const OString& collection_name, const OString& body) {
     try {
         auto request_json = nlohmann::json::parse(body->std_str());
-        std::string field_name, index_name;
         if (!request_json.contains("index_type")) {
             RETURN_STATUS_DTO(BODY_FIELD_LOSS, "Field \'index_type\' is required");
         }
@@ -1790,11 +1767,7 @@
 
     auto body_json = nlohmann::json::parse(body->c_str());
     std::string partition_name = body_json["partition_tag"];
-<<<<<<< HEAD
-    uint64_t row_num = body_json["row_num"];
-=======
     int32_t row_num = body_json["row_num"];
->>>>>>> 26536fac
 
     std::unordered_map<std::string, engine::meta::hybrid::DataType> field_types;
     auto status = Status::OK();
@@ -1850,11 +1823,7 @@
         chunk_data.insert(std::make_pair(field_name, temp_data));
     }
 
-<<<<<<< HEAD
-    status = request_handler_.InsertEntity(context_ptr_, collection_name->c_str(), partition_name, chunk_data);
-=======
     status = request_handler_.InsertEntity(context_ptr_, collection_name->c_str(), partition_name, row_num, chunk_data);
->>>>>>> 26536fac
     if (!status.ok()) {
         RETURN_STATUS_DTO(UNEXPECTED_ERROR, "Failed to insert data");
     }
