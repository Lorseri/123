--- conflicted
+++ resolved
@@ -533,14 +533,9 @@
     }
 
     TopKQueryResult result;
-<<<<<<< HEAD
-    status = request_handler_.Search(context_ptr_, collection_name, vectors_data, topk, nprobe, partition_tags,
+    status = request_handler_.Search(context_ptr_, collection_name, vectors_data, topk, json["params"], partition_tags,
                                      file_id_vec, result);
-=======
-    status = request_handler_.Search(context_ptr_, table_name, vectors_data, topk, json["params"], partition_tags,
-                                     file_id_vec, result);
-
->>>>>>> a08b51c2
+
     if (!status.ok()) {
         return status;
     }
@@ -1033,23 +1028,12 @@
  */
 
 StatusDto::ObjectWrapper
-<<<<<<< HEAD
-WebRequestHandler::CreateIndex(const OString& collection_name, const IndexRequestDto::ObjectWrapper& index_param) {
-    if (nullptr == index_param->index_type.get()) {
-        RETURN_STATUS_DTO(BODY_FIELD_LOSS, "Field \'index_type\' is required")
-    }
-    std::string index_type = index_param->index_type->std_str();
-    if (IndexNameMap.find(index_type) == IndexNameMap.end()) {
-        RETURN_STATUS_DTO(ILLEGAL_INDEX_TYPE, "The index type is invalid.")
-    }
-=======
 WebRequestHandler::CreateIndex(const OString& table_name, const OString& body) {
     try {
         auto request_json = nlohmann::json::parse(body->std_str());
         if (!request_json.contains("index_type")) {
             RETURN_STATUS_DTO(BODY_FIELD_LOSS, "Field \'index_type\' is required");
         }
->>>>>>> a08b51c2
 
         std::string index_type = request_json["index_type"];
         if (IndexNameMap.find(index_type) == IndexNameMap.end()) {
@@ -1065,22 +1049,11 @@
     } catch (nlohmann::detail::type_error& e) {
     }
 
-<<<<<<< HEAD
-    auto status =
-        request_handler_.CreateIndex(context_ptr_, collection_name->std_str(),
-                                     static_cast<int64_t>(IndexNameMap.at(index_type)), index_param->nlist->getValue());
-    ASSIGN_RETURN_STATUS_DTO(status)
-}
-
-StatusDto::ObjectWrapper
-WebRequestHandler::GetIndex(const OString& collection_name, IndexDto::ObjectWrapper& index_dto) {
-=======
     ASSIGN_RETURN_STATUS_DTO(Status::OK())
 }
 
 StatusDto::ObjectWrapper
-WebRequestHandler::GetIndex(const OString& table_name, OString& result) {
->>>>>>> a08b51c2
+WebRequestHandler::GetIndex(const OString& collection_name, OString& result) {
     IndexParam param;
     auto status = request_handler_.DescribeIndex(context_ptr_, collection_name->std_str(), param);
 
