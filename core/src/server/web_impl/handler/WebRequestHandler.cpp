--- conflicted
+++ resolved
@@ -106,11 +106,7 @@
 Status
 WebRequestHandler::IsBinaryCollection(const std::string& collection_name, bool& bin) {
     CollectionSchema schema;
-<<<<<<< HEAD
     auto status = req_handler_.GetCollectionInfo(context_ptr_, collection_name, schema);
-=======
-    auto status = request_handler_.GetCollectionInfo(context_ptr_, collection_name, schema);
->>>>>>> 32bb441a
     if (status.ok()) {
         auto metric = engine::MetricType(schema.extra_params_[engine::PARAM_INDEX_METRIC_TYPE].get<int64_t>());
         bin = (metric == engine::MetricType::HAMMING || metric == engine::MetricType::JACCARD ||
@@ -156,17 +152,10 @@
 Status
 WebRequestHandler::GetCollectionMetaInfo(const std::string& collection_name, nlohmann::json& json_out) {
     CollectionSchema schema;
-<<<<<<< HEAD
     STATUS_CHECK(req_handler_.GetCollectionInfo(context_ptr_, collection_name, schema));
 
     int64_t count;
     STATUS_CHECK(req_handler_.CountEntities(context_ptr_, collection_name, count));
-=======
-    STATUS_CHECK(request_handler_.GetCollectionInfo(context_ptr_, collection_name, schema));
-
-    int64_t count;
-    STATUS_CHECK(request_handler_.CountEntities(context_ptr_, collection_name, count));
->>>>>>> 32bb441a
 
     json_out["collection_name"] = schema.collection_name_;
     json_out["dimension"] = schema.extra_params_[engine::PARAM_COLLECTION_DIMENSION].get<int64_t>();
@@ -181,11 +170,7 @@
 Status
 WebRequestHandler::GetCollectionStat(const std::string& collection_name, nlohmann::json& json_out) {
     std::string collection_stats;
-<<<<<<< HEAD
     auto status = req_handler_.GetCollectionStats(context_ptr_, collection_name, collection_stats);
-=======
-    auto status = request_handler_.GetCollectionStats(context_ptr_, collection_name, collection_stats);
->>>>>>> 32bb441a
 
     if (status.ok()) {
         try {
@@ -203,21 +188,14 @@
 WebRequestHandler::GetSegmentVectors(const std::string& collection_name, int64_t segment_id, int64_t page_size,
                                      int64_t offset, nlohmann::json& json_out) {
     engine::IDNumbers vector_ids;
-<<<<<<< HEAD
-    auto status = req_handler_.ListIDInSegment(context_ptr_, 0, segment_id, vector_ids);
-=======
-    auto status = request_handler_.ListIDInSegment(context_ptr_, 0, segment_id, vector_ids);
->>>>>>> 32bb441a
-    if (!status.ok()) {
-        return status;
-    }
+    STATUS_CHECK(req_handler_.ListIDInSegment(context_ptr_, 0, segment_id, vector_ids));
 
     auto ids_begin = std::min(vector_ids.size(), (size_t)offset);
     auto ids_end = std::min(vector_ids.size(), (size_t)(offset + page_size));
 
     auto new_ids = std::vector<int64_t>(vector_ids.begin() + ids_begin, vector_ids.begin() + ids_end);
     nlohmann::json vectors_json;
-    status = GetVectorsByIDs(collection_name, new_ids, vectors_json);
+    auto status = GetVectorsByIDs(collection_name, new_ids, vectors_json);
 
     nlohmann::json result_json;
     if (vectors_json.empty()) {
@@ -236,11 +214,7 @@
 WebRequestHandler::GetSegmentIds(const std::string& collection_name, int64_t segment_id, int64_t page_size,
                                  int64_t offset, nlohmann::json& json_out) {
     std::vector<int64_t> ids;
-<<<<<<< HEAD
     auto status = req_handler_.ListIDInSegment(context_ptr_, collection_name, segment_id, ids);
-=======
-    auto status = request_handler_.ListIDInSegment(context_ptr_, collection_name, segment_id, ids);
->>>>>>> 32bb441a
     if (status.ok()) {
         auto ids_begin = std::min(ids.size(), (size_t)offset);
         auto ids_end = std::min(ids.size(), (size_t)(offset + page_size));
@@ -285,11 +259,7 @@
     }
 
     auto collection_name = json["collection_name"];
-<<<<<<< HEAD
     auto status = req_handler_.LoadCollection(context_ptr_, collection_name.get<std::string>());
-=======
-    auto status = request_handler_.LoadCollection(context_ptr_, collection_name.get<std::string>());
->>>>>>> 32bb441a
     if (status.ok()) {
         nlohmann::json result;
         AddStatusToJson(result, status.code(), status.message());
@@ -725,11 +695,7 @@
     Status status;
 
     milvus::server::CollectionSchema collection_schema;
-<<<<<<< HEAD
     status = req_handler_.GetCollectionInfo(context_ptr_, collection_name, collection_schema);
-=======
-    status = request_handler_.GetCollectionInfo(context_ptr_, collection_name, collection_schema);
->>>>>>> 32bb441a
     if (!status.ok()) {
         return Status{UNEXPECTED_ERROR, "DescribeHybridCollection failed"};
     }
@@ -826,11 +792,7 @@
         vector_ids.emplace_back(std::stol(id_str));
     }
 
-<<<<<<< HEAD
     auto status = req_handler_.DeleteEntityByID(context_ptr_, collection_name, vector_ids);
-=======
-    auto status = request_handler_.DeleteEntityByID(context_ptr_, collection_name, vector_ids);
->>>>>>> 32bb441a
 
     nlohmann::json result_json;
     AddStatusToJson(result_json, status.code(), status.message());
@@ -1300,11 +1262,7 @@
     }
 
     std::vector<std::string> collections;
-<<<<<<< HEAD
     status = req_handler_.ListCollections(context_ptr_, collections);
-=======
-    status = request_handler_.ListCollections(context_ptr_, collections);
->>>>>>> 32bb441a
     if (!status.ok()) {
         ASSIGN_RETURN_STATUS_DTO(status)
     }
@@ -1451,11 +1409,7 @@
     }
 
     std::vector<std::string> partition_names;
-<<<<<<< HEAD
     status = req_handler_.ListPartitions(context_ptr_, collection_name->std_str(), partition_names);
-=======
-    status = request_handler_.ListPartitions(context_ptr_, collection_name->std_str(), partition_names);
->>>>>>> 32bb441a
     if (!status.ok()) {
         ASSIGN_RETURN_STATUS_DTO(status)
     }
@@ -1536,11 +1490,7 @@
     }
 
     std::string stats;
-<<<<<<< HEAD
     status = req_handler_.GetCollectionStats(context_ptr_, collection_name->std_str(), stats);
-=======
-    status = request_handler_.GetCollectionStats(context_ptr_, collection_name->std_str(), stats);
->>>>>>> 32bb441a
     if (!status.ok()) {
         ASSIGN_RETURN_STATUS_DTO(status)
     }
@@ -1635,11 +1585,7 @@
 
     std::unordered_map<std::string, engine::meta::hybrid::DataType> field_types;
     auto status = Status::OK();
-<<<<<<< HEAD
     // auto status = req_handler_.DescribeHybridCollection(context_ptr_, collection_name->c_str(), field_types);
-=======
-    // auto status = request_handler_.DescribeHybridCollection(context_ptr_, collection_name->c_str(), field_types);
->>>>>>> 32bb441a
 
     auto entities = body_json["entity"];
     if (!entities.is_array()) {
@@ -1691,11 +1637,7 @@
         chunk_data.insert(std::make_pair(field_name, temp_data));
     }
 
-<<<<<<< HEAD
     status = req_handler_.Insert(context_ptr_, collection_name->c_str(), partition_name, row_num, chunk_data);
-=======
-    status = request_handler_.Insert(context_ptr_, collection_name->c_str(), partition_name, row_num, chunk_data);
->>>>>>> 32bb441a
     if (!status.ok()) {
         RETURN_STATUS_DTO(UNEXPECTED_ERROR, "Failed to insert data");
     }
