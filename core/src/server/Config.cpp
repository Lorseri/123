--- conflicted
+++ resolved
@@ -416,27 +416,10 @@
     return Status::OK();
 }
 
-<<<<<<< HEAD
-Status
-Config::CheckDBConfigPrimaryPath(const std::string& value) {
+/* DB config */
+Status
     fiu_return_on("check_config_primary_path_fail", Status(SERVER_INVALID_ARGUMENT, ""));
-
-    if (value.empty()) {
-        return Status(SERVER_INVALID_ARGUMENT, "db_config.db_path is empty.");
-    }
-    return Status::OK();
-}
-
-Status
-Config::CheckDBConfigSecondaryPath(const std::string& value) {
     fiu_return_on("check_config_secondary_path_fail", Status(SERVER_INVALID_ARGUMENT, ""));
-    return Status::OK();
-}
-
-=======
-/* DB config */
->>>>>>> 988dc399
-Status
 Config::CheckDBConfigBackendUrl(const std::string& value) {
     auto exist_error = !ValidationUtil::ValidateDbURI(value).ok();
     fiu_do_on("check_config_backend_url_fail", exist_error = true);
@@ -506,29 +489,26 @@
 
 /* storage config */
 Status
-<<<<<<< HEAD
+Config::CheckStorageConfigPrimaryPath(const std::string& value) {
+    if (value.empty()) {
+        return Status(SERVER_INVALID_ARGUMENT, "storage_config.db_path is empty.");
+    }
+    return Status::OK();
+}
+
+Status
+Config::CheckStorageConfigSecondaryPath(const std::string& value) {
+    return Status::OK();
+}
+
+Status
+Config::CheckStorageConfigMinioEnable(const std::string& value) {
+    if (!ValidationUtil::ValidateStringIsBool(value).ok()) {
 Config::CheckMetricConfigEnableMonitor(const std::string& value) {
     auto exist_error = !ValidationUtil::ValidateStringIsBool(value).ok();
     fiu_do_on("check_config_enable_monitor_fail", exist_error = true);
 
     if (exist_error) {
-=======
-Config::CheckStorageConfigPrimaryPath(const std::string& value) {
-    if (value.empty()) {
-        return Status(SERVER_INVALID_ARGUMENT, "storage_config.db_path is empty.");
-    }
-    return Status::OK();
-}
-
-Status
-Config::CheckStorageConfigSecondaryPath(const std::string& value) {
-    return Status::OK();
-}
-
-Status
-Config::CheckStorageConfigMinioEnable(const std::string& value) {
-    if (!ValidationUtil::ValidateStringIsBool(value).ok()) {
->>>>>>> 988dc399
         std::string msg =
             "Invalid storage config: " + value + ". Possible reason: storage_config.minio_enable is not a boolean.";
         return Status(SERVER_INVALID_ARGUMENT, msg);
@@ -547,13 +527,6 @@
 }
 
 Status
-<<<<<<< HEAD
-Config::CheckMetricConfigCollector(const std::string& value) {
-    auto exist_error = value != "prometheus";
-    fiu_do_on("check_config_collector_fail", exist_error = true);
-
-    if (exist_error) {
-=======
 Config::CheckStorageConfigMinioPort(const std::string& value) {
     if (!ValidationUtil::ValidateStringIsNumber(value).ok()) {
         std::string msg = "Invalid minio port: " + value + ". Possible reason: storage_config.port is not a number.";
@@ -597,7 +570,6 @@
 Status
 Config::CheckMetricConfigEnableMonitor(const std::string& value) {
     if (!ValidationUtil::ValidateStringIsBool(value).ok()) {
->>>>>>> 988dc399
         std::string msg =
             "Invalid metric config: " + value + ". Possible reason: metric_config.enable_monitor is not a boolean.";
         return Status(SERVER_INVALID_ARGUMENT, msg);
@@ -606,16 +578,6 @@
 }
 
 Status
-<<<<<<< HEAD
-Config::CheckMetricConfigPrometheusPort(const std::string& value) {
-    auto exist_error = !ValidationUtil::ValidateStringIsNumber(value).ok();
-    fiu_do_on("check_config_promethus_port_fail", exist_error = true);
-
-    if (exist_error) {
-        std::string msg = "Invalid metric port: " + value +
-                          ". Possible reason: metric_config.prometheus_config.port is not in range [1025, 65534].";
-        return Status(SERVER_INVALID_ARGUMENT, "Invalid metric config prometheus_port: " + value);
-=======
 Config::CheckMetricConfigAddress(const std::string& value) {
     if (!ValidationUtil::ValidateIpAddress(value).ok()) {
         std::string msg = "Invalid metric ip: " + value + ". Possible reason: metric_config.ip is invalid.";
@@ -636,7 +598,6 @@
                               ". Possible reason: metric_config.port is not in range (1024, 65535).";
             return Status(SERVER_INVALID_ARGUMENT, msg);
         }
->>>>>>> 988dc399
     }
     return Status::OK();
 }
@@ -982,22 +943,7 @@
     return CheckServerConfigTimeZone(value);
 }
 
-<<<<<<< HEAD
-Status
-Config::GetDBConfigPrimaryPath(std::string& value) {
-    value = GetConfigStr(CONFIG_DB, CONFIG_DB_PRIMARY_PATH, CONFIG_DB_PRIMARY_PATH_DEFAULT);
-    return CheckDBConfigPrimaryPath(value);
-}
-
-Status
-Config::GetDBConfigSecondaryPath(std::string& value) {
-    value = GetConfigStr(CONFIG_DB, CONFIG_DB_SECONDARY_PATH, CONFIG_DB_SECONDARY_PATH_DEFAULT);
-    return CheckDBConfigSecondaryPath(value);
-}
-
-=======
 /* DB config */
->>>>>>> 988dc399
 Status
 Config::GetDBConfigBackendUrl(std::string& value) {
     value = GetConfigStr(CONFIG_DB, CONFIG_DB_BACKEND_URL, CONFIG_DB_BACKEND_URL_DEFAULT);
@@ -1099,15 +1045,9 @@
 }
 
 Status
-<<<<<<< HEAD
-Config::GetMetricConfigCollector(std::string& value) {
-    value = GetConfigStr(CONFIG_METRIC, CONFIG_METRIC_COLLECTOR, CONFIG_METRIC_COLLECTOR_DEFAULT);
-    return CheckMetricConfigCollector(value);
-=======
 Config::GetMetricConfigAddress(std::string& value) {
     value = GetConfigStr(CONFIG_METRIC, CONFIG_METRIC_ADDRESS, CONFIG_METRIC_ADDRESS_DEFAULT);
     return Status::OK();
->>>>>>> 988dc399
 }
 
 Status
@@ -1189,15 +1129,8 @@
 Status
 Config::GetGpuResourceConfigCacheCapacity(int64_t& value) {
     bool gpu_resource_enable = false;
-<<<<<<< HEAD
-    Status s = GetGpuResourceConfigEnable(gpu_resource_enable);
-    if (!s.ok()) {
-        return s;
-    }
+    CONFIG_CHECK(GetGpuResourceConfigEnable(gpu_resource_enable));
     fiu_do_on("Config.GetGpuResourceConfigCacheCapacity.diable_gpu_resource", gpu_resource_enable = false);
-=======
-    CONFIG_CHECK(GetGpuResourceConfigEnable(gpu_resource_enable));
->>>>>>> 988dc399
     if (!gpu_resource_enable) {
         std::string msg = "GPU not supported. Possible reason: gpu_resource_config.enable is set to false.";
         return Status(SERVER_UNSUPPORTED_ERROR, msg);
@@ -1212,15 +1145,8 @@
 Status
 Config::GetGpuResourceConfigCacheThreshold(float& value) {
     bool gpu_resource_enable = false;
-<<<<<<< HEAD
-    Status s = GetGpuResourceConfigEnable(gpu_resource_enable);
-    if (!s.ok()) {
-        return s;
-    }
+    CONFIG_CHECK(GetGpuResourceConfigEnable(gpu_resource_enable));
     fiu_do_on("Config.GetGpuResourceConfigCacheThreshold.diable_gpu_resource", gpu_resource_enable = false);
-=======
-    CONFIG_CHECK(GetGpuResourceConfigEnable(gpu_resource_enable));
->>>>>>> 988dc399
     if (!gpu_resource_enable) {
         std::string msg = "GPU not supported. Possible reason: gpu_resource_config.enable is set to false.";
         return Status(SERVER_UNSUPPORTED_ERROR, msg);
@@ -1235,15 +1161,8 @@
 Status
 Config::GetGpuResourceConfigSearchResources(std::vector<int64_t>& value) {
     bool gpu_resource_enable = false;
-<<<<<<< HEAD
-    Status s = GetGpuResourceConfigEnable(gpu_resource_enable);
-    if (!s.ok()) {
-        return s;
-    }
+    CONFIG_CHECK(GetGpuResourceConfigEnable(gpu_resource_enable));
     fiu_do_on("get_gpu_config_search_resources.disable_gpu_resource_fail", gpu_resource_enable = false);
-=======
-    CONFIG_CHECK(GetGpuResourceConfigEnable(gpu_resource_enable));
->>>>>>> 988dc399
     if (!gpu_resource_enable) {
         std::string msg = "GPU not supported. Possible reason: gpu_resource_config.enable is set to false.";
         return Status(SERVER_UNSUPPORTED_ERROR, msg);
@@ -1252,15 +1171,8 @@
                                            CONFIG_GPU_RESOURCE_DELIMITER, CONFIG_GPU_RESOURCE_SEARCH_RESOURCES_DEFAULT);
     std::vector<std::string> res_vec;
     server::StringHelpFunctions::SplitStringByDelimeter(str, CONFIG_GPU_RESOURCE_DELIMITER, res_vec);
-<<<<<<< HEAD
+    CONFIG_CHECK(CheckGpuResourceConfigSearchResources(res_vec));
     fiu_do_on("get_gpu_config_search_resources_empty_value_fail", res_vec.clear());
-    s = CheckGpuResourceConfigSearchResources(res_vec);
-    if (!s.ok()) {
-        return s;
-    }
-=======
-    CONFIG_CHECK(CheckGpuResourceConfigSearchResources(res_vec));
->>>>>>> 988dc399
     for (std::string& res : res_vec) {
         value.push_back(std::stoll(res.substr(3)));
     }
@@ -1270,15 +1182,8 @@
 Status
 Config::GetGpuResourceConfigBuildIndexResources(std::vector<int64_t>& value) {
     bool gpu_resource_enable = false;
-<<<<<<< HEAD
-    Status s = GetGpuResourceConfigEnable(gpu_resource_enable);
-    if (!s.ok()) {
-        return s;
-    }
+    CONFIG_CHECK(GetGpuResourceConfigEnable(gpu_resource_enable));
     fiu_do_on("get_gpu_config_build_index_resources.disable_gpu_resource_fail", gpu_resource_enable = false);
-=======
-    CONFIG_CHECK(GetGpuResourceConfigEnable(gpu_resource_enable));
->>>>>>> 988dc399
     if (!gpu_resource_enable) {
         std::string msg = "GPU not supported. Possible reason: gpu_resource_config.enable is set to false.";
         return Status(SERVER_UNSUPPORTED_ERROR, msg);
@@ -1288,16 +1193,8 @@
                              CONFIG_GPU_RESOURCE_DELIMITER, CONFIG_GPU_RESOURCE_BUILD_INDEX_RESOURCES_DEFAULT);
     std::vector<std::string> res_vec;
     server::StringHelpFunctions::SplitStringByDelimeter(str, CONFIG_GPU_RESOURCE_DELIMITER, res_vec);
-<<<<<<< HEAD
-
+    CONFIG_CHECK(CheckGpuResourceConfigBuildIndexResources(res_vec));
     fiu_do_on("get_config_build_index_resources_empty_value_fail", res_vec.clear());
-    s = CheckGpuResourceConfigBuildIndexResources(res_vec);
-    if (!s.ok()) {
-        return s;
-    }
-=======
-    CONFIG_CHECK(CheckGpuResourceConfigBuildIndexResources(res_vec));
->>>>>>> 988dc399
     for (std::string& res : res_vec) {
         value.push_back(std::stoll(res.substr(3)));
     }
@@ -1474,11 +1371,6 @@
 }
 
 #ifdef MILVUS_GPU_VERSION
-<<<<<<< HEAD
-
-/* gpu resource config */
-=======
->>>>>>> 988dc399
 Status
 Config::SetEngineConfigGpuSearchThreshold(const std::string& value) {
     CONFIG_CHECK(CheckEngineConfigGpuSearchThreshold(value));
