--- conflicted
+++ resolved
@@ -31,14 +31,10 @@
     read(const storage::FSHandlerPtr& fs_ptr, segment::DeletedDocsPtr& deleted_docs) = 0;
 
     virtual void
-<<<<<<< HEAD
-    write(const store::DirectoryPtr& directory_ptr, const segment::DeletedDocsPtr& deleted_docs) = 0;
+    write(const storage::FSHandlerPtr& fs_ptr, const segment::DeletedDocsPtr& deleted_docs) = 0;
 
     virtual void
-    readSize(const store::DirectoryPtr& directory_ptr, size_t& size) = 0;
-=======
-    write(const storage::FSHandlerPtr& fs_ptr, const segment::DeletedDocsPtr& deleted_docs) = 0;
->>>>>>> 6c826c13
+    readSize(const storage::FSHandlerPtr& fs_ptr, size_t& size) = 0;
 };
 
 using DeletedDocsFormatPtr = std::shared_ptr<DeletedDocsFormat>;
