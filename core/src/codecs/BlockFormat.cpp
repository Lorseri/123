// Licensed to the Apache Software Foundation (ASF) under one
// or more contributor license agreements.  See the NOTICE file
// distributed with this work for additional information
// regarding copyright ownership.  The ASF licenses this file
// to you under the Apache License, Version 2.0 (the
// "License"); you may not use this file except in compliance
// with the License.  You may obtain a copy of the License at
//
//   http://www.apache.org/licenses/LICENSE-2.0
//
// Unless required by applicable law or agreed to in writing,
// software distributed under the License is distributed on an
// "AS IS" BASIS, WITHOUT WARRANTIES OR CONDITIONS OF ANY
// KIND, either express or implied.  See the License for the
// specific language governing permissions and limitations
// under the License.

#include "codecs/BlockFormat.h"

#include <unistd.h>
#include <algorithm>
#include <boost/filesystem.hpp>
#include <memory>
#include <utility>

#include "codecs/ExtraFileInfo.h"
#include "db/Utils.h"
<<<<<<< HEAD
//#include "storage/ExtraFileInfo.h"
=======
>>>>>>> f70d7664
#include "utils/Exception.h"
#include "utils/Log.h"

namespace milvus {
namespace codec {

Status
BlockFormat::Read(const storage::FSHandlerPtr& fs_ptr, const std::string& file_path, engine::BinaryDataPtr& raw) {
<<<<<<< HEAD
    //CHECK_MAGIC_VALID(fs_ptr, file_path);
    //CHECK_SUM_VALID(fs_ptr, file_path);
=======
>>>>>>> f70d7664
    if (!fs_ptr->reader_ptr_->Open(file_path)) {
        return Status(SERVER_CANNOT_OPEN_FILE, "Fail to open file: " + file_path);
    }
    CHECK_MAGIC_VALID(fs_ptr);
    CHECK_SUM_VALID(fs_ptr);

<<<<<<< HEAD
    //fs_ptr->reader_ptr_->Seekg(MAGIC_SIZE + HEADER_SIZE);
    fs_ptr->reader_ptr_->Seekg(0);
    size_t num_bytes;
    fs_ptr->reader_ptr_->Read(&num_bytes, sizeof(size_t));
    fs_ptr->reader_ptr_->Seekg(sizeof(num_bytes));
=======
    HeaderMap map = ReadHeaderValues(fs_ptr);
    size_t num_bytes = stol(map.at("size"));
>>>>>>> f70d7664

    raw = std::make_shared<engine::BinaryData>();
    raw->data_.resize(num_bytes);
    fs_ptr->reader_ptr_->Seekg(MAGIC_SIZE + HEADER_SIZE);
    fs_ptr->reader_ptr_->Read(raw->data_.data(), num_bytes);
    fs_ptr->reader_ptr_->Close();

    return Status::OK();
}

Status
BlockFormat::Read(const storage::FSHandlerPtr& fs_ptr, const std::string& file_path, int64_t offset, int64_t num_bytes,
                  engine::BinaryDataPtr& raw) {
<<<<<<< HEAD
    //CHECK_MAGIC_VALID(fs_ptr, file_path);
    //CHECK_SUM_VALID(fs_ptr, file_path);
=======
>>>>>>> f70d7664
    if (offset < 0 || num_bytes <= 0) {
        return Status(SERVER_INVALID_ARGUMENT, "Invalid input to read: " + file_path);
    }

    if (!fs_ptr->reader_ptr_->Open(file_path)) {
        return Status(SERVER_CANNOT_OPEN_FILE, "Fail to open file: " + file_path);
    }
    CHECK_MAGIC_VALID(fs_ptr);
    CHECK_SUM_VALID(fs_ptr);

<<<<<<< HEAD
    //fs_ptr->reader_ptr_->Seekg(MAGIC_SIZE + HEADER_SIZE);

    size_t total_num_bytes;
    fs_ptr->reader_ptr_->Read(&total_num_bytes, sizeof(size_t));

    //offset += MAGIC_SIZE + HEADER_SIZE + sizeof(size_t);  // Beginning of file is num_bytes
    offset += sizeof(size_t);  // Beginning of file is num_bytes
=======
    HeaderMap map = ReadHeaderValues(fs_ptr);
    size_t total_num_bytes = stol(map.at("size"));

>>>>>>> f70d7664
    if (offset + num_bytes > total_num_bytes) {
        return Status(SERVER_INVALID_ARGUMENT, "Invalid argument to read: " + file_path);
    }

    raw = std::make_shared<engine::BinaryData>();
    raw->data_.resize(num_bytes);

    fs_ptr->reader_ptr_->Seekg(offset + MAGIC_SIZE + HEADER_SIZE);
    fs_ptr->reader_ptr_->Read(raw->data_.data(), num_bytes);
    fs_ptr->reader_ptr_->Close();

    return Status::OK();
}

Status
BlockFormat::Read(const storage::FSHandlerPtr& fs_ptr, const std::string& file_path, const ReadRanges& read_ranges,
                  engine::BinaryDataPtr& raw) {
<<<<<<< HEAD
    //CHECK_MAGIC_VALID(fs_ptr, file_path);
    //CHECK_SUM_VALID(fs_ptr, file_path);
=======
>>>>>>> f70d7664
    if (read_ranges.empty()) {
        return Status::OK();
    }

    if (!fs_ptr->reader_ptr_->Open(file_path)) {
        return Status(SERVER_CANNOT_OPEN_FILE, "Fail to open file: " + file_path);
    }
    CHECK_MAGIC_VALID(fs_ptr);
    CHECK_SUM_VALID(fs_ptr);

<<<<<<< HEAD
    //fs_ptr->reader_ptr_->Seekg(MAGIC_SIZE + HEADER_SIZE);
    size_t total_num_bytes;
    fs_ptr->reader_ptr_->Read(&total_num_bytes, sizeof(size_t));
=======
    HeaderMap map = ReadHeaderValues(fs_ptr);
    size_t total_num_bytes = stol(map.at("size"));
>>>>>>> f70d7664

    fs_ptr->reader_ptr_->Seekg(MAGIC_SIZE + HEADER_SIZE);
    int64_t total_bytes = 0;
    for (auto& range : read_ranges) {
        if (range.offset_ > total_num_bytes) {
            return Status(SERVER_INVALID_ARGUMENT, "Invalid argument to read: " + file_path);
        }
        total_bytes += range.num_bytes_;
    }

    raw = std::make_shared<engine::BinaryData>();
    raw->data_.resize(total_bytes);
    int64_t poz = 0;
    for (auto& range : read_ranges) {
<<<<<<< HEAD
        //int64_t offset = MAGIC_SIZE + HEADER_SIZE + sizeof(size_t) + range.offset_;
        int64_t offset = sizeof(size_t) + range.offset_;
=======
        int64_t offset = MAGIC_SIZE + HEADER_SIZE + range.offset_;
>>>>>>> f70d7664
        fs_ptr->reader_ptr_->Seekg(offset);
        fs_ptr->reader_ptr_->Read(raw->data_.data() + poz, range.num_bytes_);
        poz += range.num_bytes_;
    }
    fs_ptr->reader_ptr_->Close();

    return Status::OK();
}

Status
BlockFormat::Write(const storage::FSHandlerPtr& fs_ptr, const std::string& file_path,
                   const engine::BinaryDataPtr& raw) {
    if (raw == nullptr) {
        return Status::OK();
    }
<<<<<<< HEAD
    // TODO: add extra info
    //std::unordered_map<std::string, std::string> maps;
    //WRITE_MAGIC(fs_ptr, file_path);
    //WRITE_HEADER(fs_ptr, file_path, maps);

    //if (!fs_ptr->writer_ptr_->InOpen(file_path)) {
    if (!fs_ptr->writer_ptr_->Open(file_path)) {
            return Status(SERVER_CANNOT_CREATE_FILE, "Fail to open file: " + file_path);
    }

    try {
        //fs_ptr->writer_ptr_->Seekp(MAGIC_SIZE + HEADER_SIZE);
=======

    if (!fs_ptr->writer_ptr_->Open(file_path)) {
        return Status(SERVER_CANNOT_CREATE_FILE, "Fail to open file: " + file_path);
    }

    try {
        // TODO: add extra info
        WRITE_MAGIC(fs_ptr);
>>>>>>> f70d7664

        size_t num_bytes = raw->data_.size();

        HeaderMap maps;
        maps.insert(std::make_pair("size", std::to_string(num_bytes)));
        std::string header = HeaderWrapper(maps);
        WRITE_HEADER(fs_ptr, header);

        fs_ptr->writer_ptr_->Write(raw->data_.data(), num_bytes);

<<<<<<< HEAD
        //WRITE_SUM(fs_ptr, file_path);
=======
        WRITE_SUM(fs_ptr, header, reinterpret_cast<char*>(raw->data_.data()), num_bytes);

        fs_ptr->writer_ptr_->Close();
>>>>>>> f70d7664
    } catch (std::exception& ex) {
        std::string err_msg = "Failed to write block data: " + std::string(ex.what());
        LOG_ENGINE_ERROR_ << err_msg;

        engine::utils::SendExitSignal();
        return Status(SERVER_WRITE_ERROR, err_msg);
    }

    return Status::OK();
}

}  // namespace codec
}  // namespace milvus<|MERGE_RESOLUTION|>--- conflicted
+++ resolved
@@ -25,10 +25,6 @@
 
 #include "codecs/ExtraFileInfo.h"
 #include "db/Utils.h"
-<<<<<<< HEAD
-//#include "storage/ExtraFileInfo.h"
-=======
->>>>>>> f70d7664
 #include "utils/Exception.h"
 #include "utils/Log.h"
 
@@ -37,27 +33,14 @@
 
 Status
 BlockFormat::Read(const storage::FSHandlerPtr& fs_ptr, const std::string& file_path, engine::BinaryDataPtr& raw) {
-<<<<<<< HEAD
-    //CHECK_MAGIC_VALID(fs_ptr, file_path);
-    //CHECK_SUM_VALID(fs_ptr, file_path);
-=======
->>>>>>> f70d7664
     if (!fs_ptr->reader_ptr_->Open(file_path)) {
         return Status(SERVER_CANNOT_OPEN_FILE, "Fail to open file: " + file_path);
     }
     CHECK_MAGIC_VALID(fs_ptr);
     CHECK_SUM_VALID(fs_ptr);
 
-<<<<<<< HEAD
-    //fs_ptr->reader_ptr_->Seekg(MAGIC_SIZE + HEADER_SIZE);
-    fs_ptr->reader_ptr_->Seekg(0);
-    size_t num_bytes;
-    fs_ptr->reader_ptr_->Read(&num_bytes, sizeof(size_t));
-    fs_ptr->reader_ptr_->Seekg(sizeof(num_bytes));
-=======
     HeaderMap map = ReadHeaderValues(fs_ptr);
     size_t num_bytes = stol(map.at("size"));
->>>>>>> f70d7664
 
     raw = std::make_shared<engine::BinaryData>();
     raw->data_.resize(num_bytes);
@@ -71,11 +54,6 @@
 Status
 BlockFormat::Read(const storage::FSHandlerPtr& fs_ptr, const std::string& file_path, int64_t offset, int64_t num_bytes,
                   engine::BinaryDataPtr& raw) {
-<<<<<<< HEAD
-    //CHECK_MAGIC_VALID(fs_ptr, file_path);
-    //CHECK_SUM_VALID(fs_ptr, file_path);
-=======
->>>>>>> f70d7664
     if (offset < 0 || num_bytes <= 0) {
         return Status(SERVER_INVALID_ARGUMENT, "Invalid input to read: " + file_path);
     }
@@ -86,19 +64,9 @@
     CHECK_MAGIC_VALID(fs_ptr);
     CHECK_SUM_VALID(fs_ptr);
 
-<<<<<<< HEAD
-    //fs_ptr->reader_ptr_->Seekg(MAGIC_SIZE + HEADER_SIZE);
-
-    size_t total_num_bytes;
-    fs_ptr->reader_ptr_->Read(&total_num_bytes, sizeof(size_t));
-
-    //offset += MAGIC_SIZE + HEADER_SIZE + sizeof(size_t);  // Beginning of file is num_bytes
-    offset += sizeof(size_t);  // Beginning of file is num_bytes
-=======
     HeaderMap map = ReadHeaderValues(fs_ptr);
     size_t total_num_bytes = stol(map.at("size"));
 
->>>>>>> f70d7664
     if (offset + num_bytes > total_num_bytes) {
         return Status(SERVER_INVALID_ARGUMENT, "Invalid argument to read: " + file_path);
     }
@@ -116,11 +84,6 @@
 Status
 BlockFormat::Read(const storage::FSHandlerPtr& fs_ptr, const std::string& file_path, const ReadRanges& read_ranges,
                   engine::BinaryDataPtr& raw) {
-<<<<<<< HEAD
-    //CHECK_MAGIC_VALID(fs_ptr, file_path);
-    //CHECK_SUM_VALID(fs_ptr, file_path);
-=======
->>>>>>> f70d7664
     if (read_ranges.empty()) {
         return Status::OK();
     }
@@ -131,14 +94,8 @@
     CHECK_MAGIC_VALID(fs_ptr);
     CHECK_SUM_VALID(fs_ptr);
 
-<<<<<<< HEAD
-    //fs_ptr->reader_ptr_->Seekg(MAGIC_SIZE + HEADER_SIZE);
-    size_t total_num_bytes;
-    fs_ptr->reader_ptr_->Read(&total_num_bytes, sizeof(size_t));
-=======
     HeaderMap map = ReadHeaderValues(fs_ptr);
     size_t total_num_bytes = stol(map.at("size"));
->>>>>>> f70d7664
 
     fs_ptr->reader_ptr_->Seekg(MAGIC_SIZE + HEADER_SIZE);
     int64_t total_bytes = 0;
@@ -153,12 +110,7 @@
     raw->data_.resize(total_bytes);
     int64_t poz = 0;
     for (auto& range : read_ranges) {
-<<<<<<< HEAD
-        //int64_t offset = MAGIC_SIZE + HEADER_SIZE + sizeof(size_t) + range.offset_;
-        int64_t offset = sizeof(size_t) + range.offset_;
-=======
         int64_t offset = MAGIC_SIZE + HEADER_SIZE + range.offset_;
->>>>>>> f70d7664
         fs_ptr->reader_ptr_->Seekg(offset);
         fs_ptr->reader_ptr_->Read(raw->data_.data() + poz, range.num_bytes_);
         poz += range.num_bytes_;
@@ -174,20 +126,6 @@
     if (raw == nullptr) {
         return Status::OK();
     }
-<<<<<<< HEAD
-    // TODO: add extra info
-    //std::unordered_map<std::string, std::string> maps;
-    //WRITE_MAGIC(fs_ptr, file_path);
-    //WRITE_HEADER(fs_ptr, file_path, maps);
-
-    //if (!fs_ptr->writer_ptr_->InOpen(file_path)) {
-    if (!fs_ptr->writer_ptr_->Open(file_path)) {
-            return Status(SERVER_CANNOT_CREATE_FILE, "Fail to open file: " + file_path);
-    }
-
-    try {
-        //fs_ptr->writer_ptr_->Seekp(MAGIC_SIZE + HEADER_SIZE);
-=======
 
     if (!fs_ptr->writer_ptr_->Open(file_path)) {
         return Status(SERVER_CANNOT_CREATE_FILE, "Fail to open file: " + file_path);
@@ -196,7 +134,6 @@
     try {
         // TODO: add extra info
         WRITE_MAGIC(fs_ptr);
->>>>>>> f70d7664
 
         size_t num_bytes = raw->data_.size();
 
@@ -207,13 +144,9 @@
 
         fs_ptr->writer_ptr_->Write(raw->data_.data(), num_bytes);
 
-<<<<<<< HEAD
-        //WRITE_SUM(fs_ptr, file_path);
-=======
         WRITE_SUM(fs_ptr, header, reinterpret_cast<char*>(raw->data_.data()), num_bytes);
 
         fs_ptr->writer_ptr_->Close();
->>>>>>> f70d7664
     } catch (std::exception& ex) {
         std::string err_msg = "Failed to write block data: " + std::string(ex.what());
         LOG_ENGINE_ERROR_ << err_msg;
