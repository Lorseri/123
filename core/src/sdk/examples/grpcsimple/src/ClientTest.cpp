// Licensed to the Apache Software Foundation (ASF) under one
// or more contributor license agreements.  See the NOTICE file
// distributed with this work for additional information
// regarding copyright ownership.  The ASF licenses this file
// to you under the Apache License, Version 2.0 (the
// "License"); you may not use this file except in compliance
// with the License.  You may obtain a copy of the License at
//
//   http://www.apache.org/licenses/LICENSE-2.0
//
// Unless required by applicable law or agreed to in writing,
// software distributed under the License is distributed on an
// "AS IS" BASIS, WITHOUT WARRANTIES OR CONDITIONS OF ANY
// KIND, either express or implied.  See the License for the
// specific language governing permissions and limitations
// under the License.

#include "sdk/examples/grpcsimple/src/ClientTest.h"
#include "MilvusApi.h"

#include <time.h>
#include <unistd.h>
#include <chrono>
#include <iostream>
#include <memory>
#include <thread>
#include <utility>
#include <vector>

//#define SET_VECTOR_IDS;

namespace {
const std::string&
GetTableName();

const char* TABLE_NAME = GetTableName().c_str();
constexpr int64_t TABLE_DIMENSION = 512;
constexpr int64_t TABLE_INDEX_FILE_SIZE = 1024;
constexpr int64_t BATCH_ROW_COUNT = 100000;
constexpr int64_t NQ = 5;
constexpr int64_t TOP_K = 10;
constexpr int64_t SEARCH_TARGET = 5000;  // change this value, result is different
constexpr int64_t ADD_VECTOR_LOOP = 5;
constexpr int64_t SECONDS_EACH_HOUR = 3600;
constexpr milvus::IndexType INDEX_TYPE = milvus::IndexType::gpu_ivfsq8;
constexpr int32_t N_LIST = 15000;

#define BLOCK_SPLITER std::cout << "===========================================" << std::endl;

void
PrintTableSchema(const milvus::TableSchema& tb_schema) {
    BLOCK_SPLITER
    std::cout << "Table name: " << tb_schema.table_name << std::endl;
    std::cout << "Table dimension: " << tb_schema.dimension << std::endl;
    BLOCK_SPLITER
}

void
PrintSearchResult(const std::vector<std::pair<int64_t, milvus::RowRecord>>& search_record_array,
                  const milvus::TopKQueryResult& topk_query_result) {
    BLOCK_SPLITER
    size_t result_row_num = topk_query_result.row_num;
    size_t result_k = topk_query_result.ids.size() / result_row_num;
    std::cout << "Returned result count: " << result_row_num << std::endl;

    int32_t index = 0;
<<<<<<< HEAD
    //    for (auto& result : topk_query_result_array) {
    //        auto search_id = search_record_array[index].first;
    //        index++;
    //        std::cout << "No." << std::to_string(index) << " vector " << std::to_string(search_id) << " top "
    //                  << std::to_string(result.query_result_arrays.size()) << " search result:" << std::endl;
    //        for (auto& item : result.query_result_arrays) {
    //            std::cout << "\t" << std::to_string(item.id) << "\tdistance:" << std::to_string(item.distance);
    //            std::cout << std::endl;
    //        }
    //    }
=======
    for (size_t i = 0; i < result_row_num; i++) {
        auto search_id = search_record_array[index].first;
        index++;
        std::cout << "No." << index << " vector " << search_id << " top " << result_k << " search result:" << std::endl;
        for (size_t j = 0; j < result_k; j++) {
            size_t idx = i * result_k + j;
            std::cout << "\t" << topk_query_result.ids[idx] << "\t" << topk_query_result.distances[idx] << std::endl;
        }
    }
>>>>>>> dd0444e8

    BLOCK_SPLITER
}

std::string
CurrentTime() {
    time_t tt;
    time(&tt);
    tt = tt + 8 * SECONDS_EACH_HOUR;
    tm t;
    gmtime_r(&tt, &t);

    std::string str = std::to_string(t.tm_year + 1900) + "_" + std::to_string(t.tm_mon + 1) + "_" +
                      std::to_string(t.tm_mday) + "_" + std::to_string(t.tm_hour) + "_" + std::to_string(t.tm_min) +
                      "_" + std::to_string(t.tm_sec);

    return str;
}

std::string
CurrentTmDate(int64_t offset_day = 0) {
    time_t tt;
    time(&tt);
    tt = tt + 8 * SECONDS_EACH_HOUR;
    tt = tt + 24 * SECONDS_EACH_HOUR * offset_day;
    tm t;
    gmtime_r(&tt, &t);

    std::string str =
        std::to_string(t.tm_year + 1900) + "-" + std::to_string(t.tm_mon + 1) + "-" + std::to_string(t.tm_mday);

    return str;
}

const std::string&
GetTableName() {
    static std::string s_id("tbl_" + CurrentTime());
    return s_id;
}

milvus::TableSchema
BuildTableSchema() {
    milvus::TableSchema tb_schema;
    tb_schema.table_name = TABLE_NAME;
    tb_schema.dimension = TABLE_DIMENSION;
    tb_schema.index_file_size = TABLE_INDEX_FILE_SIZE;
    tb_schema.metric_type = milvus::MetricType::L2;

    return tb_schema;
}

void
BuildVectors(int64_t from, int64_t to, std::vector<milvus::RowRecord>& vector_record_array) {
    if (to <= from) {
        return;
    }

    vector_record_array.clear();
    for (int64_t k = from; k < to; k++) {
        milvus::RowRecord record;
        record.data.resize(TABLE_DIMENSION);
        for (int64_t i = 0; i < TABLE_DIMENSION; i++) {
            record.data[i] = (float)(k % (i + 1));
        }

        vector_record_array.emplace_back(record);
    }
}

void
Sleep(int seconds) {
    std::cout << "Waiting " << seconds << " seconds ..." << std::endl;
    sleep(seconds);
}

class TimeRecorder {
 public:
    explicit TimeRecorder(const std::string& title) : title_(title) {
        start_ = std::chrono::system_clock::now();
    }

    ~TimeRecorder() {
        std::chrono::system_clock::time_point end = std::chrono::system_clock::now();
        int64_t span = (std::chrono::duration_cast<std::chrono::milliseconds>(end - start_)).count();
        std::cout << title_ << " totally cost: " << span << " ms" << std::endl;
    }

 private:
    std::string title_;
    std::chrono::system_clock::time_point start_;
};

void
CheckResult(const std::vector<std::pair<int64_t, milvus::RowRecord>>& search_record_array,
            const milvus::TopKQueryResult& topk_query_result) {
    BLOCK_SPLITER
    size_t result_row_num = topk_query_result.row_num;
    size_t result_k = topk_query_result.ids.size() / result_row_num;
    int64_t index = 0;
<<<<<<< HEAD
    //    for (auto& result : topk_query_result_array) {
    //        auto result_id = result.query_result_arrays[0].id;
    //        auto search_id = search_record_array[index++].first;
    //        if (result_id != search_id) {
    //            std::cout << "The top 1 result is wrong: " << result_id << " vs. " << search_id << std::endl;
    //        } else {
    //            std::cout << "Check result sucessfully" << std::endl;
    //        }
    //    }
=======
    for (size_t i = 0; i < result_row_num; i++) {
        auto result_id = topk_query_result.ids[i * result_k];
        auto search_id = search_record_array[index++].first;
        if (result_id != search_id) {
            std::cout << "The top 1 result is wrong: " << result_id << " vs. " << search_id << std::endl;
        } else {
            std::cout << "Check result sucessfully" << std::endl;
        }
    }
>>>>>>> dd0444e8
    BLOCK_SPLITER
}

void
DoSearch(std::shared_ptr<milvus::Connection> conn,
         const std::vector<std::pair<int64_t, milvus::RowRecord>>& search_record_array, const std::string& phase_name) {
    std::vector<milvus::Range> query_range_array;
    milvus::Range rg;
    rg.start_value = CurrentTmDate();
    rg.end_value = CurrentTmDate(1);
    query_range_array.emplace_back(rg);

    std::vector<milvus::RowRecord> record_array;
    for (auto& pair : search_record_array) {
        record_array.push_back(pair.second);
    }

    auto start = std::chrono::high_resolution_clock::now();
    milvus::TopKQueryResult topk_query_result;
    {
        TimeRecorder rc(phase_name);
        milvus::Status stat = conn->Search(TABLE_NAME, record_array, query_range_array, TOP_K, 32, topk_query_result);
        std::cout << "SearchVector function call status: " << stat.message() << std::endl;
    }
    auto finish = std::chrono::high_resolution_clock::now();
    std::cout << "SEARCHVECTOR COST: "
              << std::chrono::duration_cast<std::chrono::duration<double>>(finish - start).count() << "s\n";

    PrintSearchResult(search_record_array, topk_query_result);
    CheckResult(search_record_array, topk_query_result);
}
}  // namespace

void
ClientTest::Test(const std::string& address, const std::string& port) {
    std::shared_ptr<milvus::Connection> conn = milvus::Connection::Create();

    {  // connect server
        milvus::ConnectParam param = {address, port};
        milvus::Status stat = conn->Connect(param);
        std::cout << "Connect function call status: " << stat.message() << std::endl;
    }

    {  // server version
        std::string version = conn->ServerVersion();
        std::cout << "Server version: " << version << std::endl;
    }

    {  // sdk version
        std::string version = conn->ClientVersion();
        std::cout << "SDK version: " << version << std::endl;
    }

    {
        std::vector<std::string> tables;
        milvus::Status stat = conn->ShowTables(tables);
        std::cout << "ShowTables function call status: " << stat.message() << std::endl;
        std::cout << "All tables: " << std::endl;
        for (auto& table : tables) {
            int64_t row_count = 0;
            //            conn->DropTable(table);
            stat = conn->CountTable(table, row_count);
            std::cout << "\t" << table << "(" << row_count << " rows)" << std::endl;
        }
    }

    {  // create table
        milvus::TableSchema tb_schema = BuildTableSchema();
        milvus::Status stat = conn->CreateTable(tb_schema);
        std::cout << "CreateTable function call status: " << stat.message() << std::endl;
        PrintTableSchema(tb_schema);

        bool has_table = conn->HasTable(tb_schema.table_name);
        if (has_table) {
            std::cout << "Table is created" << std::endl;
        }
    }

    {  // describe table
        milvus::TableSchema tb_schema;
        milvus::Status stat = conn->DescribeTable(TABLE_NAME, tb_schema);
        std::cout << "DescribeTable function call status: " << stat.message() << std::endl;
        PrintTableSchema(tb_schema);
    }

    std::vector<std::pair<int64_t, milvus::RowRecord>> search_record_array;
    {                                                // insert vectors
        for (int i = 0; i < ADD_VECTOR_LOOP; i++) {  // add vectors
            std::vector<milvus::RowRecord> record_array;
            int64_t begin_index = i * BATCH_ROW_COUNT;
            BuildVectors(begin_index, begin_index + BATCH_ROW_COUNT, record_array);

#ifdef SET_VECTOR_IDS
            record_ids.resize(ADD_VECTOR_LOOP * BATCH_ROW_COUNT);
            for (auto j = begin_index; j < begin_index + BATCH_ROW_COUNT; j++) {
                record_ids[i * BATCH_ROW_COUNT + j] = i * BATCH_ROW_COUNT + j;
            }
#endif

            std::vector<int64_t> record_ids;
            // generate user defined ids
            for (int k = 0; k < BATCH_ROW_COUNT; k++) {
                record_ids.push_back(i * BATCH_ROW_COUNT + k);
            }

            auto start = std::chrono::high_resolution_clock::now();

            milvus::Status stat = conn->Insert(TABLE_NAME, record_array, record_ids);
            auto finish = std::chrono::high_resolution_clock::now();
            std::cout << "InsertVector cost: "
                      << std::chrono::duration_cast<std::chrono::duration<double>>(finish - start).count() << "s\n";

            std::cout << "InsertVector function call status: " << stat.message() << std::endl;
            std::cout << "Returned id array count: " << record_ids.size() << std::endl;

            if (search_record_array.size() < NQ) {
                search_record_array.push_back(std::make_pair(record_ids[SEARCH_TARGET], record_array[SEARCH_TARGET]));
            }
        }
    }

    {  // search vectors without index
        Sleep(2);

        int64_t row_count = 0;
        milvus::Status stat = conn->CountTable(TABLE_NAME, row_count);
        std::cout << TABLE_NAME << "(" << row_count << " rows)" << std::endl;
        //        DoSearch(conn, search_record_array, "Search without index");
    }

    {  // wait unit build index finish
        std::cout << "Wait until create all index done" << std::endl;
        milvus::IndexParam index;
        index.table_name = TABLE_NAME;
        index.index_type = INDEX_TYPE;
        index.nlist = N_LIST;
        milvus::Status stat = conn->CreateIndex(index);
        std::cout << "CreateIndex function call status: " << stat.message() << std::endl;

        milvus::IndexParam index2;
        stat = conn->DescribeIndex(TABLE_NAME, index2);
        std::cout << "DescribeIndex function call status: " << stat.message() << std::endl;
    }

    {  // preload table
        milvus::Status stat = conn->PreloadTable(TABLE_NAME);
        std::cout << "PreloadTable function call status: " << stat.message() << std::endl;
    }

    {  // search vectors after build index finish
        for (uint64_t i = 0; i < 5; ++i) {
            DoSearch(conn, search_record_array, "Search after build index finish");
        }
        //        std::cout << conn->DumpTaskTables() << std::endl;
    }

    {  // delete index
        milvus::Status stat = conn->DropIndex(TABLE_NAME);
        std::cout << "DropIndex function call status: " << stat.message() << std::endl;

        int64_t row_count = 0;
        stat = conn->CountTable(TABLE_NAME, row_count);
        std::cout << TABLE_NAME << "(" << row_count << " rows)" << std::endl;
    }

    {  // delete by range
        milvus::Range rg;
        rg.start_value = CurrentTmDate(-3);
        rg.end_value = CurrentTmDate(-2);

        milvus::Status stat = conn->DeleteByRange(rg, TABLE_NAME);
        std::cout << "DeleteByRange function call status: " << stat.message() << std::endl;
    }

    {
        // delete table
        //        Status stat = conn->DropTable(TABLE_NAME);
        //        std::cout << "DeleteTable function call status: " << stat.message() << std::endl;
    }

    {  // server status
        std::string status = conn->ServerStatus();
        std::cout << "Server status before disconnect: " << status << std::endl;
    }
    milvus::Connection::Destroy(conn);
    {  // server status
        std::string status = conn->ServerStatus();
        std::cout << "Server status after disconnect: " << status << std::endl;
    }
}<|MERGE_RESOLUTION|>--- conflicted
+++ resolved
@@ -59,34 +59,20 @@
 PrintSearchResult(const std::vector<std::pair<int64_t, milvus::RowRecord>>& search_record_array,
                   const milvus::TopKQueryResult& topk_query_result) {
     BLOCK_SPLITER
-    size_t result_row_num = topk_query_result.row_num;
-    size_t result_k = topk_query_result.ids.size() / result_row_num;
-    std::cout << "Returned result count: " << result_row_num << std::endl;
+    size_t nq = topk_query_result.nq;
+    size_t topk = topk_query_result.topk;
+    std::cout << "Returned result count: " << nq * topk << std::endl;
 
     int32_t index = 0;
-<<<<<<< HEAD
-    //    for (auto& result : topk_query_result_array) {
-    //        auto search_id = search_record_array[index].first;
-    //        index++;
-    //        std::cout << "No." << std::to_string(index) << " vector " << std::to_string(search_id) << " top "
-    //                  << std::to_string(result.query_result_arrays.size()) << " search result:" << std::endl;
-    //        for (auto& item : result.query_result_arrays) {
-    //            std::cout << "\t" << std::to_string(item.id) << "\tdistance:" << std::to_string(item.distance);
-    //            std::cout << std::endl;
-    //        }
-    //    }
-=======
-    for (size_t i = 0; i < result_row_num; i++) {
+    for (size_t i = 0; i < nq; i++) {
         auto search_id = search_record_array[index].first;
         index++;
-        std::cout << "No." << index << " vector " << search_id << " top " << result_k << " search result:" << std::endl;
-        for (size_t j = 0; j < result_k; j++) {
-            size_t idx = i * result_k + j;
+        std::cout << "No." << index << " vector " << search_id << " top " << topk << " search result:" << std::endl;
+        for (size_t j = 0; j < topk; j++) {
+            size_t idx = i * nq + j;
             std::cout << "\t" << topk_query_result.ids[idx] << "\t" << topk_query_result.distances[idx] << std::endl;
         }
     }
->>>>>>> dd0444e8
-
     BLOCK_SPLITER
 }
 
@@ -182,21 +168,10 @@
 CheckResult(const std::vector<std::pair<int64_t, milvus::RowRecord>>& search_record_array,
             const milvus::TopKQueryResult& topk_query_result) {
     BLOCK_SPLITER
-    size_t result_row_num = topk_query_result.row_num;
-    size_t result_k = topk_query_result.ids.size() / result_row_num;
+    size_t nq = topk_query_result.nq;
+    size_t result_k = topk_query_result.topk;
     int64_t index = 0;
-<<<<<<< HEAD
-    //    for (auto& result : topk_query_result_array) {
-    //        auto result_id = result.query_result_arrays[0].id;
-    //        auto search_id = search_record_array[index++].first;
-    //        if (result_id != search_id) {
-    //            std::cout << "The top 1 result is wrong: " << result_id << " vs. " << search_id << std::endl;
-    //        } else {
-    //            std::cout << "Check result sucessfully" << std::endl;
-    //        }
-    //    }
-=======
-    for (size_t i = 0; i < result_row_num; i++) {
+    for (size_t i = 0; i < nq; i++) {
         auto result_id = topk_query_result.ids[i * result_k];
         auto search_id = search_record_array[index++].first;
         if (result_id != search_id) {
@@ -205,7 +180,6 @@
             std::cout << "Check result sucessfully" << std::endl;
         }
     }
->>>>>>> dd0444e8
     BLOCK_SPLITER
 }
 
