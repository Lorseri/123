// Licensed to the Apache Software Foundation (ASF) under one
// or more contributor license agreements.  See the NOTICE file
// distributed with this work for additional information
// regarding copyright ownership.  The ASF licenses this file
// to you under the Apache License, Version 2.0 (the
// "License"); you may not use this file except in compliance
// with the License.  You may obtain a copy of the License at
//
//   http://www.apache.org/licenses/LICENSE-2.0
//
// Unless required by applicable law or agreed to in writing,
// software distributed under the License is distributed on an
// "AS IS" BASIS, WITHOUT WARRANTIES OR CONDITIONS OF ANY
// KIND, either express or implied.  See the License for the
// specific language governing permissions and limitations
// under the License.

#include "sdk/interface/ConnectionImpl.h"

namespace milvus {

std::shared_ptr<Connection>
Connection::Create() {
    return std::shared_ptr<Connection>(new ConnectionImpl());
}

Status
Connection::Destroy(std::shared_ptr<milvus::Connection>& connection_ptr) {
    if (connection_ptr != nullptr) {
        return connection_ptr->Disconnect();
    }
    return Status::OK();
}

//////////////////////////////////////////////////////////////////////////////////////////////
ConnectionImpl::ConnectionImpl() {
    client_proxy_ = std::make_shared<ClientProxy>();
}

Status
ConnectionImpl::Connect(const ConnectParam& param) {
    return client_proxy_->Connect(param);
}

Status
ConnectionImpl::Connect(const std::string& uri) {
    return client_proxy_->Connect(uri);
}

Status
ConnectionImpl::Connected() const {
    return client_proxy_->Connected();
}

Status
ConnectionImpl::Disconnect() {
    return client_proxy_->Disconnect();
}

std::string
ConnectionImpl::ClientVersion() const {
    return client_proxy_->ClientVersion();
}

Status
ConnectionImpl::CreateTable(const TableSchema& param) {
    return client_proxy_->CreateTable(param);
}

bool
ConnectionImpl::HasTable(const std::string& table_name) {
    return client_proxy_->HasTable(table_name);
}

Status
ConnectionImpl::DropTable(const std::string& table_name) {
    return client_proxy_->DropTable(table_name);
}

Status
ConnectionImpl::CreateIndex(const IndexParam& index_param) {
    return client_proxy_->CreateIndex(index_param);
}

Status
ConnectionImpl::Insert(const std::string& table_name, const std::string& partition_tag,
                       const std::vector<RowRecord>& record_array, std::vector<int64_t>& id_array) {
    return client_proxy_->Insert(table_name, partition_tag, record_array, id_array);
}

Status
<<<<<<< HEAD
ConnectionImpl::Search(const std::string& table_name, const std::vector<std::string>& partiton_tags,
                       const std::vector<RowRecord>& query_record_array, const std::vector<Range>& query_range_array,
                       int64_t topk, int64_t nprobe, std::vector<TopKQueryResult>& topk_query_result_array) {
    return client_proxy_->Search(table_name, partiton_tags, query_record_array, query_range_array, topk, nprobe,
                                 topk_query_result_array);
=======
ConnectionImpl::Search(const std::string& table_name, const std::vector<RowRecord>& query_record_array,
                       const std::vector<Range>& query_range_array, int64_t topk, int64_t nprobe,
                       TopKQueryResult& topk_query_result) {
    return client_proxy_->Search(table_name, query_record_array, query_range_array, topk, nprobe, topk_query_result);
>>>>>>> 9a4a02fb
}

Status
ConnectionImpl::DescribeTable(const std::string& table_name, TableSchema& table_schema) {
    return client_proxy_->DescribeTable(table_name, table_schema);
}

Status
ConnectionImpl::CountTable(const std::string& table_name, int64_t& row_count) {
    return client_proxy_->CountTable(table_name, row_count);
}

Status
ConnectionImpl::ShowTables(std::vector<std::string>& table_array) {
    return client_proxy_->ShowTables(table_array);
}

std::string
ConnectionImpl::ServerVersion() const {
    return client_proxy_->ServerVersion();
}

std::string
ConnectionImpl::ServerStatus() const {
    return client_proxy_->ServerStatus();
}

std::string
ConnectionImpl::DumpTaskTables() const {
    return client_proxy_->DumpTaskTables();
}

Status
ConnectionImpl::DeleteByDate(const std::string& table_name, const Range& range) {
    return client_proxy_->DeleteByDate(table_name, range);
}

Status
ConnectionImpl::PreloadTable(const std::string& table_name) const {
    return client_proxy_->PreloadTable(table_name);
}

Status
ConnectionImpl::DescribeIndex(const std::string& table_name, IndexParam& index_param) const {
    return client_proxy_->DescribeIndex(table_name, index_param);
}

Status
ConnectionImpl::DropIndex(const std::string& table_name) const {
    return client_proxy_->DropIndex(table_name);
}

Status
ConnectionImpl::CreatePartition(const PartitionParam& param) {
    return client_proxy_->CreatePartition(param);
}

Status
ConnectionImpl::ShowPartitions(const std::string& table_name, PartitionList& partition_array) const {
    return client_proxy_->ShowPartitions(table_name, partition_array);
}

Status
ConnectionImpl::DropPartition(const PartitionParam& param) {
    return client_proxy_->DropPartition(param);
}

}  // namespace milvus<|MERGE_RESOLUTION|>--- conflicted
+++ resolved
@@ -89,18 +89,11 @@
 }
 
 Status
-<<<<<<< HEAD
 ConnectionImpl::Search(const std::string& table_name, const std::vector<std::string>& partiton_tags,
                        const std::vector<RowRecord>& query_record_array, const std::vector<Range>& query_range_array,
-                       int64_t topk, int64_t nprobe, std::vector<TopKQueryResult>& topk_query_result_array) {
+                       int64_t topk, int64_t nprobe, TopKQueryResult& topk_query_result) {
     return client_proxy_->Search(table_name, partiton_tags, query_record_array, query_range_array, topk, nprobe,
-                                 topk_query_result_array);
-=======
-ConnectionImpl::Search(const std::string& table_name, const std::vector<RowRecord>& query_record_array,
-                       const std::vector<Range>& query_range_array, int64_t topk, int64_t nprobe,
-                       TopKQueryResult& topk_query_result) {
-    return client_proxy_->Search(table_name, query_record_array, query_range_array, topk, nprobe, topk_query_result);
->>>>>>> 9a4a02fb
+                                 topk_query_result);
 }
 
 Status
