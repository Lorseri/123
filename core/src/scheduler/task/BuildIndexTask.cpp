--- conflicted
+++ resolved
@@ -25,12 +25,11 @@
 
 BuildIndexTask::BuildIndexTask(const engine::snapshot::ScopedSnapshotT& snapshot, const engine::DBOptions& options,
                                engine::snapshot::ID_TYPE segment_id, const engine::TargetFields& target_fields,
-                               engine::snapshot::ID_TYPE ss_id, TaskLabelPtr label)
+                               TaskLabelPtr label)
     : Task(TaskType::BuildIndexTask, std::move(label)),
       snapshot_(snapshot),
       options_(options),
       segment_id_(segment_id),
-      ss_id_(ss_id),
       target_fields_(target_fields) {
     CreateExecEngine();
 }
@@ -38,11 +37,7 @@
 void
 BuildIndexTask::CreateExecEngine() {
     if (execution_engine_ == nullptr) {
-<<<<<<< HEAD
-        execution_engine_ = engine::EngineFactory::Build(options_.meta_.path_, collection_name_, segment_id_, ss_id_);
-=======
         execution_engine_ = engine::EngineFactory::Build(snapshot_, options_.meta_.path_, segment_id_);
->>>>>>> 824ff3e1
     }
 }
 
