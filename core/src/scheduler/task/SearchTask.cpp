// Copyright (C) 2019-2020 Zilliz. All rights reserved.
//
// Licensed under the Apache License, Version 2.0 (the "License"); you may not use this file except in compliance
// with the License. You may obtain a copy of the License at
//
// http://www.apache.org/licenses/LICENSE-2.0
//
// Unless required by applicable law or agreed to in writing, software distributed under the License
// is distributed on an "AS IS" BASIS, WITHOUT WARRANTIES OR CONDITIONS OF ANY KIND, either express
// or implied. See the License for the specific language governing permissions and limitations under the License.

#include "scheduler/task/SearchTask.h"

#include <fiu-local.h>

#include <algorithm>
#include <memory>
#include <string>
#include <thread>
#include <unordered_map>
#include <utility>

#include "db/Utils.h"
#include "db/engine/EngineFactory.h"
#include "metrics/Metrics.h"
#include "scheduler/SchedInst.h"
#include "scheduler/job/SearchJob.h"
#include "segment/SegmentReader.h"
#include "utils/CommonUtil.h"
#include "utils/Log.h"
#include "utils/TimeRecorder.h"

namespace milvus {
namespace scheduler {

static constexpr size_t PARALLEL_REDUCE_THRESHOLD = 10000;
static constexpr size_t PARALLEL_REDUCE_BATCH = 1000;

// TODO(wxyu): remove unused code
// bool
// NeedParallelReduce(uint64_t nq, uint64_t topk) {
//    server::ServerConfig &config = server::ServerConfig::GetInstance();
//    server::ConfigNode &db_config = config.GetConfig(server::CONFIG_DB);
//    bool need_parallel = db_config.GetBoolValue(server::CONFIG_DB_PARALLEL_REDUCE, false);
//    if (!need_parallel) {
//        return false;
//    }
//
//    return nq * topk >= PARALLEL_REDUCE_THRESHOLD;
//}
//
// void
// ParallelReduce(std::function<void(size_t, size_t)> &reduce_function, size_t max_index) {
//    size_t reduce_batch = PARALLEL_REDUCE_BATCH;
//
//    auto thread_count = std::thread::hardware_concurrency() - 1; //not all core do this work
//    if (thread_count > 0) {
//        reduce_batch = max_index / thread_count + 1;
//    }
//    LOG_ENGINE_DEBUG_ << "use " << thread_count <<
//                     " thread parallelly do reduce, each thread process " << reduce_batch << " vectors";
//
//    std::vector<std::shared_ptr<std::thread> > thread_array;
//    size_t from_index = 0;
//    while (from_index < max_index) {
//        size_t to_index = from_index + reduce_batch;
//        if (to_index > max_index) {
//            to_index = max_index;
//        }
//
//        auto reduce_thread = std::make_shared<std::thread>(reduce_function, from_index, to_index);
//        thread_array.push_back(reduce_thread);
//
//        from_index = to_index;
//    }
//
//    for (auto &thread_ptr : thread_array) {
//        thread_ptr->join();
//    }
//}

void
CollectFileMetrics(int file_type, size_t file_size) {
    server::MetricsBase& inst = server::Metrics::GetInstance();
    switch (file_type) {
        case SegmentSchema::RAW:
        case SegmentSchema::TO_INDEX: {
            inst.RawFileSizeHistogramObserve(file_size);
            inst.RawFileSizeTotalIncrement(file_size);
            inst.RawFileSizeGaugeSet(file_size);
            break;
        }
        default: {
            inst.IndexFileSizeHistogramObserve(file_size);
            inst.IndexFileSizeTotalIncrement(file_size);
            inst.IndexFileSizeGaugeSet(file_size);
            break;
        }
    }
}

XSearchTask::XSearchTask(const std::shared_ptr<server::Context>& context, SegmentSchemaPtr file, TaskLabelPtr label)
    : Task(TaskType::SearchTask, std::move(label)), context_(context), file_(file) {
    if (file_) {
        // distance -- value 0 means two vectors equal, ascending reduce, L2/HAMMING/JACCARD/TONIMOTO ...
        // similarity -- infinity value means two vectors equal, descending reduce, IP
        if (file_->metric_type_ == static_cast<int>(MetricType::IP) &&
            file_->engine_type_ != static_cast<int>(EngineType::FAISS_PQ)) {
            ascending_reduce = false;
        }

        EngineType engine_type;
        if (file->file_type_ == SegmentSchema::FILE_TYPE::RAW ||
            file->file_type_ == SegmentSchema::FILE_TYPE::TO_INDEX ||
            file->file_type_ == SegmentSchema::FILE_TYPE::BACKUP) {
            engine_type = engine::utils::IsBinaryMetricType(file->metric_type_) ? EngineType::FAISS_BIN_IDMAP
                                                                                : EngineType::FAISS_IDMAP;
        } else {
            engine_type = (EngineType)file->engine_type_;
        }

        milvus::json json_params;
        if (!file_->index_params_.empty()) {
            json_params = milvus::json::parse(file_->index_params_);
        }
<<<<<<< HEAD
=======
        //        if (auto job = job_.lock()) {
        //            auto search_job = std::static_pointer_cast<scheduler::SearchJob>(job);
        //            query::GeneralQueryPtr general_query = search_job->general_query();
        //            if (general_query != nullptr) {
        //                std::unordered_map<std::string, DataType> types;
        //                auto attr_type = search_job->attr_type();
        //                auto type_it = attr_type.begin();
        //                for (; type_it != attr_type.end(); type_it++) {
        //                    types.insert(std::make_pair(type_it->first, (DataType)(type_it->second)));
        //                }
        //                index_engine_ =
        //                    EngineFactory::Build(file_->dimension_, file_->location_, engine_type,
        //                                         (MetricType)file_->metric_type_, types, json_params);
        //            }
        //        }
>>>>>>> 0e0a731d
        index_engine_ = EngineFactory::Build(file_->dimension_, file_->location_, engine_type,
                                             (MetricType)file_->metric_type_, json_params);
    }
}

void
XSearchTask::Load(LoadType type, uint8_t device_id) {
    milvus::server::ContextFollower tracer(context_, "XSearchTask::Load " + std::to_string(file_->id_));

    TimeRecorder rc(LogOut("[%s][%ld]", "search", 0));
    Status stat = Status::OK();
    std::string error_msg;
    std::string type_str;

    try {
        fiu_do_on("XSearchTask.Load.throw_std_exception", throw std::exception());
        if (type == LoadType::DISK2CPU) {
            stat = index_engine_->Load();
            stat = index_engine_->LoadAttr();
            type_str = "DISK2CPU";
        } else if (type == LoadType::CPU2GPU) {
            bool hybrid = false;
            if (index_engine_->IndexEngineType() == engine::EngineType::FAISS_IVFSQ8H) {
                hybrid = true;
            }
            stat = index_engine_->CopyToGpu(device_id, hybrid);
            type_str = "CPU2GPU" + std::to_string(device_id);
        } else if (type == LoadType::GPU2CPU) {
            stat = index_engine_->CopyToCpu();
            type_str = "GPU2CPU";
        } else {
            error_msg = "Wrong load type";
            stat = Status(SERVER_UNEXPECTED_ERROR, error_msg);
        }
    } catch (std::exception& ex) {
        // typical error: out of disk space or permition denied
        error_msg = "Failed to load index file: " + std::string(ex.what());
        LOG_ENGINE_ERROR_ << LogOut("[%s][%ld] Encounter execption: %s", "search", 0, error_msg.c_str());
        stat = Status(SERVER_UNEXPECTED_ERROR, error_msg);
    }
    fiu_do_on("XSearchTask.Load.out_of_memory", stat = Status(SERVER_UNEXPECTED_ERROR, "out of memory"));

    if (!stat.ok()) {
        Status s;
        if (stat.ToString().find("out of memory") != std::string::npos) {
            error_msg = "out of memory: " + type_str + " : " + stat.message();
            s = Status(SERVER_OUT_OF_MEMORY, error_msg);
        } else {
            error_msg = "Failed to load index file: " + type_str + " : " + stat.message();
            s = Status(SERVER_UNEXPECTED_ERROR, error_msg);
        }

        if (auto job = job_.lock()) {
            auto search_job = std::static_pointer_cast<scheduler::SearchJob>(job);
            search_job->SearchDone(file_->id_);
            search_job->GetStatus() = s;
        }

        return;
    }

    size_t file_size = index_engine_->Size();

    std::string info = "Search task load file id:" + std::to_string(file_->id_) + " " + type_str +
                       " file type:" + std::to_string(file_->file_type_) + " size:" + std::to_string(file_size) +
                       " bytes from location: " + file_->location_ + " totally cost";
    rc.ElapseFromBegin(info);

    CollectFileMetrics(file_->file_type_, file_size);

    // step 2: return search task for later execution
    index_id_ = file_->id_;
    index_type_ = file_->file_type_;
    //    search_contexts_.swap(search_contexts_);
}

void
XSearchTask::Execute() {
    milvus::server::ContextFollower tracer(context_, "XSearchTask::Execute " + std::to_string(index_id_));
    TimeRecorder rc(LogOut("[%s][%ld] DoSearch file id:%ld", "search", 0, index_id_));

    server::CollectDurationMetrics metrics(index_type_);

    std::vector<int64_t> output_ids;
    std::vector<float> output_distance;
    double span;

    if (auto job = job_.lock()) {
        auto search_job = std::static_pointer_cast<scheduler::SearchJob>(job);

        if (index_engine_ == nullptr) {
            search_job->SearchDone(index_id_);
            return;
        }

        /* step 1: allocate memory */
        query::GeneralQueryPtr general_query = search_job->general_query();

        uint64_t nq = search_job->nq();
        uint64_t topk = search_job->topk();

        fiu_do_on("XSearchTask.Execute.throw_std_exception", throw std::exception());

        try {
            /* step 2: search */
            bool hybrid = false;
            if (index_engine_->IndexEngineType() == engine::EngineType::FAISS_IVFSQ8H &&
                ResMgrInst::GetInstance()->GetResource(path().Last())->type() == ResourceType::CPU) {
                hybrid = true;
            }
            Status s;
            if (general_query != nullptr) {
                std::unordered_map<std::string, DataType> types;
                auto attr_type = search_job->attr_type();
                auto type_it = attr_type.begin();
                for (; type_it != attr_type.end(); type_it++) {
                    types.insert(std::make_pair(type_it->first, (DataType)(type_it->second)));
                }

                auto query_ptr = search_job->query_ptr();

                s = index_engine_->HybridSearch(search_job, types, output_distance, output_ids, hybrid);
                auto vector_query = query_ptr->vectors.begin()->second;
                topk = vector_query->topk;
                if (!vector_query->query_vector.float_data.empty()) {
                    nq = vector_query->query_vector.float_data.size() / file_->dimension_;
                } else if (!vector_query->query_vector.binary_data.empty()) {
                    nq = vector_query->query_vector.binary_data.size() * 5 / file_->dimension_;
                }
                search_job->vector_count() = nq;
            } else {
                s = index_engine_->Search(output_ids, output_distance, search_job, hybrid);
            }

            fiu_do_on("XSearchTask.Execute.search_fail", s = Status(SERVER_UNEXPECTED_ERROR, ""));
            if (!s.ok()) {
                search_job->GetStatus() = s;
                search_job->SearchDone(index_id_);
                return;
            }

            span = rc.RecordSection("search done");

            /* step 3: pick up topk result */
            auto spec_k = file_->row_count_ < topk ? file_->row_count_ : topk;
            if (spec_k == 0) {
                LOG_ENGINE_WARNING_ << LogOut("[%s][%ld] Searching in an empty file. file location = %s", "search", 0,
                                              file_->location_.c_str());
            } else {
                std::unique_lock<std::mutex> lock(search_job->mutex());
                XSearchTask::MergeTopkToResultSet(output_ids, output_distance, spec_k, nq, topk, ascending_reduce,
                                                  search_job->GetResultIds(), search_job->GetResultDistances());
            }

            span = rc.RecordSection("reduce topk done");
            search_job->time_stat().reduce_time += span / 1000;
        } catch (std::exception& ex) {
            LOG_ENGINE_ERROR_ << LogOut("[%s][%ld] SearchTask encounter exception: %s", "search", 0, ex.what());
            search_job->GetStatus() = Status(SERVER_UNEXPECTED_ERROR, ex.what());
        }

        /* step 4: notify to send result to client */
        search_job->SearchDone(index_id_);
    }

    rc.ElapseFromBegin("totally cost");

    // release index in resource
    index_engine_ = nullptr;
}

void
XSearchTask::MergeTopkToResultSet(const scheduler::ResultIds& src_ids, const scheduler::ResultDistances& src_distances,
                                  size_t src_k, size_t nq, size_t topk, bool ascending, scheduler::ResultIds& tar_ids,
                                  scheduler::ResultDistances& tar_distances) {
    if (src_ids.empty()) {
        LOG_ENGINE_DEBUG_ << LogOut("[%s][%d] Search result is empty.", "search", 0);
        return;
    }

    size_t tar_k = tar_ids.size() / nq;
    size_t buf_k = std::min(topk, src_k + tar_k);

    scheduler::ResultIds buf_ids(nq * buf_k, -1);
    scheduler::ResultDistances buf_distances(nq * buf_k, 0.0);
    for (uint64_t i = 0; i < nq; i++) {
        size_t buf_k_j = 0, src_k_j = 0, tar_k_j = 0;
        size_t buf_idx, src_idx, tar_idx;

        size_t buf_k_multi_i = buf_k * i;
        size_t src_k_multi_i = topk * i;
        size_t tar_k_multi_i = tar_k * i;

        while (buf_k_j < buf_k && src_k_j < src_k && tar_k_j < tar_k) {
            src_idx = src_k_multi_i + src_k_j;
            tar_idx = tar_k_multi_i + tar_k_j;
            buf_idx = buf_k_multi_i + buf_k_j;

            if ((tar_ids[tar_idx] == -1) ||  // initialized value
                (ascending && src_distances[src_idx] < tar_distances[tar_idx]) ||
                (!ascending && src_distances[src_idx] > tar_distances[tar_idx])) {
                buf_ids[buf_idx] = src_ids[src_idx];
                buf_distances[buf_idx] = src_distances[src_idx];
                src_k_j++;
            } else {
                buf_ids[buf_idx] = tar_ids[tar_idx];
                buf_distances[buf_idx] = tar_distances[tar_idx];
                tar_k_j++;
            }
            buf_k_j++;
        }

        if (buf_k_j < buf_k) {
            if (src_k_j < src_k) {
                while (buf_k_j < buf_k && src_k_j < src_k) {
                    buf_idx = buf_k_multi_i + buf_k_j;
                    src_idx = src_k_multi_i + src_k_j;
                    buf_ids[buf_idx] = src_ids[src_idx];
                    buf_distances[buf_idx] = src_distances[src_idx];
                    src_k_j++;
                    buf_k_j++;
                }
            } else {
                while (buf_k_j < buf_k && tar_k_j < tar_k) {
                    buf_idx = buf_k_multi_i + buf_k_j;
                    tar_idx = tar_k_multi_i + tar_k_j;
                    buf_ids[buf_idx] = tar_ids[tar_idx];
                    buf_distances[buf_idx] = tar_distances[tar_idx];
                    tar_k_j++;
                    buf_k_j++;
                }
            }
        }
    }
    tar_ids.swap(buf_ids);
    tar_distances.swap(buf_distances);
}

const std::string&
XSearchTask::GetLocation() const {
    return file_->location_;
}

size_t
XSearchTask::GetIndexId() const {
    return file_->id_;
}

// void
// XSearchTask::MergeTopkArray(std::vector<int64_t>& tar_ids, std::vector<float>& tar_distance, uint64_t& tar_input_k,
//                            const std::vector<int64_t>& src_ids, const std::vector<float>& src_distance,
//                            uint64_t src_input_k, uint64_t nq, uint64_t topk, bool ascending) {
//    if (src_ids.empty() || src_distance.empty()) {
//        return;
//    }
//
//    uint64_t output_k = std::min(topk, tar_input_k + src_input_k);
//    std::vector<int64_t> id_buf(nq * output_k, -1);
//    std::vector<float> dist_buf(nq * output_k, 0.0);
//
//    uint64_t buf_k, src_k, tar_k;
//    uint64_t src_idx, tar_idx, buf_idx;
//    uint64_t src_input_k_multi_i, tar_input_k_multi_i, buf_k_multi_i;
//
//    for (uint64_t i = 0; i < nq; i++) {
//        src_input_k_multi_i = src_input_k * i;
//        tar_input_k_multi_i = tar_input_k * i;
//        buf_k_multi_i = output_k * i;
//        buf_k = src_k = tar_k = 0;
//        while (buf_k < output_k && src_k < src_input_k && tar_k < tar_input_k) {
//            src_idx = src_input_k_multi_i + src_k;
//            tar_idx = tar_input_k_multi_i + tar_k;
//            buf_idx = buf_k_multi_i + buf_k;
//            if ((ascending && src_distance[src_idx] < tar_distance[tar_idx]) ||
//                (!ascending && src_distance[src_idx] > tar_distance[tar_idx])) {
//                id_buf[buf_idx] = src_ids[src_idx];
//                dist_buf[buf_idx] = src_distance[src_idx];
//                src_k++;
//            } else {
//                id_buf[buf_idx] = tar_ids[tar_idx];
//                dist_buf[buf_idx] = tar_distance[tar_idx];
//                tar_k++;
//            }
//            buf_k++;
//        }
//
//        if (buf_k < output_k) {
//            if (src_k < src_input_k) {
//                while (buf_k < output_k && src_k < src_input_k) {
//                    src_idx = src_input_k_multi_i + src_k;
//                    buf_idx = buf_k_multi_i + buf_k;
//                    id_buf[buf_idx] = src_ids[src_idx];
//                    dist_buf[buf_idx] = src_distance[src_idx];
//                    src_k++;
//                    buf_k++;
//                }
//            } else {
//                while (buf_k < output_k && tar_k < tar_input_k) {
//                    tar_idx = tar_input_k_multi_i + tar_k;
//                    buf_idx = buf_k_multi_i + buf_k;
//                    id_buf[buf_idx] = tar_ids[tar_idx];
//                    dist_buf[buf_idx] = tar_distance[tar_idx];
//                    tar_k++;
//                    buf_k++;
//                }
//            }
//        }
//    }
//
//    tar_ids.swap(id_buf);
//    tar_distance.swap(dist_buf);
//    tar_input_k = output_k;
//}

}  // namespace scheduler
}  // namespace milvus<|MERGE_RESOLUTION|>--- conflicted
+++ resolved
@@ -123,24 +123,6 @@
         if (!file_->index_params_.empty()) {
             json_params = milvus::json::parse(file_->index_params_);
         }
-<<<<<<< HEAD
-=======
-        //        if (auto job = job_.lock()) {
-        //            auto search_job = std::static_pointer_cast<scheduler::SearchJob>(job);
-        //            query::GeneralQueryPtr general_query = search_job->general_query();
-        //            if (general_query != nullptr) {
-        //                std::unordered_map<std::string, DataType> types;
-        //                auto attr_type = search_job->attr_type();
-        //                auto type_it = attr_type.begin();
-        //                for (; type_it != attr_type.end(); type_it++) {
-        //                    types.insert(std::make_pair(type_it->first, (DataType)(type_it->second)));
-        //                }
-        //                index_engine_ =
-        //                    EngineFactory::Build(file_->dimension_, file_->location_, engine_type,
-        //                                         (MetricType)file_->metric_type_, types, json_params);
-        //            }
-        //        }
->>>>>>> 0e0a731d
         index_engine_ = EngineFactory::Build(file_->dimension_, file_->location_, engine_type,
                                              (MetricType)file_->metric_type_, json_params);
     }
