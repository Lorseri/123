--- conflicted
+++ resolved
@@ -11,14 +11,10 @@
 
 #pragma once
 
-<<<<<<< HEAD
-#include "db/SnapshotVisitor.h"
-=======
 #include <string>
 
 #include "db/engine/SSExecutionEngine.h"
 #include "db/snapshot/ResourceTypes.h"
->>>>>>> f492d80c
 #include "scheduler/Definition.h"
 #include "scheduler/job/SSBuildIndexJob.h"
 #include "scheduler/task/Task.h"
@@ -28,12 +24,8 @@
 
 class SSBuildIndexTask : public Task {
  public:
-<<<<<<< HEAD
-    explicit XSSBuildIndexTask(const engine::SegmentVisitorPtr& visitor, TaskLabelPtr label);
-=======
     explicit SSBuildIndexTask(const engine::DBOptions& options, const std::string& collection_name,
                               engine::snapshot::ID_TYPE segment_id, TaskLabelPtr label);
->>>>>>> f492d80c
 
     void
     Load(LoadType type, uint8_t device_id) override;
@@ -46,20 +38,11 @@
     CreateExecEngine();
 
  public:
-<<<<<<< HEAD
-    engine::SegmentVisitorPtr visitor_;
-    //    SegmentSchemaPtr file_;
-    //    SegmentSchema table_file_;
-    //    size_t to_index_id_ = 0;
-    int to_index_type_ = 0;
-    ExecutionEnginePtr to_index_engine_ = nullptr;
-=======
     const engine::DBOptions& options_;
     std::string collection_name_;
     engine::snapshot::ID_TYPE segment_id_;
 
     engine::SSExecutionEnginePtr execution_engine_;
->>>>>>> f492d80c
 };
 
 }  // namespace scheduler
