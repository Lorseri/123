// Copyright (C) 2019-2020 Zilliz. All rights reserved.
//
// Licensed under the Apache License, Version 2.0 (the "License"); you may not use this file except in compliance
// with the License. You may obtain a copy of the License at
//
// http://www.apache.org/licenses/LICENSE-2.0
//
// Unless required by applicable law or agreed to in writing, software distributed under the License
// is distributed on an "AS IS" BASIS, WITHOUT WARRANTIES OR CONDITIONS OF ANY KIND, either express
// or implied. See the License for the specific language governing permissions and limitations under the License.

#include "scheduler/job/BuildIndexJob.h"
#include "scheduler/task/BuildIndexTask.h"

#include <utility>

#include "utils/Log.h"

namespace milvus {
namespace scheduler {

namespace {

<<<<<<< HEAD
// each vector field create one group
// all structured fields put into one group
void
WhichFieldsToBuild(const engine::snapshot::ScopedSnapshotT& snapshot, engine::snapshot::ID_TYPE segment_id,
                   std::vector<engine::TargetFields>& field_groups) {
=======
// each vector field in one group
// all structured fields put into one group
void
WhichFieldsToBuild(const engine::snapshot::ScopedSnapshotT& snapshot, std::vector<engine::TargetFields>& field_groups) {
>>>>>>> 824ff3e1
    auto field_names = snapshot->GetFieldNames();
    engine::TargetFields structured_fields;
    for (auto& field_name : field_names) {
        auto field = snapshot->GetField(field_name);
        engine::FIELD_TYPE ftype = static_cast<engine::FIELD_TYPE>(field->GetFtype());
        bool is_vector = (ftype == engine::FIELD_TYPE::VECTOR_FLOAT || ftype == engine::FIELD_TYPE::VECTOR_BINARY);
        auto elements = snapshot->GetFieldElementsByField(field_name);
        for (auto& element : elements) {
<<<<<<< HEAD
            if (element->GetFtype() != engine::FieldElementType::FET_INDEX) {
                continue;  // only check index element
            }

            auto element_file = snapshot->GetSegmentFile(segment_id, element->GetID());
            if (element_file != nullptr) {
                continue;  // index file has been created, no need to build index for this field
            }

            // index has been defined, but index file not yet created, this field need to be build index
            if (is_vector) {
                engine::TargetFields fields = {field_name};
                field_groups.emplace_back(fields);
            } else {
                structured_fields.insert(field_name);
=======
            if (element->GetFtype() == engine::FieldElementType::FET_INDEX) {
                // index has been defined
                if (is_vector) {
                    engine::TargetFields fields = {field_name};
                    field_groups.emplace_back(fields);
                } else {
                    structured_fields.insert(field_name);
                }
                break;
>>>>>>> 824ff3e1
            }
        }
    }

    if (!structured_fields.empty()) {
        field_groups.push_back(structured_fields);
    }
}

}  // namespace

BuildIndexJob::BuildIndexJob(const engine::snapshot::ScopedSnapshotT& snapshot, engine::DBOptions options,
                             const engine::snapshot::IDS_TYPE& segment_ids)
    : Job(JobType::BUILD), snapshot_(snapshot), options_(std::move(options)), segment_ids_(segment_ids) {
}

void
BuildIndexJob::OnCreateTasks(JobTasks& tasks) {
<<<<<<< HEAD
    for (auto& segment_id : segment_ids_) {
        std::vector<engine::TargetFields> field_groups;
        WhichFieldsToBuild(snapshot_, segment_id, field_groups);
        for (auto& group : field_groups) {
            auto task = std::make_shared<BuildIndexTask>(snapshot_, options_, segment_id, group, nullptr);
=======
    std::vector<engine::TargetFields> field_groups;
    WhichFieldsToBuild(snapshot_, field_groups);
    for (auto& id : segment_ids_) {
        for (auto& group : field_groups) {
            auto task = std::make_shared<BuildIndexTask>(snapshot_, options_, id, group, nullptr);
>>>>>>> 824ff3e1
            task->job_ = this;
            tasks.emplace_back(task);
        }
    }
}

json
BuildIndexJob::Dump() const {
    json ret{
        {"number_of_to_index_segment", segment_ids_.size()},
    };
    auto base = Job::Dump();
    ret.insert(base.begin(), base.end());
    return ret;
}

}  // namespace scheduler
}  // namespace milvus<|MERGE_RESOLUTION|>--- conflicted
+++ resolved
@@ -20,19 +20,11 @@
 namespace scheduler {
 
 namespace {
-
-<<<<<<< HEAD
 // each vector field create one group
 // all structured fields put into one group
 void
 WhichFieldsToBuild(const engine::snapshot::ScopedSnapshotT& snapshot, engine::snapshot::ID_TYPE segment_id,
                    std::vector<engine::TargetFields>& field_groups) {
-=======
-// each vector field in one group
-// all structured fields put into one group
-void
-WhichFieldsToBuild(const engine::snapshot::ScopedSnapshotT& snapshot, std::vector<engine::TargetFields>& field_groups) {
->>>>>>> 824ff3e1
     auto field_names = snapshot->GetFieldNames();
     engine::TargetFields structured_fields;
     for (auto& field_name : field_names) {
@@ -41,7 +33,6 @@
         bool is_vector = (ftype == engine::FIELD_TYPE::VECTOR_FLOAT || ftype == engine::FIELD_TYPE::VECTOR_BINARY);
         auto elements = snapshot->GetFieldElementsByField(field_name);
         for (auto& element : elements) {
-<<<<<<< HEAD
             if (element->GetFtype() != engine::FieldElementType::FET_INDEX) {
                 continue;  // only check index element
             }
@@ -57,17 +48,6 @@
                 field_groups.emplace_back(fields);
             } else {
                 structured_fields.insert(field_name);
-=======
-            if (element->GetFtype() == engine::FieldElementType::FET_INDEX) {
-                // index has been defined
-                if (is_vector) {
-                    engine::TargetFields fields = {field_name};
-                    field_groups.emplace_back(fields);
-                } else {
-                    structured_fields.insert(field_name);
-                }
-                break;
->>>>>>> 824ff3e1
             }
         }
     }
@@ -86,19 +66,11 @@
 
 void
 BuildIndexJob::OnCreateTasks(JobTasks& tasks) {
-<<<<<<< HEAD
     for (auto& segment_id : segment_ids_) {
         std::vector<engine::TargetFields> field_groups;
         WhichFieldsToBuild(snapshot_, segment_id, field_groups);
         for (auto& group : field_groups) {
             auto task = std::make_shared<BuildIndexTask>(snapshot_, options_, segment_id, group, nullptr);
-=======
-    std::vector<engine::TargetFields> field_groups;
-    WhichFieldsToBuild(snapshot_, field_groups);
-    for (auto& id : segment_ids_) {
-        for (auto& group : field_groups) {
-            auto task = std::make_shared<BuildIndexTask>(snapshot_, options_, id, group, nullptr);
->>>>>>> 824ff3e1
             task->job_ = this;
             tasks.emplace_back(task);
         }
@@ -114,6 +86,5 @@
     ret.insert(base.begin(), base.end());
     return ret;
 }
-
 }  // namespace scheduler
 }  // namespace milvus