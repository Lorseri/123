--- conflicted
+++ resolved
@@ -39,22 +39,8 @@
     cache_ = std::make_shared<Cache<DataObjPtr>>(cap, 1UL << 32);
 
     float cpu_cache_threshold;
-<<<<<<< HEAD
-    s = config.GetCacheConfigCpuCacheThreshold(cpu_cache_threshold);
-    if (!s.ok()) {
-        SERVER_LOG_ERROR << s.message();
-    }
-    fiu_do_on("CpuCacheMgr_CpuCacheMgr_ZeroCpucacheThreshold", cpu_cache_threshold = 0;);
-    if (cpu_cache_threshold > 0.0 && cpu_cache_threshold <= 1.0) {
-        cache_->set_freemem_percent(cpu_cache_threshold);
-    } else {
-        SERVER_LOG_ERROR << "Invalid cpu_cache_threshold: " << cpu_cache_threshold << ", by default set to "
-                         << cache_->freemem_percent();
-    }
-=======
     config.GetCacheConfigCpuCacheThreshold(cpu_cache_threshold);
     cache_->set_freemem_percent(cpu_cache_threshold);
->>>>>>> 988dc399
 }
 
 CpuCacheMgr*
