// Licensed to the Apache Software Foundation (ASF) under one
// or more contributor license agreements.  See the NOTICE file
// distributed with this work for additional information
// regarding copyright ownership.  The ASF licenses this file
// to you under the Apache License, Version 2.0 (the
// "License"); you may not use this file except in compliance
// with the License.  You may obtain a copy of the License at
//
//   http://www.apache.org/licenses/LICENSE-2.0
//
// Unless required by applicable law or agreed to in writing,
// software distributed under the License is distributed on an
// "AS IS" BASIS, WITHOUT WARRANTIES OR CONDITIONS OF ANY
// KIND, either express or implied.  See the License for the
// specific language governing permissions and limitations
// under the License.

#include "db/Utils.h"
#include "server/Config.h"
#include "storage/s3/S3ClientWrapper.h"
#include "utils/CommonUtil.h"
#include "utils/Log.h"

#include <boost/filesystem.hpp>
#include <chrono>
#include <mutex>
#include <regex>
#include <vector>
#include <fiu-local.h>

namespace milvus {
namespace engine {
namespace utils {

namespace {

const char* TABLES_FOLDER = "/tables/";

uint64_t index_file_counter = 0;
std::mutex index_file_counter_mutex;

static std::string
ConstructParentFolder(const std::string& db_path, const meta::TableFileSchema& table_file) {
    std::string table_path = db_path + TABLES_FOLDER + table_file.table_id_;
    std::string partition_path = table_path + "/" + std::to_string(table_file.date_);
    return partition_path;
}

static std::string
GetTableFileParentFolder(const DBMetaOptions& options, const meta::TableFileSchema& table_file) {
    uint64_t path_count = options.slave_paths_.size() + 1;
    std::string target_path = options.path_;
    uint64_t index = 0;

    if (meta::TableFileSchema::NEW_INDEX == table_file.file_type_) {
        // index file is large file and to be persisted permanently
        // we need to distribute index files to each db_path averagely
        // round robin according to a file counter
        std::lock_guard<std::mutex> lock(index_file_counter_mutex);
        index = index_file_counter % path_count;
        ++index_file_counter;
    } else {
        // for other type files, they could be merged or deleted
        // so we round robin according to their file id
        index = table_file.id_ % path_count;
    }

    if (index > 0) {
        target_path = options.slave_paths_[index - 1];
    }

    return ConstructParentFolder(target_path, table_file);
}

}  // namespace

int64_t
GetMicroSecTimeStamp() {
    auto now = std::chrono::system_clock::now();
    auto micros = std::chrono::duration_cast<std::chrono::microseconds>(now.time_since_epoch()).count();

    return micros;
}

Status
CreateTablePath(const DBMetaOptions& options, const std::string& table_id) {
    std::string db_path = options.path_;
    std::string table_path = db_path + TABLES_FOLDER + table_id;
    auto status = server::CommonUtil::CreateDirectory(table_path);
    if (!status.ok()) {
        ENGINE_LOG_ERROR << status.message();
        return status;
    }

    for (auto& path : options.slave_paths_) {
        table_path = path + TABLES_FOLDER + table_id;
        status = server::CommonUtil::CreateDirectory(table_path);
        fiu_do_on("CreateTablePath.creat_slave_path",status= Status(DB_INVALID_PATH,""));
        if (!status.ok()) {
            ENGINE_LOG_ERROR << status.message();
            return status;
        }
    }

    return Status::OK();
}

Status
DeleteTablePath(const DBMetaOptions& options, const std::string& table_id, bool force) {
    std::vector<std::string> paths = options.slave_paths_;
    paths.push_back(options.path_);

    for (auto& path : paths) {
        std::string table_path = path + TABLES_FOLDER + table_id;
        if (force) {
            boost::filesystem::remove_all(table_path);
            ENGINE_LOG_DEBUG << "Remove table folder: " << table_path;
        } else if (boost::filesystem::exists(table_path) && boost::filesystem::is_empty(table_path)) {
            boost::filesystem::remove_all(table_path);
            ENGINE_LOG_DEBUG << "Remove table folder: " << table_path;
        }
    }

    bool s3_enable = false;
    server::Config& config = server::Config::GetInstance();
    config.GetStorageConfigS3Enable(s3_enable);

    if (s3_enable) {
        std::string table_path = options.path_ + TABLES_FOLDER + table_id;

        auto& storage_inst = milvus::storage::S3ClientWrapper::GetInstance();
        Status stat = storage_inst.DeleteObjects(table_path);
        if (!stat.ok()) {
            return stat;
        }
    }

    return Status::OK();
}

Status
CreateTableFilePath(const DBMetaOptions& options, meta::TableFileSchema& table_file) {
    std::string parent_path = GetTableFileParentFolder(options, table_file);

    auto status = server::CommonUtil::CreateDirectory(parent_path);
    fiu_do_on("CreateTableFilePath.fail_create",status = Status(DB_INVALID_PATH,""));
    if (!status.ok()) {
        ENGINE_LOG_ERROR << status.message();
        return status;
    }

    table_file.location_ = parent_path + "/" + table_file.file_id_;

    return Status::OK();
}

Status
GetTableFilePath(const DBMetaOptions& options, meta::TableFileSchema& table_file) {
    std::string parent_path = ConstructParentFolder(options.path_, table_file);
    std::string file_path = parent_path + "/" + table_file.file_id_;

    bool s3_enable = false;
    server::Config& config = server::Config::GetInstance();
<<<<<<< HEAD
    config.GetStorageConfigMinioEnable(minio_enable);
    fiu_do_on("GetTableFilePath.enable_minio",minio_enable = true);

    if (minio_enable) {
=======
    config.GetStorageConfigS3Enable(s3_enable);
    if (s3_enable) {
>>>>>>> a909f95c
        /* need not check file existence */
        table_file.location_ = file_path;
        return Status::OK();
    }

    if (boost::filesystem::exists(file_path)) {
        table_file.location_ = file_path;
        return Status::OK();
    }

    for (auto& path : options.slave_paths_) {
        parent_path = ConstructParentFolder(path, table_file);
        file_path = parent_path + "/" + table_file.file_id_;
        if (boost::filesystem::exists(file_path)) {
            table_file.location_ = file_path;
            return Status::OK();
        }
    }

    std::string msg = "Table file doesn't exist: " + file_path;
    if (table_file.file_size_ > 0) {  // no need to pop error for empty file
        ENGINE_LOG_ERROR << msg << " in path: " << options.path_ << " for table: " << table_file.table_id_;
    }

    return Status(DB_ERROR, msg);
}

Status
DeleteTableFilePath(const DBMetaOptions& options, meta::TableFileSchema& table_file) {
    utils::GetTableFilePath(options, table_file);
    boost::filesystem::remove(table_file.location_);
    return Status::OK();
}

bool
IsSameIndex(const TableIndex& index1, const TableIndex& index2) {
    return index1.engine_type_ == index2.engine_type_ && index1.nlist_ == index2.nlist_ &&
           index1.metric_type_ == index2.metric_type_;
}

meta::DateT
GetDate(const std::time_t& t, int day_delta) {
    struct tm ltm;
    localtime_r(&t, &ltm);
    if (day_delta > 0) {
        do {
            ++ltm.tm_mday;
            --day_delta;
        } while (day_delta > 0);
        mktime(&ltm);
    } else if (day_delta < 0) {
        do {
            --ltm.tm_mday;
            ++day_delta;
        } while (day_delta < 0);
        mktime(&ltm);
    } else {
        ltm.tm_mday;
    }
    return ltm.tm_year * 10000 + ltm.tm_mon * 100 + ltm.tm_mday;
}

meta::DateT
GetDateWithDelta(int day_delta) {
    return GetDate(std::time(nullptr), day_delta);
}

meta::DateT
GetDate() {
    return GetDate(std::time(nullptr), 0);
}

// URI format: dialect://username:password@host:port/database
Status
ParseMetaUri(const std::string& uri, MetaUriInfo& info) {
    std::string dialect_regex = "(.*)";
    std::string username_tegex = "(.*)";
    std::string password_regex = "(.*)";
    std::string host_regex = "(.*)";
    std::string port_regex = "(.*)";
    std::string db_name_regex = "(.*)";
    std::string uri_regex_str = dialect_regex + "\\:\\/\\/" + username_tegex + "\\:" + password_regex + "\\@" +
                                host_regex + "\\:" + port_regex + "\\/" + db_name_regex;

    std::regex uri_regex(uri_regex_str);
    std::smatch pieces_match;

    if (std::regex_match(uri, pieces_match, uri_regex)) {
        info.dialect_ = pieces_match[1].str();
        info.username_ = pieces_match[2].str();
        info.password_ = pieces_match[3].str();
        info.host_ = pieces_match[4].str();
        info.port_ = pieces_match[5].str();
        info.db_name_ = pieces_match[6].str();

        // TODO(myh): verify host, port...
    } else {
        return Status(DB_INVALID_META_URI, "Invalid meta uri: " + uri);
    }

    return Status::OK();
}

}  // namespace utils
}  // namespace engine
}  // namespace milvus<|MERGE_RESOLUTION|>--- conflicted
+++ resolved
@@ -161,15 +161,9 @@
 
     bool s3_enable = false;
     server::Config& config = server::Config::GetInstance();
-<<<<<<< HEAD
-    config.GetStorageConfigMinioEnable(minio_enable);
+    config.GetStorageConfigS3Enable(s3_enable);
     fiu_do_on("GetTableFilePath.enable_minio",minio_enable = true);
-
-    if (minio_enable) {
-=======
-    config.GetStorageConfigS3Enable(s3_enable);
     if (s3_enable) {
->>>>>>> a909f95c
         /* need not check file existence */
         table_file.location_ = file_path;
         return Status::OK();
