--- conflicted
+++ resolved
@@ -21,20 +21,9 @@
 namespace engine {
 
 ExecutionEnginePtr
-<<<<<<< HEAD
-EngineFactory::Build(const std::string& dir_root, const std::string& collection_name, int64_t segment_id,
-                     int64_t ss_id) {
-    snapshot::ScopedSnapshotT ss;
-    auto status = snapshot::Snapshots::GetInstance().GetSnapshot(ss, collection_name, ss_id);
-
-    //    snapshot::Snapshots::GetInstance().GetSnapshot(ss, collection_name);
-    auto seg_visitor = engine::SegmentVisitor::Build(ss, segment_id);
-
-=======
 EngineFactory::Build(const engine::snapshot::ScopedSnapshotT& snapshot, const std::string& dir_root,
                      int64_t segment_id) {
     auto seg_visitor = engine::SegmentVisitor::Build(snapshot, segment_id);
->>>>>>> 824ff3e1
     ExecutionEnginePtr execution_engine_ptr = std::make_shared<ExecutionEngineImpl>(dir_root, seg_visitor);
 
     return execution_engine_ptr;
