// Copyright (C) 2019-2020 Zilliz. All rights reserved.
//
// Licensed under the Apache License, Version 2.0 (the "License"); you may not use this file except in compliance
// with the License. You may obtain a copy of the License at
//
// http://www.apache.org/licenses/LICENSE-2.0
//
// Unless required by applicable law or agreed to in writing, software distributed under the License
// is distributed on an "AS IS" BASIS, WITHOUT WARRANTIES OR CONDITIONS OF ANY KIND, either express
// or implied. See the License for the specific language governing permissions and limitations under the License.

#pragma once

#include "segment/SegmentReader.h"
#include "utils/Json.h"

#include <memory>
#include <string>
#include <unordered_map>
#include <vector>

#include "ExecutionEngine.h"
#include "db/attr/Attr.h"
#include "db/attr/AttrIndex.h"
#include "knowhere/index/vector_index/VecIndex.h"

namespace milvus {
namespace engine {

class ExecutionEngineImpl : public ExecutionEngine {
 public:
    ExecutionEngineImpl(uint16_t dimension, const std::string& location, EngineType index_type, MetricType metric_type,
                        const milvus::json& index_params);

    ExecutionEngineImpl(knowhere::VecIndexPtr index, const std::string& location, EngineType index_type,
                        MetricType metric_type, const milvus::json& index_params);

    Status
    AddWithIds(int64_t n, const float* xdata, const int64_t* xids) override;

    Status
    AddWithIds(int64_t n, const uint8_t* xdata, const int64_t* xids) override;

    size_t
    Count() const override;

    size_t
    Dimension() const override;

    size_t
    Size() const override;

    Status
    Serialize() override;

    Status
    Load(bool to_cache) override;

    Status
    LoadAttr(bool to_cache) override;

    Status
    CopyToGpu(uint64_t device_id, bool hybrid = false) override;

    Status
    CopyToIndexFileToGpu(uint64_t device_id) override;

    Status
    CopyToCpu() override;

#if 0
    Status
    GetVectorByID(const int64_t id, float* vector, bool hybrid) override;

    Status
    GetVectorByID(const int64_t id, uint8_t* vector, bool hybrid) override;
#endif

    Status
    ExecBinaryQuery(query::GeneralQueryPtr general_query, faiss::ConcurrentBitsetPtr& bitset,
                    std::unordered_map<std::string, meta::hybrid::DataType>& attr_type,
                    std::string& vector_placeholder) override;

    Status
    HybridSearch(scheduler::SearchJobPtr job, std::unordered_map<std::string, meta::hybrid::DataType>& attr_type,
                 std::vector<float>& distances, std::vector<int64_t>& search_ids, bool hybrid) override;

    Status
    Search(std::vector<int64_t>& ids, std::vector<float>& distances, scheduler::SearchJobPtr job, bool hybrid) override;

    ExecutionEnginePtr
    BuildIndex(const std::string& location, EngineType engine_type) override;

    Status
    Cache() override;

    Status
    AttrCache() override;

    Status
    Init() override;

    EngineType
    IndexEngineType() const override {
        return index_type_;
    }

    MetricType
    IndexMetricType() const override {
        return metric_type_;
    }

    std::string
    GetLocation() const override {
        return location_;
    }

    std::string
    GetAttrLocation() const override {
        return attr_location_;
    }

 private:
    knowhere::VecIndexPtr
    CreatetVecIndex(EngineType type);

    knowhere::VecIndexPtr
    Load(const std::string& location);

    Status
<<<<<<< HEAD
    ProcessTermQuery(faiss::ConcurrentBitsetPtr& bitset, query::TermQueryPtr term_query,
                     std::unordered_map<std::string, DataType>& attr_type);

    Status
    IndexedTermQuery(faiss::ConcurrentBitsetPtr& bitset, const std::string& field_name, const DataType& data_type,
                     milvus::json& term_values_json);

    Status
    ProcessRangeQuery(const std::unordered_map<std::string, DataType>& attr_type, faiss::ConcurrentBitsetPtr& bitset,
                      query::RangeQueryPtr range_query);

    Status
    IndexedRangeQuery(faiss::ConcurrentBitsetPtr& bitset, const DataType& data_type, knowhere::IndexPtr& index_ptr,
                      milvus::json& range_values_json);
=======
    ProcessTermQuery(faiss::ConcurrentBitsetPtr& bitset, query::GeneralQueryPtr general_query,
                     std::unordered_map<std::string, meta::hybrid::DataType>& attr_type);

    Status
    ProcessRangeQuery(const meta::hybrid::DataType data_type, const std::string& operand,
                      const query::CompareOperator& com_operator, knowhere::IndexPtr& index_ptr,
                      faiss::ConcurrentBitsetPtr& bitset);
>>>>>>> 0e0a731d

    void
    HybridLoad() const;

    void
    HybridUnset() const;

 protected:
    knowhere::VecIndexPtr index_ = nullptr;
    std::string location_;
    int64_t dim_;
    EngineType index_type_;
    MetricType metric_type_;

    Attr::AttrIndexPtr attr_index_ = nullptr;

    Attr::AttrPtr attr_ = nullptr;

    std::string attr_location_;

    milvus::json index_params_;
    int64_t gpu_num_ = 0;
};

}  // namespace engine
}  // namespace milvus<|MERGE_RESOLUTION|>--- conflicted
+++ resolved
@@ -128,30 +128,20 @@
     Load(const std::string& location);
 
     Status
-<<<<<<< HEAD
     ProcessTermQuery(faiss::ConcurrentBitsetPtr& bitset, query::TermQueryPtr term_query,
-                     std::unordered_map<std::string, DataType>& attr_type);
+                     std::unordered_map<std::string, meta::hybrid::DataType>& attr_type);
 
     Status
-    IndexedTermQuery(faiss::ConcurrentBitsetPtr& bitset, const std::string& field_name, const DataType& data_type,
+    IndexedTermQuery(faiss::ConcurrentBitsetPtr& bitset, const std::string& field_name, const meta::hybrid::DataType& data_type,
                      milvus::json& term_values_json);
 
     Status
-    ProcessRangeQuery(const std::unordered_map<std::string, DataType>& attr_type, faiss::ConcurrentBitsetPtr& bitset,
+    ProcessRangeQuery(const std::unordered_map<std::string, meta::hybrid::DataType>& attr_type, faiss::ConcurrentBitsetPtr& bitset,
                       query::RangeQueryPtr range_query);
 
     Status
-    IndexedRangeQuery(faiss::ConcurrentBitsetPtr& bitset, const DataType& data_type, knowhere::IndexPtr& index_ptr,
+    IndexedRangeQuery(faiss::ConcurrentBitsetPtr& bitset, const meta::hybrid::DataType& data_type, knowhere::IndexPtr& index_ptr,
                       milvus::json& range_values_json);
-=======
-    ProcessTermQuery(faiss::ConcurrentBitsetPtr& bitset, query::GeneralQueryPtr general_query,
-                     std::unordered_map<std::string, meta::hybrid::DataType>& attr_type);
-
-    Status
-    ProcessRangeQuery(const meta::hybrid::DataType data_type, const std::string& operand,
-                      const query::CompareOperator& com_operator, knowhere::IndexPtr& index_ptr,
-                      faiss::ConcurrentBitsetPtr& bitset);
->>>>>>> 0e0a731d
 
     void
     HybridLoad() const;
