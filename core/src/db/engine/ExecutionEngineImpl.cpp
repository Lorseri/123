// Copyright (C) 2019-2020 Zilliz. All rights reserved.
//
// Licensed under the Apache License, Version 2.0 (the "License"); you may not use this file except in compliance
// with the License. You may obtain a copy of the License at
//
// http://www.apache.org/licenses/LICENSE-2.0
//
// Unless required by applicable law or agreed to in writing, software distributed under the License
// is distributed on an "AS IS" BASIS, WITHOUT WARRANTIES OR CONDITIONS OF ANY KIND, either express
// or implied. See the License for the specific language governing permissions and limitations under the License.

#include "db/engine/ExecutionEngineImpl.h"

#include <faiss/utils/ConcurrentBitset.h>
#include <fiu-local.h>

#include <stdexcept>
#include <unordered_map>
#include <utility>
#include <vector>

#include "cache/CpuCacheMgr.h"
#include "cache/GpuCacheMgr.h"
#include "config/Config.h"
#include "db/Utils.h"
#include "knowhere/common/Config.h"
#include "knowhere/index/vector_index/ConfAdapter.h"
#include "knowhere/index/vector_index/ConfAdapterMgr.h"
#include "knowhere/index/vector_index/IndexBinaryIDMAP.h"
#include "knowhere/index/vector_index/IndexIDMAP.h"
#include "knowhere/index/vector_index/VecIndex.h"
#include "knowhere/index/vector_index/VecIndexFactory.h"
#include "knowhere/index/vector_index/adapter/VectorAdapter.h"
#ifdef MILVUS_GPU_VERSION
#include "knowhere/index/vector_index/gpu/GPUIndex.h"
#include "knowhere/index/vector_index/gpu/IndexIVFSQHybrid.h"
#include "knowhere/index/vector_index/gpu/Quantizer.h"
#include "knowhere/index/vector_index/helpers/Cloner.h"
#endif
#include "knowhere/index/vector_index/helpers/IndexParameter.h"
#include "metrics/Metrics.h"
#include "scheduler/Utils.h"
#include "segment/SegmentReader.h"
#include "segment/SegmentWriter.h"
#include "utils/CommonUtil.h"
#include "utils/Error.h"
#include "utils/Exception.h"
#include "utils/Log.h"
#include "utils/Status.h"
#include "utils/TimeRecorder.h"
#include "utils/ValidationUtil.h"

namespace milvus {
namespace engine {

namespace {

Status
MappingMetricType(MetricType metric_type, milvus::json& conf) {
    switch (metric_type) {
        case MetricType::IP:
            conf[knowhere::Metric::TYPE] = knowhere::Metric::IP;
            break;
        case MetricType::L2:
            conf[knowhere::Metric::TYPE] = knowhere::Metric::L2;
            break;
        case MetricType::HAMMING:
            conf[knowhere::Metric::TYPE] = knowhere::Metric::HAMMING;
            break;
        case MetricType::JACCARD:
            conf[knowhere::Metric::TYPE] = knowhere::Metric::JACCARD;
            break;
        case MetricType::TANIMOTO:
            conf[knowhere::Metric::TYPE] = knowhere::Metric::TANIMOTO;
            break;
        case MetricType::SUBSTRUCTURE:
            conf[knowhere::Metric::TYPE] = knowhere::Metric::SUBSTRUCTURE;
            break;
        case MetricType::SUPERSTRUCTURE:
            conf[knowhere::Metric::TYPE] = knowhere::Metric::SUPERSTRUCTURE;
            break;
        default:
            return Status(DB_ERROR, "Unsupported metric type");
    }

    return Status::OK();
}

bool
IsBinaryIndexType(knowhere::IndexType type) {
    return type == knowhere::IndexEnum::INDEX_FAISS_BIN_IDMAP || type == knowhere::IndexEnum::INDEX_FAISS_BIN_IVFFLAT;
}

}  // namespace

#ifdef MILVUS_GPU_VERSION
class CachedQuantizer : public cache::DataObj {
 public:
    explicit CachedQuantizer(knowhere::QuantizerPtr data) : data_(std::move(data)) {
    }

    knowhere::QuantizerPtr
    Data() {
        return data_;
    }

    int64_t
    Size() override {
        return data_->size;
    }

 private:
    knowhere::QuantizerPtr data_;
};
#endif

ExecutionEngineImpl::ExecutionEngineImpl(uint16_t dimension, const std::string& location, EngineType index_type,
                                         MetricType metric_type, const milvus::json& index_params)
    : location_(location),
      dim_(dimension),
      index_type_(index_type),
      metric_type_(metric_type),
      index_params_(index_params) {
    EngineType tmp_index_type =
        utils::IsBinaryMetricType((int32_t)metric_type) ? EngineType::FAISS_BIN_IDMAP : EngineType::FAISS_IDMAP;
    index_ = CreatetVecIndex(tmp_index_type);
    if (!index_) {
        throw Exception(DB_ERROR, "Unsupported index type");
    }

    milvus::json conf = index_params;
    conf[knowhere::meta::DEVICEID] = gpu_num_;
    conf[knowhere::meta::DIM] = dimension;
    MappingMetricType(metric_type, conf);
    LOG_ENGINE_DEBUG_ << "Index params: " << conf.dump();
    auto adapter = knowhere::AdapterMgr::GetInstance().GetAdapter(index_->index_type());
    if (!adapter->CheckTrain(conf, index_->index_mode())) {
        throw Exception(DB_ERROR, "Illegal index params");
    }

    fiu_do_on("ExecutionEngineImpl.throw_exception", throw Exception(DB_ERROR, ""));
    if (auto bf_index = std::dynamic_pointer_cast<knowhere::IDMAP>(index_)) {
        bf_index->Train(knowhere::DatasetPtr(), conf);
    } else if (auto bf_bin_index = std::dynamic_pointer_cast<knowhere::BinaryIDMAP>(index_)) {
        bf_bin_index->Train(knowhere::DatasetPtr(), conf);
    }
}

ExecutionEngineImpl::ExecutionEngineImpl(knowhere::VecIndexPtr index, const std::string& location,
                                         EngineType index_type, MetricType metric_type,
                                         const milvus::json& index_params)
    : index_(std::move(index)),
      location_(location),
      index_type_(index_type),
      metric_type_(metric_type),
      index_params_(index_params) {
}

knowhere::VecIndexPtr
ExecutionEngineImpl::CreatetVecIndex(EngineType type) {
    knowhere::VecIndexFactory& vec_index_factory = knowhere::VecIndexFactory::GetInstance();
    knowhere::IndexMode mode = knowhere::IndexMode::MODE_CPU;
#ifdef MILVUS_GPU_VERSION
    server::Config& config = server::Config::GetInstance();
    bool gpu_resource_enable = true;
    config.GetGpuResourceConfigEnable(gpu_resource_enable);
    fiu_do_on("ExecutionEngineImpl.CreatetVecIndex.gpu_res_disabled", gpu_resource_enable = false);
    if (gpu_resource_enable) {
        mode = knowhere::IndexMode::MODE_GPU;
    }
#endif

    fiu_do_on("ExecutionEngineImpl.CreateVecIndex.invalid_type", type = EngineType::INVALID);
    knowhere::VecIndexPtr index = nullptr;
    switch (type) {
        case EngineType::FAISS_IDMAP: {
            index = vec_index_factory.CreateVecIndex(knowhere::IndexEnum::INDEX_FAISS_IDMAP, mode);
            break;
        }
        case EngineType::FAISS_IVFFLAT: {
            index = vec_index_factory.CreateVecIndex(knowhere::IndexEnum::INDEX_FAISS_IVFFLAT, mode);
            break;
        }
        case EngineType::FAISS_PQ: {
            index = vec_index_factory.CreateVecIndex(knowhere::IndexEnum::INDEX_FAISS_IVFPQ, mode);
            break;
        }
        case EngineType::FAISS_IVFSQ8: {
            index = vec_index_factory.CreateVecIndex(knowhere::IndexEnum::INDEX_FAISS_IVFSQ8, mode);
            break;
        }
#ifdef MILVUS_GPU_VERSION
        case EngineType::FAISS_IVFSQ8H: {
            index = vec_index_factory.CreateVecIndex(knowhere::IndexEnum::INDEX_FAISS_IVFSQ8H, mode);
            break;
        }
#endif
        case EngineType::FAISS_BIN_IDMAP: {
            index = vec_index_factory.CreateVecIndex(knowhere::IndexEnum::INDEX_FAISS_BIN_IDMAP, mode);
            break;
        }
        case EngineType::FAISS_BIN_IVFFLAT: {
            index = vec_index_factory.CreateVecIndex(knowhere::IndexEnum::INDEX_FAISS_BIN_IVFFLAT, mode);
            break;
        }
        case EngineType::NSG_MIX: {
            index = vec_index_factory.CreateVecIndex(knowhere::IndexEnum::INDEX_NSG, mode);
            break;
        }
        case EngineType::SPTAG_KDT: {
            index = vec_index_factory.CreateVecIndex(knowhere::IndexEnum::INDEX_SPTAG_KDT_RNT, mode);
            break;
        }
        case EngineType::SPTAG_BKT: {
            index = vec_index_factory.CreateVecIndex(knowhere::IndexEnum::INDEX_SPTAG_BKT_RNT, mode);
            break;
        }
        case EngineType::HNSW: {
            index = vec_index_factory.CreateVecIndex(knowhere::IndexEnum::INDEX_HNSW, mode);
            break;
        }
        case EngineType::ANNOY: {
            index = vec_index_factory.CreateVecIndex(knowhere::IndexEnum::INDEX_ANNOY, mode);
            break;
        }
        default: {
            LOG_ENGINE_ERROR_ << "Unsupported index type " << (int)type;
            return nullptr;
        }
    }
    if (index == nullptr) {
        std::string err_msg = "Invalid index type " + std::to_string((int)type) + " mod " + std::to_string((int)mode);
        LOG_ENGINE_ERROR_ << err_msg;
        throw Exception(DB_ERROR, err_msg);
    }
    return index;
}

void
ExecutionEngineImpl::HybridLoad() const {
#ifdef MILVUS_GPU_VERSION
    auto hybrid_index = std::dynamic_pointer_cast<knowhere::IVFSQHybrid>(index_);
    if (hybrid_index == nullptr) {
        LOG_ENGINE_WARNING_ << "HybridLoad only support with IVFSQHybrid";
        return;
    }

    const std::string key = location_ + ".quantizer";

    server::Config& config = server::Config::GetInstance();
    std::vector<int64_t> gpus;
    Status s = config.GetGpuResourceConfigSearchResources(gpus);
    if (!s.ok()) {
        LOG_ENGINE_ERROR_ << s.message();
        return;
    }

    // cache hit
    {
        const int64_t NOT_FOUND = -1;
        int64_t device_id = NOT_FOUND;
        knowhere::QuantizerPtr quantizer = nullptr;

        for (auto& gpu : gpus) {
            auto cache = cache::GpuCacheMgr::GetInstance(gpu);
            if (auto cached_quantizer = cache->GetIndex(key)) {
                device_id = gpu;
                quantizer = std::static_pointer_cast<CachedQuantizer>(cached_quantizer)->Data();
            }
        }

        if (device_id != NOT_FOUND) {
            hybrid_index->SetQuantizer(quantizer);
            return;
        }
    }

    // cache miss
    {
        std::vector<int64_t> all_free_mem;
        for (auto& gpu : gpus) {
            auto cache = cache::GpuCacheMgr::GetInstance(gpu);
            auto free_mem = cache->CacheCapacity() - cache->CacheUsage();
            all_free_mem.push_back(free_mem);
        }

        auto max_e = std::max_element(all_free_mem.begin(), all_free_mem.end());
        auto best_index = std::distance(all_free_mem.begin(), max_e);
        auto best_device_id = gpus[best_index];

        milvus::json quantizer_conf{{knowhere::meta::DEVICEID, best_device_id}, {"mode", 1}};
        auto quantizer = hybrid_index->LoadQuantizer(quantizer_conf);
        LOG_ENGINE_DEBUG_ << "Quantizer params: " << quantizer_conf.dump();
        if (quantizer == nullptr) {
            LOG_ENGINE_ERROR_ << "quantizer is nullptr";
        }
        hybrid_index->SetQuantizer(quantizer);
        auto cache_quantizer = std::make_shared<CachedQuantizer>(quantizer);
        cache::GpuCacheMgr::GetInstance(best_device_id)->InsertItem(key, cache_quantizer);
    }
#endif
}

void
ExecutionEngineImpl::HybridUnset() const {
#ifdef MILVUS_GPU_VERSION
    auto hybrid_index = std::dynamic_pointer_cast<knowhere::IVFSQHybrid>(index_);
    if (hybrid_index == nullptr) {
        return;
    }
    hybrid_index->UnsetQuantizer();
#endif
}

Status
ExecutionEngineImpl::AddWithIds(int64_t n, const float* xdata, const int64_t* xids) {
    auto dataset = knowhere::GenDatasetWithIds(n, index_->Dim(), xdata, xids);
    index_->Add(dataset, knowhere::Config());
    return Status::OK();
}

Status
ExecutionEngineImpl::AddWithIds(int64_t n, const uint8_t* xdata, const int64_t* xids) {
    auto dataset = knowhere::GenDatasetWithIds(n, index_->Dim(), xdata, xids);
    index_->Add(dataset, knowhere::Config());
    return Status::OK();
}

size_t
ExecutionEngineImpl::Count() const {
    if (index_ == nullptr) {
        LOG_ENGINE_ERROR_ << "ExecutionEngineImpl: index is null, return count 0";
        return 0;
    }
    return index_->Count();
}

size_t
ExecutionEngineImpl::Dimension() const {
    if (index_ == nullptr) {
        LOG_ENGINE_ERROR_ << "ExecutionEngineImpl: index is null, return dimension " << dim_;
        return dim_;
    }
    return index_->Dim();
}

size_t
ExecutionEngineImpl::Size() const {
    if (index_ == nullptr) {
        LOG_ENGINE_ERROR_ << "ExecutionEngineImpl: index is null, return size 0";
        return 0;
    }
    return index_->Size();
}

Status
ExecutionEngineImpl::Serialize() {
    std::string segment_dir;
    utils::GetParentPath(location_, segment_dir);
    auto segment_writer_ptr = std::make_shared<segment::SegmentWriter>(segment_dir);
    segment_writer_ptr->SetVectorIndex(index_);
    segment_writer_ptr->WriteVectorIndex(location_);

    // here we reset index size by file size,
    // since some index type(such as SQ8) data size become smaller after serialized
    index_->SetIndexSize(server::CommonUtil::GetFileSize(location_));
    LOG_ENGINE_DEBUG_ << "Finish serialize index file: " << location_ << " size: " << index_->Size();

    if (index_->Size() == 0) {
        std::string msg = "Failed to serialize file: " + location_ + " reason: out of disk space or memory";
        return Status(DB_ERROR, msg);
    }

    return Status::OK();
}

Status
ExecutionEngineImpl::Load(bool to_cache) {
    index_ = std::static_pointer_cast<knowhere::VecIndex>(cache::CpuCacheMgr::GetInstance()->GetIndex(location_));
    bool already_in_cache = (index_ != nullptr);
    if (!already_in_cache) {
        std::string segment_dir;
        utils::GetParentPath(location_, segment_dir);
        auto segment_reader_ptr = std::make_shared<segment::SegmentReader>(segment_dir);
        knowhere::VecIndexFactory& vec_index_factory = knowhere::VecIndexFactory::GetInstance();

        if (utils::IsRawIndexType((int32_t)index_type_)) {
            if (index_type_ == EngineType::FAISS_IDMAP) {
                index_ = vec_index_factory.CreateVecIndex(knowhere::IndexEnum::INDEX_FAISS_IDMAP);
            } else {
                index_ = vec_index_factory.CreateVecIndex(knowhere::IndexEnum::INDEX_FAISS_BIN_IDMAP);
            }
            milvus::json conf{{knowhere::meta::DEVICEID, gpu_num_}, {knowhere::meta::DIM, dim_}};
            MappingMetricType(metric_type_, conf);
            auto adapter = knowhere::AdapterMgr::GetInstance().GetAdapter(index_->index_type());
            LOG_ENGINE_DEBUG_ << "Index params: " << conf.dump();
            if (!adapter->CheckTrain(conf, index_->index_mode())) {
                throw Exception(DB_ERROR, "Illegal index params");
            }

            auto status = segment_reader_ptr->Load();
            if (!status.ok()) {
                std::string msg = "Failed to load segment from " + location_;
                LOG_ENGINE_ERROR_ << msg;
                return Status(DB_ERROR, msg);
            }

            segment::SegmentPtr segment_ptr;
            segment_reader_ptr->GetSegment(segment_ptr);
            auto& vectors = segment_ptr->vectors_ptr_;
            auto& deleted_docs = segment_ptr->deleted_docs_ptr_->GetDeletedDocs();

            auto& vectors_uids = vectors->GetMutableUids();
            auto count = vectors_uids.size();
            index_->SetUids(vectors_uids);
            LOG_ENGINE_DEBUG_ << "set uids " << index_->GetUids().size() << " for index " << location_;

            auto& vectors_data = vectors->GetData();

<<<<<<< HEAD
            auto attrs = segment_ptr->attrs_ptr_;

            auto attrs_it = attrs->attrs.begin();
            for (; attrs_it != attrs->attrs.end(); ++attrs_it) {
                attr_data_.insert(std::pair(attrs_it->first, attrs_it->second->GetData()));
                attr_size_.insert(std::pair(attrs_it->first, attrs_it->second->GetNbytes()));
            }

            vector_count_ = vectors->GetCount();

            faiss::ConcurrentBitsetPtr concurrent_bitset_ptr =
                std::make_shared<faiss::ConcurrentBitset>(vectors->GetCount());
=======
            faiss::ConcurrentBitsetPtr concurrent_bitset_ptr = std::make_shared<faiss::ConcurrentBitset>(count);
>>>>>>> 0323aa1a
            for (auto& offset : deleted_docs) {
                concurrent_bitset_ptr->set(offset);
            }

            auto dataset = knowhere::GenDataset(count, this->dim_, vectors_data.data());
            if (index_type_ == EngineType::FAISS_IDMAP) {
                auto bf_index = std::static_pointer_cast<knowhere::IDMAP>(index_);
                bf_index->Train(knowhere::DatasetPtr(), conf);
                bf_index->AddWithoutIds(dataset, conf);
                bf_index->SetBlacklist(concurrent_bitset_ptr);
            } else if (index_type_ == EngineType::FAISS_BIN_IDMAP) {
                auto bin_bf_index = std::static_pointer_cast<knowhere::BinaryIDMAP>(index_);
                bin_bf_index->Train(knowhere::DatasetPtr(), conf);
                bin_bf_index->AddWithoutIds(dataset, conf);
                bin_bf_index->SetBlacklist(concurrent_bitset_ptr);
            }

            LOG_ENGINE_DEBUG_ << "Finished loading raw data from segment " << segment_dir;
        } else {
            try {
                segment::SegmentPtr segment_ptr;
                segment_reader_ptr->GetSegment(segment_ptr);
                auto status = segment_reader_ptr->LoadVectorIndex(location_, segment_ptr->vector_index_ptr_);
                index_ = segment_ptr->vector_index_ptr_->GetVectorIndex();

                if (index_ == nullptr) {
                    std::string msg = "Failed to load index from " + location_;
                    LOG_ENGINE_ERROR_ << msg;
                    return Status(DB_ERROR, msg);
                } else {
                    segment::DeletedDocsPtr deleted_docs_ptr;
                    auto status = segment_reader_ptr->LoadDeletedDocs(deleted_docs_ptr);
                    if (!status.ok()) {
                        std::string msg = "Failed to load deleted docs from " + location_;
                        LOG_ENGINE_ERROR_ << msg;
                        return Status(DB_ERROR, msg);
                    }
                    auto& deleted_docs = deleted_docs_ptr->GetDeletedDocs();

                    faiss::ConcurrentBitsetPtr concurrent_bitset_ptr =
                        std::make_shared<faiss::ConcurrentBitset>(index_->Count());
                    for (auto& offset : deleted_docs) {
                        if (!concurrent_bitset_ptr->test(offset)) {
                            concurrent_bitset_ptr->set(offset);
                        }
                    }

                    index_->SetBlacklist(concurrent_bitset_ptr);

                    std::vector<segment::doc_id_t> uids;
                    segment_reader_ptr->LoadUids(uids);
                    index_->SetUids(uids);
                    LOG_ENGINE_DEBUG_ << "set uids " << index_->GetUids().size() << " for index " << location_;

                    LOG_ENGINE_DEBUG_ << "Finished loading index file from segment " << segment_dir;
                }
            } catch (std::exception& e) {
                LOG_ENGINE_ERROR_ << e.what();
                return Status(DB_ERROR, e.what());
            }
        }
    }

    if (!already_in_cache && to_cache) {
        Cache();
    }
    return Status::OK();
}  // namespace engine

Status
ExecutionEngineImpl::CopyToGpu(uint64_t device_id, bool hybrid) {
#if 0
    if (hybrid) {
        const std::string key = location_ + ".quantizer";
        std::vector<uint64_t> gpus{device_id};

        const int64_t NOT_FOUND = -1;
        int64_t device_id = NOT_FOUND;

        // cache hit
        {
            knowhere::QuantizerPtr quantizer = nullptr;

            for (auto& gpu : gpus) {
                auto cache = cache::GpuCacheMgr::GetInstance(gpu);
                if (auto cached_quantizer = cache->GetIndex(key)) {
                    device_id = gpu;
                    quantizer = std::static_pointer_cast<CachedQuantizer>(cached_quantizer)->Data();
                }
            }

            if (device_id != NOT_FOUND) {
                // cache hit
                milvus::json quantizer_conf{{knowhere::meta::DEVICEID : device_id}, {"mode" : 2}};
                auto new_index = index_->LoadData(quantizer, config);
                index_ = new_index;
            }
        }

        if (device_id == NOT_FOUND) {
            // cache miss
            std::vector<int64_t> all_free_mem;
            for (auto& gpu : gpus) {
                auto cache = cache::GpuCacheMgr::GetInstance(gpu);
                auto free_mem = cache->CacheCapacity() - cache->CacheUsage();
                all_free_mem.push_back(free_mem);
            }

            auto max_e = std::max_element(all_free_mem.begin(), all_free_mem.end());
            auto best_index = std::distance(all_free_mem.begin(), max_e);
            device_id = gpus[best_index];

            auto pair = index_->CopyToGpuWithQuantizer(device_id);
            index_ = pair.first;

            // cache
            auto cached_quantizer = std::make_shared<CachedQuantizer>(pair.second);
            cache::GpuCacheMgr::GetInstance(device_id)->InsertItem(key, cached_quantizer);
        }
        return Status::OK();
    }
#endif

#ifdef MILVUS_GPU_VERSION
    auto data_obj_ptr = cache::GpuCacheMgr::GetInstance(device_id)->GetIndex(location_);
    auto index = std::static_pointer_cast<knowhere::VecIndex>(data_obj_ptr);
    bool already_in_cache = (index != nullptr);
    if (already_in_cache) {
        index_ = index;
    } else {
        if (index_ == nullptr) {
            LOG_ENGINE_ERROR_ << "ExecutionEngineImpl: index is null, failed to copy to gpu";
            return Status(DB_ERROR, "index is null");
        }

        try {
            /* Index data is copied to GPU first, then added into GPU cache.
             * Add lock here to avoid multiple INDEX are copied to one GPU card at same time.
             * And reserve space to avoid GPU out of memory issue.
             */
            LOG_ENGINE_DEBUG_ << "CPU to GPU" << device_id << " start";
            auto gpu_cache_mgr = cache::GpuCacheMgr::GetInstance(device_id);
            // gpu_cache_mgr->Reserve(index_->Size());
            index_ = knowhere::cloner::CopyCpuToGpu(index_, device_id, knowhere::Config());
            // gpu_cache_mgr->InsertItem(location_, std::static_pointer_cast<cache::DataObj>(index_));
            LOG_ENGINE_DEBUG_ << "CPU to GPU" << device_id << " finished";
        } catch (std::exception& e) {
            LOG_ENGINE_ERROR_ << e.what();
            return Status(DB_ERROR, e.what());
        }
    }
#endif

    return Status::OK();
}

Status
ExecutionEngineImpl::CopyToIndexFileToGpu(uint64_t device_id) {
#ifdef MILVUS_GPU_VERSION
    // the ToIndexData is only a placeholder, cpu-copy-to-gpu action is performed in
    if (index_) {
        auto gpu_cache_mgr = milvus::cache::GpuCacheMgr::GetInstance(device_id);
        gpu_num_ = device_id;
        gpu_cache_mgr->Reserve(index_->Size());
    }
#endif
    return Status::OK();
}

Status
ExecutionEngineImpl::CopyToCpu() {
#ifdef MILVUS_GPU_VERSION
    auto index = std::static_pointer_cast<knowhere::VecIndex>(cache::CpuCacheMgr::GetInstance()->GetIndex(location_));
    bool already_in_cache = (index != nullptr);
    if (already_in_cache) {
        index_ = index;
    } else {
        if (index_ == nullptr) {
            LOG_ENGINE_ERROR_ << "ExecutionEngineImpl: index is null, failed to copy to cpu";
            return Status(DB_ERROR, "index is null");
        }

        try {
            index_ = knowhere::cloner::CopyGpuToCpu(index_, knowhere::Config());
            LOG_ENGINE_DEBUG_ << "GPU to CPU";
        } catch (std::exception& e) {
            LOG_ENGINE_ERROR_ << e.what();
            return Status(DB_ERROR, e.what());
        }
    }

    if (!already_in_cache) {
        Cache();
    }
    return Status::OK();
#else
    LOG_ENGINE_ERROR_ << "Calling ExecutionEngineImpl::CopyToCpu when using CPU version";
    return Status(DB_ERROR, "Calling ExecutionEngineImpl::CopyToCpu when using CPU version");
#endif
}

ExecutionEnginePtr
ExecutionEngineImpl::BuildIndex(const std::string& location, EngineType engine_type) {
    LOG_ENGINE_DEBUG_ << "Build index file: " << location << " from: " << location_;

    auto from_index = std::dynamic_pointer_cast<knowhere::IDMAP>(index_);
    auto bin_from_index = std::dynamic_pointer_cast<knowhere::BinaryIDMAP>(index_);
    if (from_index == nullptr && bin_from_index == nullptr) {
        LOG_ENGINE_ERROR_ << "ExecutionEngineImpl: from_index is null, failed to build index";
        return nullptr;
    }

    auto to_index = CreatetVecIndex(engine_type);
    if (!to_index) {
        throw Exception(DB_ERROR, "Unsupported index type");
    }

    milvus::json conf = index_params_;
    conf[knowhere::meta::DIM] = Dimension();
    conf[knowhere::meta::ROWS] = Count();
    conf[knowhere::meta::DEVICEID] = gpu_num_;
    MappingMetricType(metric_type_, conf);
    LOG_ENGINE_DEBUG_ << "Index params: " << conf.dump();
    auto adapter = knowhere::AdapterMgr::GetInstance().GetAdapter(to_index->index_type());
    if (!adapter->CheckTrain(conf, to_index->index_mode())) {
        throw Exception(DB_ERROR, "Illegal index params");
    }
    LOG_ENGINE_DEBUG_ << "Index config: " << conf.dump();

    std::vector<segment::doc_id_t> uids;
    faiss::ConcurrentBitsetPtr blacklist;
    if (from_index) {
        auto dataset =
            knowhere::GenDatasetWithIds(Count(), Dimension(), from_index->GetRawVectors(), from_index->GetRawIds());
        to_index->BuildAll(dataset, conf);
        uids = from_index->GetUids();
        blacklist = from_index->GetBlacklist();
    } else if (bin_from_index) {
        auto dataset = knowhere::GenDatasetWithIds(Count(), Dimension(), bin_from_index->GetRawVectors(),
                                                   bin_from_index->GetRawIds());
        to_index->BuildAll(dataset, conf);
        uids = bin_from_index->GetUids();
        blacklist = bin_from_index->GetBlacklist();
    }

#ifdef MILVUS_GPU_VERSION
    /* for GPU index, need copy back to CPU */
    if (to_index->index_mode() == knowhere::IndexMode::MODE_GPU) {
        auto device_index = std::dynamic_pointer_cast<knowhere::GPUIndex>(to_index);
        to_index = device_index->CopyGpuToCpu(conf);
    }
#endif

    to_index->SetUids(uids);
    LOG_ENGINE_DEBUG_ << "Set " << to_index->GetUids().size() << "uids for " << location;
    if (blacklist != nullptr) {
        to_index->SetBlacklist(blacklist);
        LOG_ENGINE_DEBUG_ << "Set blacklist for index " << location;
    }

    LOG_ENGINE_DEBUG_ << "Finish build index: " << location;
    return std::make_shared<ExecutionEngineImpl>(to_index, location, engine_type, metric_type_, index_params_);
}

void
MapAndCopyResult(const knowhere::DatasetPtr& dataset, const std::vector<milvus::segment::doc_id_t>& uids, int64_t nq,
                 int64_t k, float* distances, int64_t* labels) {
    int64_t* res_ids = dataset->Get<int64_t*>(knowhere::meta::IDS);
    float* res_dist = dataset->Get<float*>(knowhere::meta::DISTANCE);

    memcpy(distances, res_dist, sizeof(float) * nq * k);

    /* map offsets to ids */
    int64_t num = nq * k;
    for (int64_t i = 0; i < num; ++i) {
        int64_t offset = res_ids[i];
        if (offset != -1) {
            labels[i] = uids[offset];
        } else {
            labels[i] = -1;
        }
    }

    free(res_ids);
    free(res_dist);
}

template <typename T>
void
ProcessRangeQuery(std::vector<T> data, T value, query::CompareOperator type, uint64_t j,
                  faiss::ConcurrentBitsetPtr& bitset) {
    switch (type) {
        case query::CompareOperator::LT: {
            for (uint64_t i = 0; i < data.size(); ++i) {
                if (data[i] >= value) {
                    if (!bitset->test(i)) {
                        bitset->set(i);
                    }
                }
            }
            break;
        }
        case query::CompareOperator::LTE: {
            for (uint64_t i = 0; i < data.size(); ++i) {
                if (data[i] > value) {
                    if (!bitset->test(i)) {
                        bitset->set(i);
                    }
                }
            }
            break;
        }
        case query::CompareOperator::GT: {
            for (uint64_t i = 0; i < data.size(); ++i) {
                if (data[i] <= value) {
                    if (!bitset->test(i)) {
                        bitset->set(i);
                    }
                }
            }
            break;
        }
        case query::CompareOperator::GTE: {
            for (uint64_t i = 0; i < data.size(); ++i) {
                if (data[i] < value) {
                    if (!bitset->test(i)) {
                        bitset->set(i);
                    }
                }
            }
            break;
        }
        case query::CompareOperator::EQ: {
            for (uint64_t i = 0; i < data.size(); ++i) {
                if (data[i] != value) {
                    if (!bitset->test(i)) {
                        bitset->set(i);
                    }
                }
            }
        }
        case query::CompareOperator::NE: {
            for (uint64_t i = 0; i < data.size(); ++i) {
                if (data[i] == value) {
                    if (!bitset->test(i)) {
                        bitset->set(i);
                    }
                }
            }
            break;
        }
    }
}

Status
ExecutionEngineImpl::ExecBinaryQuery(milvus::query::GeneralQueryPtr general_query, faiss::ConcurrentBitsetPtr bitset,
                                     std::unordered_map<std::string, DataType>& attr_type, uint64_t& nq, uint64_t& topk,
                                     std::vector<float>& distances, std::vector<int64_t>& labels) {
    if (bitset == nullptr) {
        bitset = std::make_shared<faiss::ConcurrentBitset>(vector_count_);
    }

    if (general_query->leaf == nullptr) {
        Status status;
        if (general_query->bin->left_query != nullptr) {
            status = ExecBinaryQuery(general_query->bin->left_query, bitset, attr_type, nq, topk, distances, labels);
        }
        if (general_query->bin->right_query != nullptr) {
            status = ExecBinaryQuery(general_query->bin->right_query, bitset, attr_type, nq, topk, distances, labels);
        }
        return status;
    } else {
        if (general_query->leaf->term_query != nullptr) {
            // process attrs_data
            auto field_name = general_query->leaf->term_query->field_name;
            auto type = attr_type.at(field_name);
            auto size = attr_size_.at(field_name);
            switch (type) {
                case DataType::INT8: {
                    std::vector<int8_t> data;
                    data.resize(size / sizeof(int8_t));
                    memcpy(data.data(), attr_data_.at(field_name).data(), size);
                    for (uint64_t i = 0; i < data.size(); ++i) {
                        bool value_in_term = false;
                        for (auto term_value : general_query->leaf->term_query->field_value) {
                            int8_t query_value = atoi(term_value.c_str());
                            if (data[i] == query_value) {
                                value_in_term = true;
                                break;
                            }
                        }
                        if (!value_in_term) {
                            if (!bitset->test(i)) {
                                bitset->set(i);
                            }
                        }
                    }
                    break;
                }
                case DataType::INT16: {
                    std::vector<int16_t> data;
                    data.resize(size / sizeof(int16_t));
                    memcpy(data.data(), attr_data_.at(field_name).data(), size);
                    for (uint64_t i = 0; i < data.size(); ++i) {
                        bool value_in_term = false;
                        for (auto term_value : general_query->leaf->term_query->field_value) {
                            int16_t query_value = atoi(term_value.c_str());
                            if (data[i] == query_value) {
                                value_in_term = true;
                                break;
                            }
                        }
                        if (!value_in_term) {
                            if (!bitset->test(i)) {
                                bitset->set(i);
                            }
                        }
                    }
                    break;
                }
                case DataType::INT32: {
                    std::vector<int32_t> data;
                    data.resize(size / sizeof(int32_t));
                    memcpy(data.data(), attr_data_.at(field_name).data(), size);
                    for (uint64_t i = 0; i < data.size(); ++i) {
                        bool value_in_term = false;
                        for (auto term_value : general_query->leaf->term_query->field_value) {
                            int32_t query_value = atoi(term_value.c_str());
                            if (data[i] == query_value) {
                                value_in_term = true;
                                break;
                            }
                        }
                        if (!value_in_term) {
                            if (!bitset->test(i)) {
                                bitset->set(i);
                            }
                        }
                    }
                    break;
                }
                case DataType::INT64: {
                    std::vector<int64_t> data;
                    data.resize(size / sizeof(int64_t));
                    memcpy(data.data(), attr_data_.at(field_name).data(), size);
                    for (uint64_t i = 0; i < data.size(); ++i) {
                        bool value_in_term = false;
                        for (auto term_value : general_query->leaf->term_query->field_value) {
                            int64_t query_value = atoi(term_value.c_str());
                            if (data[i] == query_value) {
                                value_in_term = true;
                                break;
                            }
                        }
                        if (!value_in_term) {
                            if (!bitset->test(i)) {
                                bitset->set(i);
                            }
                        }
                    }
                    break;
                }
                case DataType::FLOAT: {
                    std::vector<float> data;
                    data.resize(size / sizeof(float));
                    memcpy(data.data(), attr_data_.at(field_name).data(), size);
                    for (uint64_t i = 0; i < data.size(); ++i) {
                        bool value_in_term = false;
                        for (auto term_value : general_query->leaf->term_query->field_value) {
                            std::istringstream iss(term_value);
                            float query_value;
                            iss >> query_value;
                            if (data[i] == query_value) {
                                value_in_term = true;
                                break;
                            }
                        }
                        if (!value_in_term) {
                            if (!bitset->test(i)) {
                                bitset->set(i);
                            }
                        }
                    }
                    break;
                }
                case DataType::DOUBLE: {
                    std::vector<double> data;
                    data.resize(size / sizeof(double));
                    memcpy(data.data(), attr_data_.at(field_name).data(), size);
                    for (uint64_t i = 0; i < data.size(); ++i) {
                        bool value_in_term = false;
                        for (auto term_value : general_query->leaf->term_query->field_value) {
                            std::istringstream iss(term_value);
                            double query_value;
                            iss >> query_value;
                            if (data[i] == query_value) {
                                value_in_term = true;
                                break;
                            }
                        }
                        if (!value_in_term) {
                            if (!bitset->test(i)) {
                                bitset->set(i);
                            }
                        }
                    }
                    break;
                }
            }
            return Status::OK();
        }
        if (general_query->leaf->range_query != nullptr) {
            auto field_name = general_query->leaf->range_query->field_name;
            auto com_expr = general_query->leaf->range_query->compare_expr;
            auto type = attr_type.at(field_name);
            auto size = attr_size_.at(field_name);
            for (uint64_t j = 0; j < com_expr.size(); ++j) {
                auto operand = com_expr[j].operand;
                switch (type) {
                    case DataType::INT8: {
                        std::vector<int8_t> data;
                        data.resize(size / sizeof(int8_t));
                        memcpy(data.data(), attr_data_.at(field_name).data(), size);
                        int8_t value = atoi(operand.c_str());
                        ProcessRangeQuery<int8_t>(data, value, com_expr[j].compare_operator, j, bitset);
                        break;
                    }
                    case DataType::INT16: {
                        std::vector<int16_t> data;
                        data.resize(size / sizeof(int16_t));
                        memcpy(data.data(), attr_data_.at(field_name).data(), size);
                        int16_t value = atoi(operand.c_str());
                        ProcessRangeQuery<int16_t>(data, value, com_expr[j].compare_operator, j, bitset);
                        break;
                    }
                    case DataType::INT32: {
                        std::vector<int32_t> data;
                        data.resize(size / sizeof(int32_t));
                        memcpy(data.data(), attr_data_.at(field_name).data(), size);
                        int32_t value = atoi(operand.c_str());
                        ProcessRangeQuery<int32_t>(data, value, com_expr[j].compare_operator, j, bitset);
                        break;
                    }
                    case DataType::INT64: {
                        std::vector<int64_t> data;
                        data.resize(size / sizeof(int64_t));
                        memcpy(data.data(), attr_data_.at(field_name).data(), size);
                        int64_t value = atoi(operand.c_str());
                        ProcessRangeQuery<int64_t>(data, value, com_expr[j].compare_operator, j, bitset);
                        break;
                    }
                    case DataType::FLOAT: {
                        std::vector<float> data;
                        data.resize(size / sizeof(float));
                        memcpy(data.data(), attr_data_.at(field_name).data(), size);
                        std::istringstream iss(operand);
                        double value;
                        iss >> value;
                        ProcessRangeQuery<float>(data, value, com_expr[j].compare_operator, j, bitset);
                        break;
                    }
                    case DataType::DOUBLE: {
                        std::vector<double> data;
                        data.resize(size / sizeof(double));
                        memcpy(data.data(), attr_data_.at(field_name).data(), size);
                        std::istringstream iss(operand);
                        double value;
                        iss >> value;
                        ProcessRangeQuery<double>(data, value, com_expr[j].compare_operator, j, bitset);
                        break;
                    }
                }
            }
            return Status::OK();
        }
        if (general_query->leaf->vector_query != nullptr) {
            // Do search
            faiss::ConcurrentBitsetPtr list;
            list = index_->GetBlacklist();
            // Do OR
            for (uint64_t i = 0; i < vector_count_; ++i) {
                if (list->test(i) || bitset->test(i)) {
                    bitset->set(i);
                }
            }
            index_->SetBlacklist(bitset);
            auto vector_query = general_query->leaf->vector_query;
            topk = vector_query->topk;
            nq = vector_query->query_vector.float_data.size() / dim_;

            distances.resize(nq * topk);
            labels.resize(nq * topk);

            return Search(nq, vector_query->query_vector.float_data.data(), topk, vector_query->extra_params,
                          distances.data(), labels.data());
        }
    }
}

Status
ExecutionEngineImpl::Search(int64_t n, const float* data, int64_t k, const milvus::json& extra_params, float* distances,
                            int64_t* labels, bool hybrid) {
#if 0
    if (index_type_ == EngineType::FAISS_IVFSQ8H) {
        if (!hybrid) {
            const std::string key = location_ + ".quantizer";
            std::vector<uint64_t> gpus = scheduler::get_gpu_pool();

            const int64_t NOT_FOUND = -1;
            int64_t device_id = NOT_FOUND;

            // cache hit
            {
                knowhere::QuantizerPtr quantizer = nullptr;

                for (auto& gpu : gpus) {
                    auto cache = cache::GpuCacheMgr::GetInstance(gpu);
                    if (auto cached_quantizer = cache->GetIndex(key)) {
                        device_id = gpu;
                        quantizer = std::static_pointer_cast<CachedQuantizer>(cached_quantizer)->Data();
                    }
                }

                if (device_id != NOT_FOUND) {
                    // cache hit
                    milvus::json quantizer_conf{{knowhere::meta::DEVICEID : device_id}, {"mode" : 2}};
                    auto new_index = index_->LoadData(quantizer, config);
                    index_ = new_index;
                }
            }

            if (device_id == NOT_FOUND) {
                // cache miss
                std::vector<int64_t> all_free_mem;
                for (auto& gpu : gpus) {
                    auto cache = cache::GpuCacheMgr::GetInstance(gpu);
                    auto free_mem = cache->CacheCapacity() - cache->CacheUsage();
                    all_free_mem.push_back(free_mem);
                }

                auto max_e = std::max_element(all_free_mem.begin(), all_free_mem.end());
                auto best_index = std::distance(all_free_mem.begin(), max_e);
                device_id = gpus[best_index];

                auto pair = index_->CopyToGpuWithQuantizer(device_id);
                index_ = pair.first;

                // cache
                auto cached_quantizer = std::make_shared<CachedQuantizer>(pair.second);
                cache::GpuCacheMgr::GetInstance(device_id)->InsertItem(key, cached_quantizer);
            }
        }
    }
#endif
    TimeRecorder rc(LogOut("[%s][%ld] ExecutionEngineImpl::Search float", "search", 0));

    if (index_ == nullptr) {
        LOG_ENGINE_ERROR_ << LogOut("[%s][%ld] ExecutionEngineImpl: index is null, failed to search", "search", 0);
        return Status(DB_ERROR, "index is null");
    }

    milvus::json conf = extra_params;
    conf[knowhere::meta::TOPK] = k;
    auto adapter = knowhere::AdapterMgr::GetInstance().GetAdapter(index_->index_type());
    if (!adapter->CheckSearch(conf, index_->index_type(), index_->index_mode())) {
        LOG_ENGINE_ERROR_ << LogOut("[%s][%ld] Illegal search params", "search", 0);
        throw Exception(DB_ERROR, "Illegal search params");
    }

    if (hybrid) {
        HybridLoad();
    }

    rc.RecordSection("query prepare");
    auto dataset = knowhere::GenDataset(n, index_->Dim(), data);
    auto result = index_->Query(dataset, conf);
    rc.RecordSection("query done");

    LOG_ENGINE_DEBUG_ << LogOut("[%s][%ld] get %ld uids from index %s", "search", 0, index_->GetUids().size(),
                                location_.c_str());
    MapAndCopyResult(result, index_->GetUids(), n, k, distances, labels);
    rc.RecordSection("map uids " + std::to_string(n * k));

    if (hybrid) {
        HybridUnset();
    }

    return Status::OK();
}

Status
ExecutionEngineImpl::Search(int64_t n, const uint8_t* data, int64_t k, const milvus::json& extra_params,
                            float* distances, int64_t* labels, bool hybrid) {
    TimeRecorder rc(LogOut("[%s][%ld] ExecutionEngineImpl::Search uint8", "search", 0));

    if (index_ == nullptr) {
        LOG_ENGINE_ERROR_ << LogOut("[%s][%ld] ExecutionEngineImpl: index is null, failed to search", "search", 0);
        return Status(DB_ERROR, "index is null");
    }

    milvus::json conf = extra_params;
    conf[knowhere::meta::TOPK] = k;
    auto adapter = knowhere::AdapterMgr::GetInstance().GetAdapter(index_->index_type());
    if (!adapter->CheckSearch(conf, index_->index_type(), index_->index_mode())) {
        LOG_ENGINE_ERROR_ << LogOut("[%s][%ld] Illegal search params", "search", 0);
        throw Exception(DB_ERROR, "Illegal search params");
    }

    if (hybrid) {
        HybridLoad();
    }

    rc.RecordSection("query prepare");
    auto dataset = knowhere::GenDataset(n, index_->Dim(), data);
    auto result = index_->Query(dataset, conf);
    rc.RecordSection("query done");

    LOG_ENGINE_DEBUG_ << LogOut("[%s][%ld] get %ld uids from index %s", "search", 0, index_->GetUids().size(),
                                location_.c_str());
    MapAndCopyResult(result, index_->GetUids(), n, k, distances, labels);
    rc.RecordSection("map uids " + std::to_string(n * k));

    if (hybrid) {
        HybridUnset();
    }

    return Status::OK();
}

Status
ExecutionEngineImpl::Search(int64_t n, const std::vector<int64_t>& ids, int64_t k, const milvus::json& extra_params,
                            float* distances, int64_t* labels, bool hybrid) {
    TimeRecorder rc(LogOut("[%s][%ld] ExecutionEngineImpl::Search vector of ids", "search", 0));

    if (index_ == nullptr) {
        LOG_ENGINE_ERROR_ << LogOut("[%s][%ld] ExecutionEngineImpl: index is null, failed to search", "search", 0);
        return Status(DB_ERROR, "index is null");
    }

    milvus::json conf = extra_params;
    conf[knowhere::meta::TOPK] = k;
    auto adapter = knowhere::AdapterMgr::GetInstance().GetAdapter(index_->index_type());
    if (!adapter->CheckSearch(conf, index_->index_type(), index_->index_mode())) {
        LOG_ENGINE_ERROR_ << LogOut("[%s][%ld] Illegal search params", "search", 0);
        throw Exception(DB_ERROR, "Illegal search params");
    }

    if (hybrid) {
        HybridLoad();
    }

    rc.RecordSection("search prepare");

    // std::string segment_dir;
    // utils::GetParentPath(location_, segment_dir);
    // segment::SegmentReader segment_reader(segment_dir);
    //    segment::IdBloomFilterPtr id_bloom_filter_ptr;
    //    segment_reader.LoadBloomFilter(id_bloom_filter_ptr);

    // Check if the id is present. If so, find its offset
    const std::vector<segment::doc_id_t>& uids = index_->GetUids();

    std::vector<int64_t> offsets;
    /*
    std::vector<segment::doc_id_t> uids;
    auto status = segment_reader.LoadUids(uids);
    if (!status.ok()) {
        return status;
    }
     */

    // There is only one id in ids
    for (auto& id : ids) {
        //        if (id_bloom_filter_ptr->Check(id)) {
        //            if (uids.empty()) {
        //                segment_reader.LoadUids(uids);
        //            }
        //            auto found = std::find(uids.begin(), uids.end(), id);
        //            if (found != uids.end()) {
        //                auto offset = std::distance(uids.begin(), found);
        //                offsets.emplace_back(offset);
        //            }
        //        }
        auto found = std::find(uids.begin(), uids.end(), id);
        if (found != uids.end()) {
            auto offset = std::distance(uids.begin(), found);
            offsets.emplace_back(offset);
        }
    }

    rc.RecordSection("get offset");

    if (!offsets.empty()) {
        auto dataset = knowhere::GenDatasetWithIds(offsets.size(), index_->Dim(), nullptr, offsets.data());
        auto result = index_->QueryById(dataset, conf);
        rc.RecordSection("query by id done");

        LOG_ENGINE_DEBUG_ << LogOut("[%s][%ld] get %ld uids from index %s", "search", 0, index_->GetUids().size(),
                                    location_.c_str());
        MapAndCopyResult(result, uids, offsets.size(), k, distances, labels);
        rc.RecordSection("map uids " + std::to_string(offsets.size() * k));
    }

    if (hybrid) {
        HybridUnset();
    }

    return Status::OK();
}

Status
ExecutionEngineImpl::GetVectorByID(const int64_t& id, float* vector, bool hybrid) {
    if (index_ == nullptr) {
        LOG_ENGINE_ERROR_ << "ExecutionEngineImpl: index is null, failed to search";
        return Status(DB_ERROR, "index is null");
    }

    if (hybrid) {
        HybridLoad();
    }

    // Only one id for now
    std::vector<int64_t> ids{id};
    auto dataset = knowhere::GenDatasetWithIds(1, index_->Dim(), nullptr, ids.data());
    auto result = index_->GetVectorById(dataset, knowhere::Config());
    float* res_vec = (float*)(result->Get<void*>(knowhere::meta::TENSOR));
    memcpy(vector, res_vec, sizeof(float) * 1 * index_->Dim());

    if (hybrid) {
        HybridUnset();
    }

    return Status::OK();
}

Status
ExecutionEngineImpl::GetVectorByID(const int64_t& id, uint8_t* vector, bool hybrid) {
    if (index_ == nullptr) {
        LOG_ENGINE_ERROR_ << "ExecutionEngineImpl: index is null, failed to search";
        return Status(DB_ERROR, "index is null");
    }

    LOG_ENGINE_DEBUG_ << "Get binary vector by id:  " << id;

    if (hybrid) {
        HybridLoad();
    }

    // Only one id for now
    std::vector<int64_t> ids{id};
    auto dataset = knowhere::GenDatasetWithIds(1, index_->Dim(), nullptr, ids.data());
    auto result = index_->GetVectorById(dataset, knowhere::Config());
    uint8_t* res_vec = (uint8_t*)(result->Get<void*>(knowhere::meta::TENSOR));
    memcpy(vector, res_vec, sizeof(uint8_t) * 1 * index_->Dim());

    if (hybrid) {
        HybridUnset();
    }

    return Status::OK();
}

Status
ExecutionEngineImpl::Cache() {
    auto cpu_cache_mgr = milvus::cache::CpuCacheMgr::GetInstance();
    cache::DataObjPtr obj = std::static_pointer_cast<cache::DataObj>(index_);
    cpu_cache_mgr->InsertItem(location_, obj);
    return Status::OK();
}

// TODO(linxj): remove.
Status
ExecutionEngineImpl::Init() {
#ifdef MILVUS_GPU_VERSION
    server::Config& config = server::Config::GetInstance();
    std::vector<int64_t> gpu_ids;
    Status s = config.GetGpuResourceConfigBuildIndexResources(gpu_ids);
    if (!s.ok()) {
        gpu_num_ = -1;
        return s;
    }
    for (auto id : gpu_ids) {
        if (gpu_num_ == id) {
            return Status::OK();
        }
    }

    std::string msg = "Invalid gpu_num";
    return Status(SERVER_INVALID_ARGUMENT, msg);
#else
    return Status::OK();
#endif
}

}  // namespace engine
}  // namespace milvus<|MERGE_RESOLUTION|>--- conflicted
+++ resolved
@@ -417,7 +417,6 @@
 
             auto& vectors_data = vectors->GetData();
 
-<<<<<<< HEAD
             auto attrs = segment_ptr->attrs_ptr_;
 
             auto attrs_it = attrs->attrs.begin();
@@ -426,13 +425,9 @@
                 attr_size_.insert(std::pair(attrs_it->first, attrs_it->second->GetNbytes()));
             }
 
-            vector_count_ = vectors->GetCount();
-
-            faiss::ConcurrentBitsetPtr concurrent_bitset_ptr =
-                std::make_shared<faiss::ConcurrentBitset>(vectors->GetCount());
-=======
+            vector_count_ = count;
+
             faiss::ConcurrentBitsetPtr concurrent_bitset_ptr = std::make_shared<faiss::ConcurrentBitset>(count);
->>>>>>> 0323aa1a
             for (auto& offset : deleted_docs) {
                 concurrent_bitset_ptr->set(offset);
             }
