// Copyright (C) 2019-2020 Zilliz. All rights reserved.
//
// Licensed under the Apache License, Version 2.0 (the "License"); you may not use this file except in compliance
// with the License. You may obtain a copy of the License at
//
// http://www.apache.org/licenses/LICENSE-2.0
//
// Unless required by applicable law or agreed to in writing, software distributed under the License
// is distributed on an "AS IS" BASIS, WITHOUT WARRANTIES OR CONDITIONS OF ANY KIND, either express
// or implied. See the License for the specific language governing permissions and limitations under the License.

#include "db/engine/ExecutionEngineImpl.h"

#include <stdexcept>
#include <unordered_map>
#include <utility>
#include <vector>

#include "config/ServerConfig.h"
#include "db/SnapshotUtils.h"
#include "db/Utils.h"
#include "segment/SegmentReader.h"
#include "segment/SegmentWriter.h"
#include "utils/CommonUtil.h"
#include "utils/Error.h"
#include "utils/Exception.h"
#include "utils/Log.h"
#include "utils/Status.h"
#include "utils/TimeRecorder.h"

#include "knowhere/common/Config.h"
#include "knowhere/index/structured_index/StructuredIndexSort.h"
#include "knowhere/index/vector_index/ConfAdapter.h"
#include "knowhere/index/vector_index/ConfAdapterMgr.h"
#include "knowhere/index/vector_index/IndexBinaryIDMAP.h"
#include "knowhere/index/vector_index/IndexIDMAP.h"
#include "knowhere/index/vector_index/VecIndex.h"
#include "knowhere/index/vector_index/VecIndexFactory.h"
#include "knowhere/index/vector_index/adapter/VectorAdapter.h"
#include "knowhere/index/vector_index/helpers/IndexParameter.h"

#ifdef MILVUS_GPU_VERSION

#include "knowhere/index/vector_index/gpu/GPUIndex.h"
#include "knowhere/index/vector_index/gpu/IndexIVFSQHybrid.h"
#include "knowhere/index/vector_index/gpu/Quantizer.h"
#include "knowhere/index/vector_index/helpers/Cloner.h"

#endif

namespace milvus {
namespace engine {

ExecutionEngineImpl::ExecutionEngineImpl(const std::string& dir_root, const SegmentVisitorPtr& segment_visitor)
    : gpu_enable_(config.gpu.enable()) {
    segment_reader_ = std::make_shared<segment::SegmentReader>(dir_root, segment_visitor);
}

knowhere::VecIndexPtr
ExecutionEngineImpl::CreateVecIndex(const std::string& index_name) {
    knowhere::VecIndexFactory& vec_index_factory = knowhere::VecIndexFactory::GetInstance();
    knowhere::IndexMode mode = knowhere::IndexMode::MODE_CPU;
#ifdef MILVUS_GPU_VERSION
    if (gpu_enable_) {
        mode = knowhere::IndexMode::MODE_GPU;
    }
#endif

    knowhere::VecIndexPtr index = vec_index_factory.CreateVecIndex(index_name, mode);
    if (index == nullptr) {
        std::string err_msg = "Invalid index type: " + index_name + " mode: " + std::to_string((int)mode);
        LOG_ENGINE_ERROR_ << err_msg;
    }
    return index;
}

Status
ExecutionEngineImpl::Load(ExecutionEngineContext& context) {
    if (context.query_ptr_ != nullptr) {
        return LoadForSearch(context.query_ptr_);
    } else {
        return Load(context.target_fields_);
    }
}

Status
ExecutionEngineImpl::LoadForSearch(const query::QueryPtr& query_ptr) {
    return Load(query_ptr->index_fields);
}

Status
ExecutionEngineImpl::CreateStructuredIndex(const milvus::engine::meta::DataType field_type,
                                           std::vector<uint8_t>& raw_data, knowhere::IndexPtr& index_ptr) {
    switch (field_type) {
        case engine::meta::DataType::INT32: {
            auto size = raw_data.size() / sizeof(int32_t);
            std::vector<int32_t> int32_data(size, 0);
            memcpy(int32_data.data(), raw_data.data(), size);
            auto int32_index_ptr = std::make_shared<knowhere::StructuredIndexSort<int32_t>>(
                raw_data.size(), reinterpret_cast<const int32_t*>(raw_data.data()));
            index_ptr = std::static_pointer_cast<knowhere::Index>(int32_index_ptr);
            break;
        }
        case engine::meta::DataType::INT64: {
            auto int64_index_ptr = std::make_shared<knowhere::StructuredIndexSort<int64_t>>(
                raw_data.size(), reinterpret_cast<const int64_t*>(raw_data.data()));
            index_ptr = std::static_pointer_cast<knowhere::Index>(int64_index_ptr);
            break;
        }
        case engine::meta::DataType::FLOAT: {
            auto float_index_ptr = std::make_shared<knowhere::StructuredIndexSort<float>>(
                raw_data.size(), reinterpret_cast<const float*>(raw_data.data()));
            index_ptr = std::static_pointer_cast<knowhere::Index>(float_index_ptr);
            break;
        }
        case engine::meta::DataType::DOUBLE: {
            auto double_index_ptr = std::make_shared<knowhere::StructuredIndexSort<double>>(
                raw_data.size(), reinterpret_cast<const double*>(raw_data.data()));
            index_ptr = std::static_pointer_cast<knowhere::Index>(double_index_ptr);
            break;
        }
        default: { return Status(DB_ERROR, "Field is not structured type"); }
    }
    return Status::OK();
}

Status
ExecutionEngineImpl::Load(const TargetFields& field_names) {
    TimeRecorderAuto rc("ExecutionEngineImpl::Load");

    SegmentPtr segment_ptr;
    segment_reader_->GetSegment(segment_ptr);

    for (auto& name : field_names) {
        FIELD_TYPE field_type = FIELD_TYPE::NONE;
        segment_ptr->GetFieldType(name, field_type);

        bool index_exist = false;
        if (field_type == FIELD_TYPE::VECTOR_FLOAT || field_type == FIELD_TYPE::VECTOR_BINARY) {
            knowhere::VecIndexPtr index_ptr;
            segment_reader_->LoadVectorIndex(name, index_ptr);
            index_exist = (index_ptr != nullptr);
        } else {
            knowhere::IndexPtr index_ptr;
            segment_reader_->LoadStructuredIndex(name, index_ptr);
            index_exist = (index_ptr != nullptr);
            if (!index_exist) {
                // for structured field, create a simple sorted index for it
                // we also can do this in BuildIndex step, but for now we do this in Load step
                std::vector<uint8_t> raw_data;
                segment_reader_->LoadField(name, raw_data);
                STATUS_CHECK(CreateStructuredIndex(field_type, raw_data, index_ptr));
                segment_ptr->SetStructuredIndex(name, index_ptr);
                index_exist = true;
            }
        }

        // index not yet build, load raw data
        if (!index_exist) {
            std::vector<uint8_t> raw;
            segment_reader_->LoadField(name, raw);
        }

        target_fields_.insert(name);
    }

    return Status::OK();
}

Status
ExecutionEngineImpl::CopyToGpu(uint64_t device_id) {
#ifdef MILVUS_GPU_VERSION
    TimeRecorderAuto rc("ExecutionEngineImpl::CopyToGpu");

    SegmentPtr segment_ptr;
    segment_reader_->GetSegment(segment_ptr);

    engine::VECTOR_INDEX_MAP new_map;
    engine::VECTOR_INDEX_MAP& indice = segment_ptr->GetVectorIndice();
    for (auto& pair : indice) {
        if (pair.second != nullptr) {
            auto gpu_index = knowhere::cloner::CopyCpuToGpu(pair.second, device_id, knowhere::Config());
            new_map.insert(std::make_pair(pair.first, gpu_index));
        }
    }

    indice.swap(new_map);
    gpu_num_ = device_id;
#endif
    return Status::OK();
}

void
MapAndCopyResult(const knowhere::DatasetPtr& dataset, const std::vector<milvus::segment::doc_id_t>& uids, int64_t nq,
                 int64_t k, float* distances, int64_t* labels) {
    int64_t* res_ids = dataset->Get<int64_t*>(knowhere::meta::IDS);
    float* res_dist = dataset->Get<float*>(knowhere::meta::DISTANCE);

    memcpy(distances, res_dist, sizeof(float) * nq * k);

    /* map offsets to ids */
    int64_t num = nq * k;
    for (int64_t i = 0; i < num; ++i) {
        int64_t offset = res_ids[i];
        if (offset != -1) {
            labels[i] = uids[offset];
        } else {
            labels[i] = -1;
        }
    }

    free(res_ids);
    free(res_dist);
}

Status
ExecutionEngineImpl::VecSearch(milvus::engine::ExecutionEngineContext& context,
                               const query::VectorQueryPtr& vector_param, knowhere::VecIndexPtr& vec_index,
                               bool hybrid) {
    TimeRecorder rc(LogOut("[%s][%ld] ExecutionEngineImpl::Search", "search", 0));

    if (vec_index == nullptr) {
        LOG_ENGINE_ERROR_ << LogOut("[%s][%ld] ExecutionEngineImpl: index is null, failed to search", "search", 0);
        return Status(DB_ERROR, "index is null");
    }

    double span;
    uint64_t nq = 0;
    auto query_vector = vector_param->query_vector;
    if (!query_vector.float_data.empty()) {
        nq = vector_param->query_vector.float_data.size() / vec_index->Dim();
    } else if (!query_vector.binary_data.empty()) {
        nq = vector_param->query_vector.binary_data.size() * 8 / vec_index->Dim();
    }
    uint64_t topk = vector_param->topk;

    context.query_result_ = std::make_shared<QueryResult>();
    context.query_result_->result_ids_.resize(topk * nq);
    context.query_result_->result_distances_.resize(topk * nq);

    milvus::json conf = vector_param->extra_params;
    conf[knowhere::meta::TOPK] = topk;
    auto adapter = knowhere::AdapterMgr::GetInstance().GetAdapter(vec_index->index_type());
    if (!adapter->CheckSearch(conf, vec_index->index_type(), vec_index->index_mode())) {
        LOG_ENGINE_ERROR_ << LogOut("[%s][%ld] Illegal search params", "search", 0);
        throw Exception(DB_ERROR, "Illegal search params");
    }

    if (hybrid) {
        //        HybridLoad();
    }

    rc.RecordSection("query prepare");
    knowhere::DatasetPtr dataset;
    if (!query_vector.float_data.empty()) {
        dataset = knowhere::GenDataset(nq, vec_index->Dim(), query_vector.float_data.data());
    } else {
        dataset = knowhere::GenDataset(nq, vec_index->Dim(), query_vector.binary_data.data());
    }
    auto result = vec_index->Query(dataset, conf);
    span = rc.RecordSection("query done");

    MapAndCopyResult(result, vec_index->GetUids(), nq, topk, context.query_result_->result_distances_.data(),
                     context.query_result_->result_ids_.data());
    span = rc.RecordSection("map uids " + std::to_string(nq * topk));

    if (hybrid) {
        //        HybridUnset();
    }

    return Status::OK();
}

Status
ExecutionEngineImpl::Search(ExecutionEngineContext& context) {
    try {
        faiss::ConcurrentBitsetPtr bitset;
        std::string vector_placeholder;
        faiss::ConcurrentBitsetPtr list;

        SegmentPtr segment_ptr;
        segment_reader_->GetSegment(segment_ptr);
        knowhere::VecIndexPtr vec_index = nullptr;
        std::unordered_map<std::string, engine::meta::DataType> attr_type;

        auto segment_visitor = segment_reader_->GetSegmentVisitor();
        auto field_visitors = segment_visitor->GetFieldVisitors();
        for (auto& pair : field_visitors) {
            auto& field_visitor = pair.second;
            auto& field = field_visitor->GetField();
            auto type = field->GetFtype();
            if (field->GetFtype() == (int)engine::meta::DataType::VECTOR_FLOAT ||
                field->GetFtype() == (int)engine::meta::DataType::VECTOR_BINARY) {
                segment_ptr->GetVectorIndex(field->GetName(), vec_index);
<<<<<<< HEAD
            } else if (type == (int)engine::meta::hybrid::DataType::UID) {
=======
                break;
            } else if (type == (int)engine::meta::DataType::UID) {
>>>>>>> 412eac3e
                continue;
            } else {
                attr_type.insert(std::make_pair(field->GetName(), (engine::meta::DataType)type));
            }
        }

        list = vec_index->GetBlacklist();
        entity_count_ = list->capacity();
        // Parse general query
        auto status = ExecBinaryQuery(context.query_ptr_->root, bitset, attr_type, vector_placeholder);
        if (!status.ok()) {
            return status;
        }

        // Do And
        for (int64_t i = 0; i < entity_count_; i++) {
            if (list->test(i) && !bitset->test(i)) {
                list->clear(i);
            }
        }
        vec_index->SetBlacklist(list);

        status = VecSearch(context, context.query_ptr_->vectors.at(vector_placeholder), vec_index);
        if (!status.ok()) {
            return status;
        }
    } catch (std::exception& exception) {
        return Status{DB_ERROR, "Illegal search params"};
    }

    return Status::OK();
}

Status
ExecutionEngineImpl::ExecBinaryQuery(const milvus::query::GeneralQueryPtr& general_query,
                                     faiss::ConcurrentBitsetPtr& bitset,
                                     std::unordered_map<std::string, meta::DataType>& attr_type,
                                     std::string& vector_placeholder) {
    Status status = Status::OK();
    if (general_query->leaf == nullptr) {
        faiss::ConcurrentBitsetPtr left_bitset, right_bitset;
        if (general_query->bin->left_query != nullptr) {
            status = ExecBinaryQuery(general_query->bin->left_query, left_bitset, attr_type, vector_placeholder);
            if (!status.ok()) {
                return status;
            }
        }
        if (general_query->bin->right_query != nullptr) {
            status = ExecBinaryQuery(general_query->bin->right_query, right_bitset, attr_type, vector_placeholder);
            if (!status.ok()) {
                return status;
            }
        }

        if (left_bitset == nullptr || right_bitset == nullptr) {
            bitset = left_bitset != nullptr ? left_bitset : right_bitset;
        } else {
            switch (general_query->bin->relation) {
                case milvus::query::QueryRelation::AND:
                case milvus::query::QueryRelation::R1: {
                    bitset = (*left_bitset) & right_bitset;
                    break;
                }
                case milvus::query::QueryRelation::OR:
                case milvus::query::QueryRelation::R2:
                case milvus::query::QueryRelation::R3: {
                    bitset = (*left_bitset) | right_bitset;
                    break;
                }
                case milvus::query::QueryRelation::R4: {
                    for (uint64_t i = 0; i < entity_count_; ++i) {
                        if (left_bitset->test(i) && !right_bitset->test(i)) {
                            bitset->set(i);
                        }
                    }
                    break;
                }
                default: {
                    std::string msg = "Invalid QueryRelation in RangeQuery";
                    return Status{SERVER_INVALID_ARGUMENT, msg};
                }
            }
        }
        return status;
    } else {
        bitset = std::make_shared<faiss::ConcurrentBitset>(entity_count_);
        if (general_query->leaf->term_query != nullptr) {
            // process attrs_data
            status = ProcessTermQuery(bitset, general_query->leaf->term_query, attr_type);
            if (!status.ok()) {
                return status;
            }
        }
        if (general_query->leaf->range_query != nullptr) {
            status = ProcessRangeQuery(attr_type, bitset, general_query->leaf->range_query);
            if (!status.ok()) {
                return status;
            }
        }
        if (!general_query->leaf->vector_placeholder.empty()) {
            // skip vector query
            vector_placeholder = general_query->leaf->vector_placeholder;
            bitset = nullptr;
        }
    }
    return status;
}

template <typename T>
Status
ProcessIndexedTermQuery(faiss::ConcurrentBitsetPtr& bitset, knowhere::IndexPtr& index_ptr,
                        milvus::json& term_values_json) {
    try {
        auto T_index = std::dynamic_pointer_cast<knowhere::StructuredIndexSort<T>>(index_ptr);
        if (not T_index) {
            return Status{SERVER_INVALID_ARGUMENT, "Attribute's type is wrong"};
        }
        size_t term_size = term_values_json.size();
        std::vector<T> term_value(term_size);
        size_t offset = 0;
        for (auto& data : term_values_json) {
            term_value[offset] = data.get<T>();
            ++offset;
        }

        bitset = T_index->In(term_size, term_value.data());
    } catch (std::exception& exception) {
        return Status{SERVER_INVALID_DSL_PARAMETER, exception.what()};
    }
    return Status::OK();
}

Status
ExecutionEngineImpl::IndexedTermQuery(faiss::ConcurrentBitsetPtr& bitset, const std::string& field_name,
                                      const meta::DataType& data_type, milvus::json& term_values_json) {
    SegmentPtr segment_ptr;
    segment_reader_->GetSegment(segment_ptr);
    knowhere::IndexPtr index_ptr = nullptr;
    auto attr_index = segment_ptr->GetStructuredIndex(field_name, index_ptr);
    switch (data_type) {
        case meta::DataType::INT8: {
            ProcessIndexedTermQuery<int8_t>(bitset, index_ptr, term_values_json);
            break;
        }
        case meta::DataType::INT16: {
            ProcessIndexedTermQuery<int16_t>(bitset, index_ptr, term_values_json);
            break;
        }
        case meta::DataType::INT32: {
            ProcessIndexedTermQuery<int32_t>(bitset, index_ptr, term_values_json);
            break;
        }
        case meta::DataType::INT64: {
            ProcessIndexedTermQuery<int64_t>(bitset, index_ptr, term_values_json);
            break;
        }
        case meta::DataType::FLOAT: {
            ProcessIndexedTermQuery<float>(bitset, index_ptr, term_values_json);
            break;
        }
        case meta::DataType::DOUBLE: {
            ProcessIndexedTermQuery<double>(bitset, index_ptr, term_values_json);
            break;
        }
        default: { return Status{SERVER_INVALID_ARGUMENT, "Attribute:" + field_name + " type is wrong"}; }
    }
    return Status::OK();
}

Status
ExecutionEngineImpl::ProcessTermQuery(faiss::ConcurrentBitsetPtr& bitset, const query::TermQueryPtr& term_query,
                                      std::unordered_map<std::string, meta::DataType>& attr_type) {
    auto status = Status::OK();
    auto term_query_json = term_query->json_obj;
    auto term_it = term_query_json.begin();
    if (term_it != term_query_json.end()) {
        const std::string& field_name = term_it.key();
        if (term_it.value().is_object()) {
            milvus::json term_values_json = term_it.value()["values"];
            status = IndexedTermQuery(bitset, field_name, attr_type.at(field_name), term_values_json);
        } else {
            status = IndexedTermQuery(bitset, field_name, attr_type.at(field_name), term_it.value());
        }
    }
    return status;
}

template <typename T>
Status
ProcessIndexedRangeQuery(faiss::ConcurrentBitsetPtr& bitset, knowhere::IndexPtr& index_ptr,
                         milvus::json& range_values_json) {
    try {
        auto T_index = std::dynamic_pointer_cast<knowhere::StructuredIndexSort<T>>(index_ptr);

        bool flag = false;
        for (auto& range_value_it : range_values_json.items()) {
            const std::string& comp_op = range_value_it.key();
            T value = range_value_it.value().get<T>();
            if (not flag) {
                bitset = (*bitset) | T_index->Range(value, knowhere::s_map_operator_type.at(comp_op));
                flag = true;
            } else {
                bitset = (*bitset) & T_index->Range(value, knowhere::s_map_operator_type.at(comp_op));
            }
        }
    } catch (std::exception& exception) {
        return Status{SERVER_INVALID_DSL_PARAMETER, exception.what()};
    }
    return Status::OK();
}

Status
ExecutionEngineImpl::IndexedRangeQuery(faiss::ConcurrentBitsetPtr& bitset, const meta::DataType& data_type,
                                       knowhere::IndexPtr& index_ptr, milvus::json& range_values_json) {
    auto status = Status::OK();
    switch (data_type) {
        case meta::DataType::INT8: {
            ProcessIndexedRangeQuery<int8_t>(bitset, index_ptr, range_values_json);
            break;
        }
        case meta::DataType::INT16: {
            ProcessIndexedRangeQuery<int16_t>(bitset, index_ptr, range_values_json);
            break;
        }
        case meta::DataType::INT32: {
            ProcessIndexedRangeQuery<int32_t>(bitset, index_ptr, range_values_json);
            break;
        }
        case meta::DataType::INT64: {
            ProcessIndexedRangeQuery<int64_t>(bitset, index_ptr, range_values_json);
            break;
        }
        case meta::DataType::FLOAT: {
            ProcessIndexedRangeQuery<float>(bitset, index_ptr, range_values_json);
            break;
        }
        case meta::DataType::DOUBLE: {
            ProcessIndexedRangeQuery<double>(bitset, index_ptr, range_values_json);
            break;
        }
        default:
            break;
    }
    return Status::OK();
}

Status
ExecutionEngineImpl::ProcessRangeQuery(const std::unordered_map<std::string, meta::DataType>& attr_type,
                                       faiss::ConcurrentBitsetPtr& bitset, const query::RangeQueryPtr& range_query) {
    SegmentPtr segment_ptr;
    segment_reader_->GetSegment(segment_ptr);

    auto status = Status::OK();
    auto range_query_json = range_query->json_obj;
    auto range_it = range_query_json.begin();
    if (range_it != range_query_json.end()) {
        const std::string& field_name = range_it.key();
        knowhere::IndexPtr index_ptr = nullptr;
        segment_ptr->GetStructuredIndex(field_name, index_ptr);
        IndexedRangeQuery(bitset, attr_type.at(field_name), index_ptr, range_it.value());
    }
    return Status::OK();
}

Status
ExecutionEngineImpl::BuildIndex() {
    TimeRecorderAuto rc("ExecutionEngineImpl::BuildIndex");

    SegmentPtr segment_ptr;
    segment_reader_->GetSegment(segment_ptr);

    auto segment_visitor = segment_reader_->GetSegmentVisitor();
    auto& snapshot = segment_visitor->GetSnapshot();
    auto collection = snapshot->GetCollection();
    auto& segment = segment_visitor->GetSegment();

    for (auto& field_name : target_fields_) {
        snapshot::OperationContext context;
        context.prev_partition = snapshot->GetResource<snapshot::Partition>(segment->GetPartitionId());
        auto build_op = std::make_shared<snapshot::ChangeSegmentFileOperation>(context, snapshot);

        // create snapshot segment files
        CollectionIndex index_info;
        auto status = CreateSnapshotIndexFile(build_op, field_name, index_info);
        if (!status.ok()) {
            return status;
        }

        // build index by knowhere
        auto field_visitor = segment_visitor->GetFieldVisitor(field_name);
        auto& field = field_visitor->GetField();

        auto root_path = segment_reader_->GetRootPath();
        auto segment_writer_ptr = std::make_shared<segment::SegmentWriter>(root_path, segment_visitor);
        if (IsVectorField(field)) {
            knowhere::VecIndexPtr new_index;
            status = BuildKnowhereIndex(field_name, index_info, new_index);
            if (!status.ok()) {
                return status;
            }
            segment_writer_ptr->SetVectorIndex(field_name, new_index);
            rc.RecordSection("build index");
        } else {
            knowhere::IndexPtr index_ptr;
            segment_ptr->GetStructuredIndex(field_name, index_ptr);
            segment_writer_ptr->SetStructuredIndex(field_name, index_ptr);
            rc.RecordSection("build index");
        }

        // serialze index files
        status = segment_writer_ptr->WriteVectorIndex(field_name);
        if (!status.ok()) {
            return status;
        }
        rc.RecordSection("serialize index");

        // finish transaction
        build_op->Push();
    }

    return Status::OK();
}

Status
ExecutionEngineImpl::CreateSnapshotIndexFile(AddSegmentFileOperation& operation, const std::string& field_name,
                                             CollectionIndex& index_info) {
    auto segment_visitor = segment_reader_->GetSegmentVisitor();
    auto& segment = segment_visitor->GetSegment();
    auto field_visitor = segment_visitor->GetFieldVisitor(field_name);
    auto& field = field_visitor->GetField();

    auto element_visitor = field_visitor->GetElementVisitor(engine::FieldElementType::FET_INDEX);
    auto& index_element = element_visitor->GetElement();
    if (element_visitor == nullptr) {
        return Status(DB_ERROR, "Could not build index: index not specified");  // no index specified
    }

    snapshot::SegmentFilePtr seg_file = element_visitor->GetFile();
    if (seg_file != nullptr) {
        // index already build?
        std::string file_path =
            engine::snapshot::GetResPath<engine::snapshot::SegmentFile>(segment_reader_->GetRootPath(), seg_file);
        if (CommonUtil::IsFileExist(file_path)) {
            return Status(DB_ERROR, "Could not build index: Index file already exist");  // index already build
        }
    } else {
        // create snapshot index file
        snapshot::SegmentFileContext sf_context;
        sf_context.field_name = field_name;
        sf_context.field_element_name = index_element->GetName();
        sf_context.collection_id = segment->GetCollectionId();
        sf_context.partition_id = segment->GetPartitionId();

        auto status = operation->CommitNewSegmentFile(sf_context, seg_file);
        if (!status.ok()) {
            return status;
        }
    }

    // create snapshot compress file
    std::string index_name = index_element->GetName();
    if (index_name == knowhere::IndexEnum::INDEX_FAISS_IVFSQ8NR ||
        index_name == knowhere::IndexEnum::INDEX_HNSW_SQ8NM) {
        auto compress_visitor = field_visitor->GetElementVisitor(engine::FieldElementType::FET_COMPRESS_SQ8);
        if (compress_visitor == nullptr) {
            return Status(DB_ERROR,
                          "Could not build index: compress element not exist");  // something wrong in CreateIndex
        }

        auto& compress_element = compress_visitor->GetElement();
        seg_file = compress_visitor->GetFile();
        if (seg_file == nullptr) {
            // create snapshot index compress file
            snapshot::SegmentFileContext sf_context;
            sf_context.field_name = field_name;
            sf_context.field_element_name = compress_element->GetName();
            sf_context.collection_id = segment->GetCollectionId();
            sf_context.partition_id = segment->GetPartitionId();

            auto status = operation->CommitNewSegmentFile(sf_context, seg_file);
            if (!status.ok()) {
                return status;
            }
        }
    }

    return Status::OK();
}

Status
ExecutionEngineImpl::BuildKnowhereIndex(const std::string& field_name, const CollectionIndex& index_info,
                                        knowhere::VecIndexPtr& new_index) {
    SegmentPtr segment_ptr;
    segment_reader_->GetSegment(segment_ptr);

    knowhere::VecIndexPtr index_raw;
    segment_ptr->GetVectorIndex(field_name, index_raw);

    auto from_index = std::dynamic_pointer_cast<knowhere::IDMAP>(index_raw);
    auto bin_from_index = std::dynamic_pointer_cast<knowhere::BinaryIDMAP>(index_raw);
    if (from_index == nullptr && bin_from_index == nullptr) {
        LOG_ENGINE_ERROR_ << "ExecutionEngineImpl: from_index is not IDMAP, skip build index for " << field_name;
        throw Exception(DB_ERROR, "ExecutionEngineImpl: from_index is not IDMAP");
    }

    // build index by knowhere
    auto to_index = CreateVecIndex(index_info.index_name_);
    if (!to_index) {
        throw Exception(DB_ERROR, "Unsupported index type");
    }

    auto segment_visitor = segment_reader_->GetSegmentVisitor();
    auto& snapshot = segment_visitor->GetSnapshot();
    auto& segment = segment_visitor->GetSegment();
    auto field_visitor = segment_visitor->GetFieldVisitor(field_name);
    auto& field = field_visitor->GetField();

    auto element_json = index_info.extra_params_;
    auto metric_type = element_json[engine::PARAM_INDEX_METRIC_TYPE];
    auto index_params = element_json[engine::PARAM_INDEX_EXTRA_PARAMS];

    auto field_json = field->GetParams();
    auto dimension = field_json[milvus::knowhere::meta::DIM];

    auto segment_commit = snapshot->GetSegmentCommitBySegmentId(segment->GetID());
    auto row_count = segment_commit->GetRowCount();

    milvus::json conf = index_params;
    conf[knowhere::meta::DIM] = dimension;
    conf[knowhere::meta::ROWS] = row_count;
    conf[knowhere::meta::DEVICEID] = gpu_num_;
    conf[knowhere::Metric::TYPE] = metric_type;
    LOG_ENGINE_DEBUG_ << "Index params: " << conf.dump();
    auto adapter = knowhere::AdapterMgr::GetInstance().GetAdapter(to_index->index_type());
    if (!adapter->CheckTrain(conf, to_index->index_mode())) {
        throw Exception(DB_ERROR, "Illegal index params");
    }
    LOG_ENGINE_DEBUG_ << "Index config: " << conf.dump();

    std::vector<segment::doc_id_t> uids;
    faiss::ConcurrentBitsetPtr blacklist;
    if (from_index) {
        auto dataset =
            knowhere::GenDatasetWithIds(row_count, dimension, from_index->GetRawVectors(), from_index->GetRawIds());
        to_index->BuildAll(dataset, conf);
        uids = from_index->GetUids();
        blacklist = from_index->GetBlacklist();
    } else if (bin_from_index) {
        auto dataset = knowhere::GenDatasetWithIds(row_count, dimension, bin_from_index->GetRawVectors(),
                                                   bin_from_index->GetRawIds());
        to_index->BuildAll(dataset, conf);
        uids = bin_from_index->GetUids();
        blacklist = bin_from_index->GetBlacklist();
    }

#ifdef MILVUS_GPU_VERSION
    /* for GPU index, need copy back to CPU */
    if (to_index->index_mode() == knowhere::IndexMode::MODE_GPU) {
        auto device_index = std::dynamic_pointer_cast<knowhere::GPUIndex>(to_index);
        to_index = device_index->CopyGpuToCpu(conf);
    }
#endif

    to_index->SetUids(uids);
    if (blacklist != nullptr) {
        to_index->SetBlacklist(blacklist);
    }

    return Status::OK();
}

}  // namespace engine
}  // namespace milvus<|MERGE_RESOLUTION|>--- conflicted
+++ resolved
@@ -292,12 +292,7 @@
             if (field->GetFtype() == (int)engine::meta::DataType::VECTOR_FLOAT ||
                 field->GetFtype() == (int)engine::meta::DataType::VECTOR_BINARY) {
                 segment_ptr->GetVectorIndex(field->GetName(), vec_index);
-<<<<<<< HEAD
-            } else if (type == (int)engine::meta::hybrid::DataType::UID) {
-=======
-                break;
             } else if (type == (int)engine::meta::DataType::UID) {
->>>>>>> 412eac3e
                 continue;
             } else {
                 attr_type.insert(std::make_pair(field->GetName(), (engine::meta::DataType)type));
