--- conflicted
+++ resolved
@@ -732,17 +732,13 @@
     MappingMetricType(metric_type_, conf);
     ENGINE_LOG_DEBUG << "Index params: " << conf.dump();
     auto adapter = AdapterMgr::GetInstance().GetAdapter(to_index->GetType());
-<<<<<<< HEAD
-    auto conf = adapter->Match(temp_conf);
-
-    std::vector<segment::doc_id_t> uids;
-=======
     if (!adapter->CheckTrain(conf)) {
         throw Exception(DB_ERROR, "Illegal index params");
     }
     ENGINE_LOG_DEBUG << "Index config: " << conf.dump();
+
     auto status = Status::OK();
->>>>>>> a08b51c2
+    std::vector<segment::doc_id_t> uids;
     if (from_index) {
         status = to_index->BuildAll(Count(), from_index->GetRawVectors(), from_index->GetRawIds(), conf);
         uids = from_index->GetUids();
