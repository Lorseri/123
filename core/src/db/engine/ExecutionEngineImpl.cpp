// Copyright (C) 2019-2020 Zilliz. All rights reserved.
//
// Licensed under the Apache License, Version 2.0 (the "License"); you may not use this file except in compliance
// with the License. You may obtain a copy of the License at
//
// http://www.apache.org/licenses/LICENSE-2.0
//
// Unless required by applicable law or agreed to in writing, software distributed under the License
// is distributed on an "AS IS" BASIS, WITHOUT WARRANTIES OR CONDITIONS OF ANY KIND, either express
// or implied. See the License for the specific language governing permissions and limitations under the License.

#include "db/engine/ExecutionEngineImpl.h"

#include <faiss/utils/ConcurrentBitset.h>
#include <fiu-local.h>

#include <stdexcept>
#include <utility>
#include <vector>

#include "cache/CpuCacheMgr.h"
#include "cache/GpuCacheMgr.h"
#include "db/Utils.h"
#include "knowhere/common/Config.h"
#include "metrics/Metrics.h"
#include "scheduler/Utils.h"
#include "server/Config.h"
#include "utils/CommonUtil.h"
#include "utils/Exception.h"
#include "utils/Log.h"
#include "utils/TimeRecorder.h"
#include "utils/ValidationUtil.h"
#include "wrapper/BinVecImpl.h"
#include "wrapper/ConfAdapter.h"
#include "wrapper/ConfAdapterMgr.h"
#include "wrapper/VecImpl.h"
#include "wrapper/VecIndex.h"

//#define ON_SEARCH
namespace milvus {
namespace engine {

namespace {

Status
MappingMetricType(MetricType metric_type, milvus::json& conf) {
    switch (metric_type) {
        case MetricType::IP:
            conf[knowhere::Metric::TYPE] = knowhere::Metric::IP;
            break;
        case MetricType::L2:
            conf[knowhere::Metric::TYPE] = knowhere::Metric::L2;
            break;
        case MetricType::HAMMING:
            conf[knowhere::Metric::TYPE] = knowhere::Metric::HAMMING;
            break;
        case MetricType::JACCARD:
            conf[knowhere::Metric::TYPE] = knowhere::Metric::JACCARD;
            break;
        case MetricType::TANIMOTO:
            conf[knowhere::Metric::TYPE] = knowhere::Metric::TANIMOTO;
            break;
        default:
            return Status(DB_ERROR, "Unsupported metric type");
    }

    return Status::OK();
}

bool
IsBinaryIndexType(IndexType type) {
    return type == IndexType::FAISS_BIN_IDMAP || type == IndexType::FAISS_BIN_IVFLAT_CPU;
}

}  // namespace

class CachedQuantizer : public cache::DataObj {
 public:
    explicit CachedQuantizer(knowhere::QuantizerPtr data) : data_(std::move(data)) {
    }

    knowhere::QuantizerPtr
    Data() {
        return data_;
    }

    int64_t
    Size() override {
        return data_->size;
    }

 private:
    knowhere::QuantizerPtr data_;
};

ExecutionEngineImpl::ExecutionEngineImpl(uint16_t dimension, const std::string& location, EngineType index_type,
                                         MetricType metric_type, const milvus::json& index_params)
    : location_(location),
      dim_(dimension),
      index_type_(index_type),
      metric_type_(metric_type),
      index_params_(index_params) {
    EngineType tmp_index_type = server::ValidationUtil::IsBinaryMetricType((int32_t)metric_type)
                                    ? EngineType::FAISS_BIN_IDMAP
                                    : EngineType::FAISS_IDMAP;
    index_ = CreatetVecIndex(tmp_index_type);
    if (!index_) {
        throw Exception(DB_ERROR, "Unsupported index type");
    }

    milvus::json conf = index_params;
    conf[knowhere::meta::DEVICEID] = gpu_num_;
    conf[knowhere::meta::DIM] = dimension;
    MappingMetricType(metric_type, conf);
    ENGINE_LOG_DEBUG << "Index params: " << conf.dump();
    auto adapter = AdapterMgr::GetInstance().GetAdapter(index_->GetType());
    if (!adapter->CheckTrain(conf)) {
        throw Exception(DB_ERROR, "Illegal index params");
    }

    ErrorCode ec = KNOWHERE_UNEXPECTED_ERROR;
    if (auto bf_index = std::dynamic_pointer_cast<BFIndex>(index_)) {
        ec = bf_index->Build(conf);
    } else if (auto bf_bin_index = std::dynamic_pointer_cast<BinBFIndex>(index_)) {
        ec = bf_bin_index->Build(conf);
    }
    if (ec != KNOWHERE_SUCCESS) {
        throw Exception(DB_ERROR, "Build index error");
    }
}

ExecutionEngineImpl::ExecutionEngineImpl(VecIndexPtr index, const std::string& location, EngineType index_type,
                                         MetricType metric_type, const milvus::json& index_params)
    : index_(std::move(index)),
      location_(location),
      index_type_(index_type),
      metric_type_(metric_type),
      index_params_(index_params) {
}

VecIndexPtr
ExecutionEngineImpl::CreatetVecIndex(EngineType type) {
#ifdef MILVUS_GPU_VERSION
    server::Config& config = server::Config::GetInstance();
    bool gpu_resource_enable = true;
    config.GetGpuResourceConfigEnable(gpu_resource_enable);
    fiu_do_on("ExecutionEngineImpl.CreatetVecIndex.gpu_res_disabled", gpu_resource_enable = false);
#endif

    fiu_do_on("ExecutionEngineImpl.CreatetVecIndex.invalid_type", type = EngineType::INVALID);
    std::shared_ptr<VecIndex> index;
    switch (type) {
        case EngineType::FAISS_IDMAP: {
            index = GetVecIndexFactory(IndexType::FAISS_IDMAP);
            break;
        }
        case EngineType::FAISS_IVFFLAT: {
#ifdef MILVUS_GPU_VERSION
            if (gpu_resource_enable)
                index = GetVecIndexFactory(IndexType::FAISS_IVFFLAT_MIX);
            else
#endif
                index = GetVecIndexFactory(IndexType::FAISS_IVFFLAT_CPU);
            break;
        }
        case EngineType::FAISS_IVFSQ8: {
#ifdef MILVUS_GPU_VERSION
            if (gpu_resource_enable)
                index = GetVecIndexFactory(IndexType::FAISS_IVFSQ8_MIX);
            else
#endif
                index = GetVecIndexFactory(IndexType::FAISS_IVFSQ8_CPU);
            break;
        }
        case EngineType::NSG_MIX: {
            index = GetVecIndexFactory(IndexType::NSG_MIX);
            break;
        }
#ifdef CUSTOMIZATION
#ifdef MILVUS_GPU_VERSION
        case EngineType::FAISS_IVFSQ8H: {
            if (gpu_resource_enable) {
                index = GetVecIndexFactory(IndexType::FAISS_IVFSQ8_HYBRID);
            } else {
                throw Exception(DB_ERROR, "No GPU resources for IVFSQ8H");
            }
            break;
        }
#endif
#endif
        case EngineType::FAISS_PQ: {
#ifdef MILVUS_GPU_VERSION
            if (gpu_resource_enable)
                index = GetVecIndexFactory(IndexType::FAISS_IVFPQ_MIX);
            else
#endif
                index = GetVecIndexFactory(IndexType::FAISS_IVFPQ_CPU);
            break;
        }
        case EngineType::SPTAG_KDT: {
            index = GetVecIndexFactory(IndexType::SPTAG_KDT_RNT_CPU);
            break;
        }
        case EngineType::SPTAG_BKT: {
            index = GetVecIndexFactory(IndexType::SPTAG_BKT_RNT_CPU);
            break;
        }
        case EngineType::HNSW: {
            index = GetVecIndexFactory(IndexType::HNSW);
            break;
        }
        case EngineType::FAISS_BIN_IDMAP: {
            index = GetVecIndexFactory(IndexType::FAISS_BIN_IDMAP);
            break;
        }
        case EngineType::FAISS_BIN_IVFFLAT: {
            index = GetVecIndexFactory(IndexType::FAISS_BIN_IVFLAT_CPU);
            break;
        }
        default: {
            ENGINE_LOG_ERROR << "Unsupported index type";
            return nullptr;
        }
    }
    return index;
}

void
ExecutionEngineImpl::HybridLoad() const {
    if (index_type_ != EngineType::FAISS_IVFSQ8H) {
        return;
    }

    if (index_->GetType() == IndexType::FAISS_IDMAP) {
        ENGINE_LOG_WARNING << "HybridLoad with type FAISS_IDMAP, ignore";
        return;
    }

#ifdef MILVUS_GPU_VERSION
    const std::string key = location_ + ".quantizer";

    server::Config& config = server::Config::GetInstance();
    std::vector<int64_t> gpus;
    Status s = config.GetGpuResourceConfigSearchResources(gpus);
    if (!s.ok()) {
        ENGINE_LOG_ERROR << s.message();
        return;
    }

    // cache hit
    {
        const int64_t NOT_FOUND = -1;
        int64_t device_id = NOT_FOUND;
        knowhere::QuantizerPtr quantizer = nullptr;

        for (auto& gpu : gpus) {
            auto cache = cache::GpuCacheMgr::GetInstance(gpu);
            if (auto cached_quantizer = cache->GetIndex(key)) {
                device_id = gpu;
                quantizer = std::static_pointer_cast<CachedQuantizer>(cached_quantizer)->Data();
            }
        }

        if (device_id != NOT_FOUND) {
            index_->SetQuantizer(quantizer);
            return;
        }
    }

    // cache miss
    {
        std::vector<int64_t> all_free_mem;
        for (auto& gpu : gpus) {
            auto cache = cache::GpuCacheMgr::GetInstance(gpu);
            auto free_mem = cache->CacheCapacity() - cache->CacheUsage();
            all_free_mem.push_back(free_mem);
        }

        auto max_e = std::max_element(all_free_mem.begin(), all_free_mem.end());
        auto best_index = std::distance(all_free_mem.begin(), max_e);
        auto best_device_id = gpus[best_index];

        milvus::json quantizer_conf{{knowhere::meta::DEVICEID, best_device_id}, {"mode", 1}};
        auto quantizer = index_->LoadQuantizer(quantizer_conf);
        ENGINE_LOG_DEBUG << "Quantizer params: " << quantizer_conf.dump();
        if (quantizer == nullptr) {
            ENGINE_LOG_ERROR << "quantizer is nullptr";
        }
        index_->SetQuantizer(quantizer);
        auto cache_quantizer = std::make_shared<CachedQuantizer>(quantizer);
        cache::GpuCacheMgr::GetInstance(best_device_id)->InsertItem(key, cache_quantizer);
    }
#endif
}

void
ExecutionEngineImpl::HybridUnset() const {
    if (index_type_ != EngineType::FAISS_IVFSQ8H) {
        return;
    }
    if (index_->GetType() == IndexType::FAISS_IDMAP) {
        return;
    }
    index_->UnsetQuantizer();
}

Status
ExecutionEngineImpl::AddWithIds(int64_t n, const float* xdata, const int64_t* xids) {
    auto status = index_->Add(n, xdata, xids);
    return status;
}

Status
ExecutionEngineImpl::AddWithIds(int64_t n, const uint8_t* xdata, const int64_t* xids) {
    auto status = index_->Add(n, xdata, xids);
    return status;
}

size_t
ExecutionEngineImpl::Count() const {
    if (index_ == nullptr) {
        ENGINE_LOG_ERROR << "ExecutionEngineImpl: index is null, return count 0";
        return 0;
    }
    return index_->Count();
}

size_t
ExecutionEngineImpl::Size() const {
    if (IsBinaryIndexType(index_->GetType())) {
        return (size_t)(Count() * Dimension() / 8);
    } else {
        return (size_t)(Count() * Dimension()) * sizeof(float);
    }
}

size_t
ExecutionEngineImpl::Dimension() const {
    if (index_ == nullptr) {
        ENGINE_LOG_ERROR << "ExecutionEngineImpl: index is null, return dimension " << dim_;
        return dim_;
    }
    return index_->Dimension();
}

size_t
ExecutionEngineImpl::PhysicalSize() const {
    return server::CommonUtil::GetFileSize(location_);
}

Status
ExecutionEngineImpl::Serialize() {
    auto status = write_index(index_, location_);

    // here we reset index size by file size,
    // since some index type(such as SQ8) data size become smaller after serialized
    index_->set_size(PhysicalSize());
    ENGINE_LOG_DEBUG << "Finish serialize index file: " << location_ << " size: " << index_->Size();

    if (index_->Size() == 0) {
        std::string msg = "Failed to serialize file: " + location_ + " reason: out of disk space or memory";
        status = Status(DB_ERROR, msg);
    }

    return status;
}

/*
Status
ExecutionEngineImpl::Load(bool to_cache) {
    index_ = std::static_pointer_cast<VecIndex>(cache::CpuCacheMgr::GetInstance()->GetIndex(location_));
    bool already_in_cache = (index_ != nullptr);
    if (!already_in_cache) {
        try {
            double physical_size = PhysicalSize();
            server::CollectExecutionEngineMetrics metrics(physical_size);
            index_ = read_index(location_);
            if (index_ == nullptr) {
                std::string msg = "Failed to load index from " + location_;
                ENGINE_LOG_ERROR << msg;
                return Status(DB_ERROR, msg);
            } else {
                ENGINE_LOG_DEBUG << "Disk io from: " << location_;
            }
        } catch (std::exception& e) {
            ENGINE_LOG_ERROR << e.what();
            return Status(DB_ERROR, e.what());
        }
    }

    if (!already_in_cache && to_cache) {
        Cache();
    }
    return Status::OK();
}
*/

Status
ExecutionEngineImpl::Load(bool to_cache) {
    // TODO(zhiru): refactor

    index_ = std::static_pointer_cast<VecIndex>(cache::CpuCacheMgr::GetInstance()->GetIndex(location_));
    bool already_in_cache = (index_ != nullptr);
    if (!already_in_cache) {
        std::string segment_dir;
        utils::GetParentPath(location_, segment_dir);
        auto segment_reader_ptr = std::make_shared<segment::SegmentReader>(segment_dir);

        if (index_type_ == EngineType::FAISS_IDMAP || index_type_ == EngineType::FAISS_BIN_IDMAP) {
            index_ = index_type_ == EngineType::FAISS_IDMAP ? GetVecIndexFactory(IndexType::FAISS_IDMAP)
                                                            : GetVecIndexFactory(IndexType::FAISS_BIN_IDMAP);
            milvus::json conf{{knowhere::meta::DEVICEID, gpu_num_}, {knowhere::meta::DIM, dim_}};
            MappingMetricType(metric_type_, conf);
            auto adapter = AdapterMgr::GetInstance().GetAdapter(index_->GetType());
            ENGINE_LOG_DEBUG << "Index params: " << conf.dump();
            if (!adapter->CheckTrain(conf)) {
                throw Exception(DB_ERROR, "Illegal index params");
            }

            auto status = segment_reader_ptr->Load();
            if (!status.ok()) {
                std::string msg = "Failed to load segment from " + location_;
                ENGINE_LOG_ERROR << msg;
                return Status(DB_ERROR, msg);
            }

            segment::SegmentPtr segment_ptr;
            segment_reader_ptr->GetSegment(segment_ptr);
            auto& vectors = segment_ptr->vectors_ptr_;
            auto& deleted_docs = segment_ptr->deleted_docs_ptr_->GetDeletedDocs();

            auto vectors_uids = vectors->GetUids();
            index_->SetUids(vectors_uids);

            auto vectors_data = vectors->GetData();

            faiss::ConcurrentBitsetPtr concurrent_bitset_ptr =
                std::make_shared<faiss::ConcurrentBitset>(vectors->GetCount());
            for (auto& offset : deleted_docs) {
                if (!concurrent_bitset_ptr->test(offset)) {
                    concurrent_bitset_ptr->set(offset);
                }
            }

            ErrorCode ec = KNOWHERE_UNEXPECTED_ERROR;
            if (index_type_ == EngineType::FAISS_IDMAP) {
                std::vector<float> float_vectors;
                float_vectors.resize(vectors_data.size() / sizeof(float));
                memcpy(float_vectors.data(), vectors_data.data(), vectors_data.size());
                ec = std::static_pointer_cast<BFIndex>(index_)->Build(conf);
                if (ec != KNOWHERE_SUCCESS) {
                    return status;
                }
                status = std::static_pointer_cast<BFIndex>(index_)->AddWithoutIds(vectors->GetCount(),
                                                                                  float_vectors.data(), Config());
                status = std::static_pointer_cast<BFIndex>(index_)->SetBlacklist(concurrent_bitset_ptr);
            } else if (index_type_ == EngineType::FAISS_BIN_IDMAP) {
                ec = std::static_pointer_cast<BinBFIndex>(index_)->Build(conf);
                if (ec != KNOWHERE_SUCCESS) {
                    return status;
                }
                status = std::static_pointer_cast<BinBFIndex>(index_)->AddWithoutIds(vectors->GetCount(),
                                                                                     vectors_data.data(), Config());
                status = std::static_pointer_cast<BinBFIndex>(index_)->SetBlacklist(concurrent_bitset_ptr);
            }
            if (!status.ok()) {
                return status;
            }

            ENGINE_LOG_DEBUG << "Finished loading raw data from segment " << segment_dir;

        } else {
            try {
                double physical_size = PhysicalSize();
                server::CollectExecutionEngineMetrics metrics(physical_size);
                index_ = read_index(location_);

                if (index_ == nullptr) {
                    std::string msg = "Failed to load index from " + location_;
                    ENGINE_LOG_ERROR << msg;
                    return Status(DB_ERROR, msg);
                } else {
                    segment::DeletedDocsPtr deleted_docs_ptr;
                    auto status = segment_reader_ptr->LoadDeletedDocs(deleted_docs_ptr);
                    if (!status.ok()) {
                        std::string msg = "Failed to load deleted docs from " + location_;
                        ENGINE_LOG_ERROR << msg;
                        return Status(DB_ERROR, msg);
                    }
                    auto& deleted_docs = deleted_docs_ptr->GetDeletedDocs();

                    faiss::ConcurrentBitsetPtr concurrent_bitset_ptr =
                        std::make_shared<faiss::ConcurrentBitset>(index_->Count());
                    for (auto& offset : deleted_docs) {
                        if (!concurrent_bitset_ptr->test(offset)) {
                            concurrent_bitset_ptr->set(offset);
                        }
                    }

                    index_->SetBlacklist(concurrent_bitset_ptr);

                    std::vector<segment::doc_id_t> uids;
                    segment_reader_ptr->LoadUids(uids);
                    index_->SetUids(uids);

                    ENGINE_LOG_DEBUG << "Finished loading index file from segment " << segment_dir;
                }
            } catch (std::exception& e) {
                ENGINE_LOG_ERROR << e.what();
                return Status(DB_ERROR, e.what());
            }
        }
    }

    if (!already_in_cache && to_cache) {
        Cache();
    }
    return Status::OK();
}  // namespace engine

Status
ExecutionEngineImpl::CopyToGpu(uint64_t device_id, bool hybrid) {
#if 0
    if (hybrid) {
        const std::string key = location_ + ".quantizer";
        std::vector<uint64_t> gpus{device_id};

        const int64_t NOT_FOUND = -1;
        int64_t device_id = NOT_FOUND;

        // cache hit
        {
            knowhere::QuantizerPtr quantizer = nullptr;

            for (auto& gpu : gpus) {
                auto cache = cache::GpuCacheMgr::GetInstance(gpu);
                if (auto cached_quantizer = cache->GetIndex(key)) {
                    device_id = gpu;
                    quantizer = std::static_pointer_cast<CachedQuantizer>(cached_quantizer)->Data();
                }
            }

            if (device_id != NOT_FOUND) {
                // cache hit
                milvus::json quantizer_conf{{knowhere::meta::DEVICEID : device_id}, {"mode" : 2}};
                auto new_index = index_->LoadData(quantizer, config);
                index_ = new_index;
            }
        }

        if (device_id == NOT_FOUND) {
            // cache miss
            std::vector<int64_t> all_free_mem;
            for (auto& gpu : gpus) {
                auto cache = cache::GpuCacheMgr::GetInstance(gpu);
                auto free_mem = cache->CacheCapacity() - cache->CacheUsage();
                all_free_mem.push_back(free_mem);
            }

            auto max_e = std::max_element(all_free_mem.begin(), all_free_mem.end());
            auto best_index = std::distance(all_free_mem.begin(), max_e);
            device_id = gpus[best_index];

            auto pair = index_->CopyToGpuWithQuantizer(device_id);
            index_ = pair.first;

            // cache
            auto cached_quantizer = std::make_shared<CachedQuantizer>(pair.second);
            cache::GpuCacheMgr::GetInstance(device_id)->InsertItem(key, cached_quantizer);
        }
        return Status::OK();
    }
#endif

#ifdef MILVUS_GPU_VERSION
    auto index = std::static_pointer_cast<VecIndex>(cache::GpuCacheMgr::GetInstance(device_id)->GetIndex(location_));
    bool already_in_cache = (index != nullptr);
    if (already_in_cache) {
        index_ = index;
    } else {
        if (index_ == nullptr) {
            ENGINE_LOG_ERROR << "ExecutionEngineImpl: index is null, failed to copy to gpu";
            return Status(DB_ERROR, "index is null");
        }

        try {
            index_ = index_->CopyToGpu(device_id);
            ENGINE_LOG_DEBUG << "CPU to GPU" << device_id;
        } catch (std::exception& e) {
            ENGINE_LOG_ERROR << e.what();
            return Status(DB_ERROR, e.what());
        }
    }

    if (!already_in_cache) {
        GpuCache(device_id);
    }
#endif

    return Status::OK();
}

Status
ExecutionEngineImpl::CopyToIndexFileToGpu(uint64_t device_id) {
#ifdef MILVUS_GPU_VERSION
    // the ToIndexData is only a placeholder, cpu-copy-to-gpu action is performed in
    gpu_num_ = device_id;
    auto to_index_data = std::make_shared<ToIndexData>(PhysicalSize());
    cache::DataObjPtr obj = std::static_pointer_cast<cache::DataObj>(to_index_data);
    milvus::cache::GpuCacheMgr::GetInstance(device_id)->InsertItem(location_ + "_placeholder", obj);
#endif
    return Status::OK();
}

Status
ExecutionEngineImpl::CopyToCpu() {
    auto index = std::static_pointer_cast<VecIndex>(cache::CpuCacheMgr::GetInstance()->GetIndex(location_));
    bool already_in_cache = (index != nullptr);
    if (already_in_cache) {
        index_ = index;
    } else {
        if (index_ == nullptr) {
            ENGINE_LOG_ERROR << "ExecutionEngineImpl: index is null, failed to copy to cpu";
            return Status(DB_ERROR, "index is null");
        }

        try {
            index_ = index_->CopyToCpu();
            ENGINE_LOG_DEBUG << "GPU to CPU";
        } catch (std::exception& e) {
            ENGINE_LOG_ERROR << e.what();
            return Status(DB_ERROR, e.what());
        }
    }

    if (!already_in_cache) {
        Cache();
    }
    return Status::OK();
}

// ExecutionEnginePtr
// ExecutionEngineImpl::Clone() {
//    if (index_ == nullptr) {
//        ENGINE_LOG_ERROR << "ExecutionEngineImpl: index is null, failed to clone";
//        return nullptr;
//    }
//
//    auto ret = std::make_shared<ExecutionEngineImpl>(dim_, location_, index_type_, metric_type_, nlist_);
//    ret->Init();
//    ret->index_ = index_->Clone();
//    return ret;
//}

/*
Status
ExecutionEngineImpl::Merge(const std::string& location) {
    if (location == location_) {
        return Status(DB_ERROR, "Cannot Merge Self");
    }
    ENGINE_LOG_DEBUG << "Merge index file: " << location << " to: " << location_;

    auto to_merge = cache::CpuCacheMgr::GetInstance()->GetIndex(location);
    if (!to_merge) {
        try {
            double physical_size = server::CommonUtil::GetFileSize(location);
            server::CollectExecutionEngineMetrics metrics(physical_size);
            to_merge = read_index(location);
        } catch (std::exception& e) {
            ENGINE_LOG_ERROR << e.what();
            return Status(DB_ERROR, e.what());
        }
    }

    if (index_ == nullptr) {
        ENGINE_LOG_ERROR << "ExecutionEngineImpl: index is null, failed to merge";
        return Status(DB_ERROR, "index is null");
    }

    if (auto file_index = std::dynamic_pointer_cast<BFIndex>(to_merge)) {
        auto status = index_->Add(file_index->Count(), file_index->GetRawVectors(), file_index->GetRawIds());
        if (!status.ok()) {
            ENGINE_LOG_ERROR << "Failed to merge: " << location << " to: " << location_;
        } else {
            ENGINE_LOG_DEBUG << "Finish merge index file: " << location;
        }
        return status;
    } else if (auto bin_index = std::dynamic_pointer_cast<BinBFIndex>(to_merge)) {
        auto status = index_->Add(bin_index->Count(), bin_index->GetRawVectors(), bin_index->GetRawIds());
        if (!status.ok()) {
            ENGINE_LOG_ERROR << "Failed to merge: " << location << " to: " << location_;
        } else {
            ENGINE_LOG_DEBUG << "Finish merge index file: " << location;
        }
        return status;
    } else {
        return Status(DB_ERROR, "file index type is not idmap");
    }
}
*/

ExecutionEnginePtr
ExecutionEngineImpl::BuildIndex(const std::string& location, EngineType engine_type) {
    ENGINE_LOG_DEBUG << "Build index file: " << location << " from: " << location_;

    auto from_index = std::dynamic_pointer_cast<BFIndex>(index_);
    auto bin_from_index = std::dynamic_pointer_cast<BinBFIndex>(index_);
    if (from_index == nullptr && bin_from_index == nullptr) {
        ENGINE_LOG_ERROR << "ExecutionEngineImpl: from_index is null, failed to build index";
        return nullptr;
    }

    auto to_index = CreatetVecIndex(engine_type);
    if (!to_index) {
        throw Exception(DB_ERROR, "Unsupported index type");
    }

    milvus::json conf = index_params_;
    conf[knowhere::meta::DIM] = Dimension();
    conf[knowhere::meta::ROWS] = Count();
    conf[knowhere::meta::DEVICEID] = gpu_num_;
    MappingMetricType(metric_type_, conf);
    ENGINE_LOG_DEBUG << "Index params: " << conf.dump();
    auto adapter = AdapterMgr::GetInstance().GetAdapter(to_index->GetType());
    if (!adapter->CheckTrain(conf)) {
        throw Exception(DB_ERROR, "Illegal index params");
    }
    ENGINE_LOG_DEBUG << "Index config: " << conf.dump();
    auto status = Status::OK();
    if (from_index) {
        status = to_index->BuildAll(Count(), from_index->GetRawVectors(), from_index->GetRawIds(), conf);
    } else if (bin_from_index) {
        status = to_index->BuildAll(Count(), bin_from_index->GetRawVectors(), bin_from_index->GetRawIds(), conf);
    }
    if (!status.ok()) {
        throw Exception(DB_ERROR, status.message());
    }

    ENGINE_LOG_DEBUG << "Finish build index file: " << location << " size: " << to_index->Size();
    return std::make_shared<ExecutionEngineImpl>(to_index, location, engine_type, metric_type_, index_params_);
}

// map offsets to ids
void
MapUids(const std::vector<segment::doc_id_t>& uids, int64_t* labels, size_t num) {
    for (int64_t i = 0; i < num; ++i) {
        int64_t& offset = labels[i];
        if (offset != -1) {
            offset = uids[offset];
        }
    }
}

Status
ExecutionEngineImpl::Search(int64_t n, const float* data, int64_t k, const milvus::json& extra_params, float* distances,
                            int64_t* labels, bool hybrid) {
#if 0
    if (index_type_ == EngineType::FAISS_IVFSQ8H) {
        if (!hybrid) {
            const std::string key = location_ + ".quantizer";
            std::vector<uint64_t> gpus = scheduler::get_gpu_pool();

            const int64_t NOT_FOUND = -1;
            int64_t device_id = NOT_FOUND;

            // cache hit
            {
                knowhere::QuantizerPtr quantizer = nullptr;

                for (auto& gpu : gpus) {
                    auto cache = cache::GpuCacheMgr::GetInstance(gpu);
                    if (auto cached_quantizer = cache->GetIndex(key)) {
                        device_id = gpu;
                        quantizer = std::static_pointer_cast<CachedQuantizer>(cached_quantizer)->Data();
                    }
                }

                if (device_id != NOT_FOUND) {
                    // cache hit
                    milvus::json quantizer_conf{{knowhere::meta::DEVICEID : device_id}, {"mode" : 2}};
                    auto new_index = index_->LoadData(quantizer, config);
                    index_ = new_index;
                }
            }

            if (device_id == NOT_FOUND) {
                // cache miss
                std::vector<int64_t> all_free_mem;
                for (auto& gpu : gpus) {
                    auto cache = cache::GpuCacheMgr::GetInstance(gpu);
                    auto free_mem = cache->CacheCapacity() - cache->CacheUsage();
                    all_free_mem.push_back(free_mem);
                }

                auto max_e = std::max_element(all_free_mem.begin(), all_free_mem.end());
                auto best_index = std::distance(all_free_mem.begin(), max_e);
                device_id = gpus[best_index];

                auto pair = index_->CopyToGpuWithQuantizer(device_id);
                index_ = pair.first;

                // cache
                auto cached_quantizer = std::make_shared<CachedQuantizer>(pair.second);
                cache::GpuCacheMgr::GetInstance(device_id)->InsertItem(key, cached_quantizer);
            }
        }
    }
#endif
    TimeRecorder rc("ExecutionEngineImpl::Search float");

    if (index_ == nullptr) {
        ENGINE_LOG_ERROR << "ExecutionEngineImpl: index is null, failed to search";
        return Status(DB_ERROR, "index is null");
    }

<<<<<<< HEAD
    milvus::json conf = extra_params;
    conf[knowhere::meta::TOPK] = k;
=======
    ENGINE_LOG_DEBUG << "Search Params: [k] " << k << " [nprobe] " << nprobe;

    // TODO(linxj): remove here. Get conf from function
    TempMetaConf temp_conf;
    temp_conf.k = k;
    temp_conf.nprobe = nprobe;

>>>>>>> 8c7ef47f
    auto adapter = AdapterMgr::GetInstance().GetAdapter(index_->GetType());
    ENGINE_LOG_DEBUG << "Search params: " << conf.dump();
    if (!adapter->CheckSearch(conf, index_->GetType())) {
        throw Exception(DB_ERROR, "Illegal search params");
    }

    if (hybrid) {
        HybridLoad();
    }

    rc.RecordSection("search prepare");
    auto status = index_->Search(n, data, distances, labels, conf);
    rc.RecordSection("search done");

    // map offsets to ids
    MapUids(index_->GetUids(), labels, n * k);

    rc.RecordSection("map uids " + std::to_string(n * k));

    if (hybrid) {
        HybridUnset();
    }

    if (!status.ok()) {
        ENGINE_LOG_ERROR << "Search error:" << status.message();
    }
    return status;
}

Status
<<<<<<< HEAD
ExecutionEngineImpl::Search(int64_t n, const uint8_t* data, int64_t k, const milvus::json& extra_params,
                            float* distances, int64_t* labels, bool hybrid) {
    TimeRecorder rc("ExecutionEngineImpl::Search");
=======
ExecutionEngineImpl::Search(int64_t n, const uint8_t* data, int64_t k, int64_t nprobe, float* distances,
                            int64_t* labels, bool hybrid) {
    TimeRecorder rc("ExecutionEngineImpl::Search uint8");
>>>>>>> 8c7ef47f

    if (index_ == nullptr) {
        ENGINE_LOG_ERROR << "ExecutionEngineImpl: index is null, failed to search";
        return Status(DB_ERROR, "index is null");
    }

    milvus::json conf = extra_params;
    conf[knowhere::meta::TOPK] = k;
    auto adapter = AdapterMgr::GetInstance().GetAdapter(index_->GetType());
    ENGINE_LOG_DEBUG << "Search params: " << conf.dump();
    if (!adapter->CheckSearch(conf, index_->GetType())) {
        throw Exception(DB_ERROR, "Illegal search params");
    }

    if (hybrid) {
        HybridLoad();
    }

    rc.RecordSection("search prepare");
    auto status = index_->Search(n, data, distances, labels, conf);
    rc.RecordSection("search done");

    // map offsets to ids
    MapUids(index_->GetUids(), labels, n * k);

    rc.RecordSection("map uids " + std::to_string(n * k));

    if (hybrid) {
        HybridUnset();
    }

    if (!status.ok()) {
        ENGINE_LOG_ERROR << "Search error:" << status.message();
    }
    return status;
}

Status
<<<<<<< HEAD
ExecutionEngineImpl::Search(int64_t n, const std::vector<int64_t>& ids, int64_t k, const milvus::json& extra_params,
                            float* distances, int64_t* labels, bool hybrid) {
    TimeRecorder rc("ExecutionEngineImpl::Search");
=======
ExecutionEngineImpl::Search(int64_t n, const std::vector<int64_t>& ids, int64_t k, int64_t nprobe, float* distances,
                            int64_t* labels, bool hybrid) {
    TimeRecorder rc("ExecutionEngineImpl::Search vector of ids");
>>>>>>> 8c7ef47f

    if (index_ == nullptr) {
        ENGINE_LOG_ERROR << "ExecutionEngineImpl: index is null, failed to search";
        return Status(DB_ERROR, "index is null");
    }

    milvus::json conf = extra_params;
    conf[knowhere::meta::TOPK] = k;
    auto adapter = AdapterMgr::GetInstance().GetAdapter(index_->GetType());
    ENGINE_LOG_DEBUG << "Search params: " << conf.dump();
    if (!adapter->CheckSearch(conf, index_->GetType())) {
        throw Exception(DB_ERROR, "Illegal search params");
    }

    if (hybrid) {
        HybridLoad();
    }

    rc.RecordSection("search prepare");

    // std::string segment_dir;
    // utils::GetParentPath(location_, segment_dir);
    // segment::SegmentReader segment_reader(segment_dir);
    //    segment::IdBloomFilterPtr id_bloom_filter_ptr;
    //    segment_reader.LoadBloomFilter(id_bloom_filter_ptr);

    // Check if the id is present. If so, find its offset
    const std::vector<segment::doc_id_t>& uids = index_->GetUids();

    std::vector<int64_t> offsets;
    /*
    std::vector<segment::doc_id_t> uids;
    auto status = segment_reader.LoadUids(uids);
    if (!status.ok()) {
        return status;
    }
     */

    // There is only one id in ids
    for (auto& id : ids) {
        //        if (id_bloom_filter_ptr->Check(id)) {
        //            if (uids.empty()) {
        //                segment_reader.LoadUids(uids);
        //            }
        //            auto found = std::find(uids.begin(), uids.end(), id);
        //            if (found != uids.end()) {
        //                auto offset = std::distance(uids.begin(), found);
        //                offsets.emplace_back(offset);
        //            }
        //        }
        auto found = std::find(uids.begin(), uids.end(), id);
        if (found != uids.end()) {
            auto offset = std::distance(uids.begin(), found);
            offsets.emplace_back(offset);
        }
    }

    rc.RecordSection("get offset");

    auto status = Status::OK();
    if (!offsets.empty()) {
        status = index_->SearchById(offsets.size(), offsets.data(), distances, labels, conf);
        rc.RecordSection("search done");

        // map offsets to ids
        MapUids(uids, labels, offsets.size() * k);

        rc.RecordSection("map uids " + std::to_string(offsets.size() * k));
    }

    if (hybrid) {
        HybridUnset();
    }

    if (!status.ok()) {
        ENGINE_LOG_ERROR << "Search error:" << status.message();
    }
    return status;
}

Status
ExecutionEngineImpl::GetVectorByID(const int64_t& id, float* vector, bool hybrid) {
    if (index_ == nullptr) {
        ENGINE_LOG_ERROR << "ExecutionEngineImpl: index is null, failed to search";
        return Status(DB_ERROR, "index is null");
    }

    if (hybrid) {
        HybridLoad();
    }

    // Only one id for now
    std::vector<int64_t> ids{id};
    auto status = index_->GetVectorById(1, ids.data(), vector, milvus::json());

    if (hybrid) {
        HybridUnset();
    }

    if (!status.ok()) {
        ENGINE_LOG_ERROR << "Search error:" << status.message();
    }
    return status;
}

Status
ExecutionEngineImpl::GetVectorByID(const int64_t& id, uint8_t* vector, bool hybrid) {
    if (index_ == nullptr) {
        ENGINE_LOG_ERROR << "ExecutionEngineImpl: index is null, failed to search";
        return Status(DB_ERROR, "index is null");
    }

    ENGINE_LOG_DEBUG << "Get binary vector by id:  " << id;

    if (hybrid) {
        HybridLoad();
    }

    // Only one id for now
    std::vector<int64_t> ids{id};
    auto status = index_->GetVectorById(1, ids.data(), vector, milvus::json());

    if (hybrid) {
        HybridUnset();
    }

    if (!status.ok()) {
        ENGINE_LOG_ERROR << "Search error:" << status.message();
    }
    return status;
}

Status
ExecutionEngineImpl::Cache() {
    cache::DataObjPtr obj = std::static_pointer_cast<cache::DataObj>(index_);
    milvus::cache::CpuCacheMgr::GetInstance()->InsertItem(location_, obj);

    return Status::OK();
}

Status
ExecutionEngineImpl::GpuCache(uint64_t gpu_id) {
#ifdef MILVUS_GPU_VERSION
    cache::DataObjPtr obj = std::static_pointer_cast<cache::DataObj>(index_);
    milvus::cache::GpuCacheMgr::GetInstance(gpu_id)->InsertItem(location_, obj);
#endif
    return Status::OK();
}

// TODO(linxj): remove.
Status
ExecutionEngineImpl::Init() {
#ifdef MILVUS_GPU_VERSION
    server::Config& config = server::Config::GetInstance();
    std::vector<int64_t> gpu_ids;
    Status s = config.GetGpuResourceConfigBuildIndexResources(gpu_ids);
    if (!s.ok()) {
        gpu_num_ = -1;
        return s;
    }
    for (auto id : gpu_ids) {
        if (gpu_num_ == id) {
            return Status::OK();
        }
    }

    std::string msg = "Invalid gpu_num";
    return Status(SERVER_INVALID_ARGUMENT, msg);
#else
    return Status::OK();
#endif
}

}  // namespace engine
}  // namespace milvus<|MERGE_RESOLUTION|>--- conflicted
+++ resolved
@@ -813,63 +813,6 @@
         return Status(DB_ERROR, "index is null");
     }
 
-<<<<<<< HEAD
-    milvus::json conf = extra_params;
-    conf[knowhere::meta::TOPK] = k;
-=======
-    ENGINE_LOG_DEBUG << "Search Params: [k] " << k << " [nprobe] " << nprobe;
-
-    // TODO(linxj): remove here. Get conf from function
-    TempMetaConf temp_conf;
-    temp_conf.k = k;
-    temp_conf.nprobe = nprobe;
-
->>>>>>> 8c7ef47f
-    auto adapter = AdapterMgr::GetInstance().GetAdapter(index_->GetType());
-    ENGINE_LOG_DEBUG << "Search params: " << conf.dump();
-    if (!adapter->CheckSearch(conf, index_->GetType())) {
-        throw Exception(DB_ERROR, "Illegal search params");
-    }
-
-    if (hybrid) {
-        HybridLoad();
-    }
-
-    rc.RecordSection("search prepare");
-    auto status = index_->Search(n, data, distances, labels, conf);
-    rc.RecordSection("search done");
-
-    // map offsets to ids
-    MapUids(index_->GetUids(), labels, n * k);
-
-    rc.RecordSection("map uids " + std::to_string(n * k));
-
-    if (hybrid) {
-        HybridUnset();
-    }
-
-    if (!status.ok()) {
-        ENGINE_LOG_ERROR << "Search error:" << status.message();
-    }
-    return status;
-}
-
-Status
-<<<<<<< HEAD
-ExecutionEngineImpl::Search(int64_t n, const uint8_t* data, int64_t k, const milvus::json& extra_params,
-                            float* distances, int64_t* labels, bool hybrid) {
-    TimeRecorder rc("ExecutionEngineImpl::Search");
-=======
-ExecutionEngineImpl::Search(int64_t n, const uint8_t* data, int64_t k, int64_t nprobe, float* distances,
-                            int64_t* labels, bool hybrid) {
-    TimeRecorder rc("ExecutionEngineImpl::Search uint8");
->>>>>>> 8c7ef47f
-
-    if (index_ == nullptr) {
-        ENGINE_LOG_ERROR << "ExecutionEngineImpl: index is null, failed to search";
-        return Status(DB_ERROR, "index is null");
-    }
-
     milvus::json conf = extra_params;
     conf[knowhere::meta::TOPK] = k;
     auto adapter = AdapterMgr::GetInstance().GetAdapter(index_->GetType());
@@ -902,15 +845,50 @@
 }
 
 Status
-<<<<<<< HEAD
+ExecutionEngineImpl::Search(int64_t n, const uint8_t* data, int64_t k, const milvus::json& extra_params,
+                            float* distances, int64_t* labels, bool hybrid) {
+    TimeRecorder rc("ExecutionEngineImpl::Search uint8");
+
+    if (index_ == nullptr) {
+        ENGINE_LOG_ERROR << "ExecutionEngineImpl: index is null, failed to search";
+        return Status(DB_ERROR, "index is null");
+    }
+
+    milvus::json conf = extra_params;
+    conf[knowhere::meta::TOPK] = k;
+    auto adapter = AdapterMgr::GetInstance().GetAdapter(index_->GetType());
+    ENGINE_LOG_DEBUG << "Search params: " << conf.dump();
+    if (!adapter->CheckSearch(conf, index_->GetType())) {
+        throw Exception(DB_ERROR, "Illegal search params");
+    }
+
+    if (hybrid) {
+        HybridLoad();
+    }
+
+    rc.RecordSection("search prepare");
+    auto status = index_->Search(n, data, distances, labels, conf);
+    rc.RecordSection("search done");
+
+    // map offsets to ids
+    MapUids(index_->GetUids(), labels, n * k);
+
+    rc.RecordSection("map uids " + std::to_string(n * k));
+
+    if (hybrid) {
+        HybridUnset();
+    }
+
+    if (!status.ok()) {
+        ENGINE_LOG_ERROR << "Search error:" << status.message();
+    }
+    return status;
+}
+
+Status
 ExecutionEngineImpl::Search(int64_t n, const std::vector<int64_t>& ids, int64_t k, const milvus::json& extra_params,
                             float* distances, int64_t* labels, bool hybrid) {
-    TimeRecorder rc("ExecutionEngineImpl::Search");
-=======
-ExecutionEngineImpl::Search(int64_t n, const std::vector<int64_t>& ids, int64_t k, int64_t nprobe, float* distances,
-                            int64_t* labels, bool hybrid) {
     TimeRecorder rc("ExecutionEngineImpl::Search vector of ids");
->>>>>>> 8c7ef47f
 
     if (index_ == nullptr) {
         ENGINE_LOG_ERROR << "ExecutionEngineImpl: index is null, failed to search";
