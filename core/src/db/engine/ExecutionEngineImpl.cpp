--- conflicted
+++ resolved
@@ -189,9 +189,9 @@
 
         bool index_exist = false;
         if (field_type == FIELD_TYPE::VECTOR_FLOAT || field_type == FIELD_TYPE::VECTOR_BINARY) {
-            // knowhere::VecIndexPtr index_ptr;
-            segment_reader_->LoadVectorIndex(name, vec_index_ptr_);
-            index_exist = (vec_index_ptr_ != nullptr);
+            knowhere::VecIndexPtr index_ptr;
+            segment_reader_->LoadVectorIndex(name, index_ptr);
+            index_exist = (index_ptr != nullptr);
         } else {
             knowhere::IndexPtr index_ptr;
             segment_reader_->LoadStructuredIndex(name, index_ptr);
@@ -199,15 +199,9 @@
             if (!index_exist) {
                 std::vector<uint8_t> raw_data;
                 segment_reader_->LoadField(name, raw_data);
-<<<<<<< HEAD
                 STATUS_CHECK(CreateStructuredIndex(field_type, raw_data, index_ptr));
                 segment_ptr->SetStructuredIndex(name, index_ptr);
             }
-=======
-                auto status = CreateStructuredIndex(field_type, raw_data, index_ptr);
-            }
-            attr_index_.insert(std::make_pair(name, index_ptr));
->>>>>>> 508eaff0
         }
 
         // index not yet build, load raw data
@@ -247,22 +241,15 @@
         faiss::ConcurrentBitsetPtr bitset;
         std::string vector_placeholder;
         faiss::ConcurrentBitsetPtr list;
-<<<<<<< HEAD
 
         SegmentPtr segment_ptr;
         segment_reader_->GetSegment(segment_ptr);
         knowhere::VecIndexPtr vec_index = nullptr;
-=======
-        list = vec_index_ptr_->GetBlacklist();
-        entity_count_ = list->capacity();
-
->>>>>>> 508eaff0
         std::unordered_map<std::string, engine::meta::hybrid::DataType> attr_type;
 
         auto field_visitors = segment_visitor_->GetFieldVisitors();
         for (auto& pair : field_visitors) {
             auto& field_visitor = pair.second;
-<<<<<<< HEAD
             auto& field = field_visitor->GetField();
             auto type = field->GetFtype();
             if (field->GetFtype() == (int)engine::meta::hybrid::DataType::VECTOR_FLOAT ||
@@ -272,23 +259,12 @@
             } else if (type == (int)engine::meta::hybrid::DataType::UID) {
                 continue;
             } else {
-=======
-            auto field = field_visitor->GetField();
-            auto type = field->GetFtype();
-            if (type == (int)engine::meta::hybrid::DataType::VECTOR_BINARY ||
-                type == (int)engine::meta::hybrid::DataType::VECTOR_FLOAT ||
-                type == (int)engine::meta::hybrid::DataType::UID) {
->>>>>>> 508eaff0
                 attr_type.insert(std::make_pair(field->GetName(), (engine::meta::hybrid::DataType)type));
             }
         }
 
-<<<<<<< HEAD
         list = vec_index->GetBlacklist();
         entity_count_ = list->capacity();
-
-=======
->>>>>>> 508eaff0
         // Parse general query
         auto status = ExecBinaryQuery(context.query_ptr_->root, bitset, attr_type, vector_placeholder);
         if (!status.ok()) {
@@ -301,11 +277,7 @@
                 list->clear(i);
             }
         }
-<<<<<<< HEAD
         vec_index->SetBlacklist(list);
-=======
-        vec_index_ptr_->SetBlacklist(list);
->>>>>>> 508eaff0
 
         auto vector_query = context.query_ptr_->vectors.at(vector_placeholder);
 
@@ -421,7 +393,6 @@
 Status
 ExecutionEngineImpl::IndexedTermQuery(faiss::ConcurrentBitsetPtr& bitset, const std::string& field_name,
                                       const meta::hybrid::DataType& data_type, milvus::json& term_values_json) {
-<<<<<<< HEAD
     SegmentPtr segment_ptr;
     segment_reader_->GetSegment(segment_ptr);
     knowhere::IndexPtr index_ptr = nullptr;
@@ -449,31 +420,6 @@
         }
         case meta::hybrid::DataType::DOUBLE: {
             ProcessIndexedTermQuery<double>(bitset, index_ptr, term_values_json);
-=======
-    switch (data_type) {
-        case meta::hybrid::DataType::INT8: {
-            ProcessIndexedTermQuery<int8_t>(bitset, attr_index_.at(field_name), term_values_json);
-            break;
-        }
-        case meta::hybrid::DataType::INT16: {
-            ProcessIndexedTermQuery<int16_t>(bitset, attr_index_.at(field_name), term_values_json);
-            break;
-        }
-        case meta::hybrid::DataType::INT32: {
-            ProcessIndexedTermQuery<int32_t>(bitset, attr_index_.at(field_name), term_values_json);
-            break;
-        }
-        case meta::hybrid::DataType::INT64: {
-            ProcessIndexedTermQuery<int64_t>(bitset, attr_index_.at(field_name), term_values_json);
-            break;
-        }
-        case meta::hybrid::DataType::FLOAT: {
-            ProcessIndexedTermQuery<float>(bitset, attr_index_.at(field_name), term_values_json);
-            break;
-        }
-        case meta::hybrid::DataType::DOUBLE: {
-            ProcessIndexedTermQuery<double>(bitset, attr_index_.at(field_name), term_values_json);
->>>>>>> 508eaff0
             break;
         }
         default: { return Status{SERVER_INVALID_ARGUMENT, "Attribute:" + field_name + " type is wrong"}; }
@@ -561,24 +507,17 @@
 Status
 ExecutionEngineImpl::ProcessRangeQuery(const std::unordered_map<std::string, meta::hybrid::DataType>& attr_type,
                                        faiss::ConcurrentBitsetPtr& bitset, const query::RangeQueryPtr& range_query) {
-<<<<<<< HEAD
     SegmentPtr segment_ptr;
     segment_reader_->GetSegment(segment_ptr);
 
-=======
->>>>>>> 508eaff0
     auto status = Status::OK();
     auto range_query_json = range_query->json_obj;
     auto range_it = range_query_json.begin();
     if (range_it != range_query_json.end()) {
         const std::string& field_name = range_it.key();
-<<<<<<< HEAD
         knowhere::IndexPtr index_ptr = nullptr;
         segment_ptr->GetStructuredIndex(field_name, index_ptr);
         IndexedRangeQuery(bitset, attr_type.at(field_name), index_ptr, range_it.value());
-=======
-        IndexedRangeQuery(bitset, attr_type.at(field_name), attr_index_.at(field_name), range_it.value());
->>>>>>> 508eaff0
     }
     return Status::OK();
 }
