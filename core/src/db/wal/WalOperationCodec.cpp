// Copyright (C) 2019-2020 Zilliz. All rights reserved.
//
// Licensed under the Apache License, Version 2.0 (the "License"); you may not use this file except in compliance
// with the License. You may obtain a copy of the License at
//
// http://www.apache.org/licenses/LICENSE-2.0
//
// Unless required by applicable law or agreed to in writing, software distributed under the License
// is distributed on an "AS IS" BASIS, WITHOUT WARRANTIES OR CONDITIONS OF ANY KIND, either express
// or implied. See the License for the specific language governing permissions and limitations under the License.

#include "db/wal/WalOperationCodec.h"
#include "utils/Log.h"

#include <memory>
#include <utility>

namespace milvus {
namespace engine {

Status
WalOperationCodec::WriteInsertOperation(const WalFilePtr& file, const std::string& partition_name,
                                        const DataChunkPtr& chunk, idx_t op_id) {
    if (file == nullptr || !file->IsOpened() || chunk == nullptr) {
        return Status(DB_ERROR, "Invalid input for write insert operation");
    }

    try {
        // calculate total bytes, it must equal to total_bytes
        int64_t calculate_total_bytes = 0;
        calculate_total_bytes += sizeof(int32_t);        // operation type
        calculate_total_bytes += sizeof(idx_t);          // operation id
        calculate_total_bytes += sizeof(int64_t);        // calculated total bytes
        calculate_total_bytes += sizeof(int32_t);        // partition name length
        calculate_total_bytes += partition_name.size();  // partition name
        calculate_total_bytes += sizeof(int64_t);        // chunk entity count
        calculate_total_bytes += sizeof(int32_t);        // fixed field count
        for (auto& pair : chunk->fixed_fields_) {
            calculate_total_bytes += sizeof(int32_t);    // field name length
            calculate_total_bytes += pair.first.size();  // field name

            calculate_total_bytes += sizeof(int64_t);            // data size
            calculate_total_bytes += pair.second->data_.size();  // data
        }
        calculate_total_bytes += sizeof(idx_t);  // operation id again

        int64_t total_bytes = 0;
        // write operation type
        int32_t type = WalOperationType::INSERT_ENTITY;
        total_bytes += file->Write<int32_t>(&type);

        // write operation id
        total_bytes += file->Write<idx_t>(&op_id);

        // write calculated total bytes
        total_bytes += file->Write<int64_t>(&calculate_total_bytes);

        // write partition name
        int32_t part_name_length = partition_name.size();
        total_bytes += file->Write<int32_t>(&part_name_length);
        if (part_name_length > 0) {
            total_bytes += file->Write(partition_name.data(), part_name_length);
        }

        // write chunk entity count
        total_bytes += file->Write<int64_t>(&(chunk->count_));

        // write fixed data
        int32_t field_count = chunk->fixed_fields_.size();
        total_bytes += file->Write<int32_t>(&field_count);
        for (auto& pair : chunk->fixed_fields_) {
            if (pair.second == nullptr) {
                continue;
            }

            int32_t field_name_length = pair.first.size();
            total_bytes += file->Write<int32_t>(&field_name_length);
            total_bytes += file->Write(pair.first.data(), field_name_length);

            int64_t data_size = pair.second->data_.size();
            total_bytes += file->Write<int64_t>(&data_size);
            total_bytes += file->Write(pair.second->data_.data(), data_size);
        }

        // TODO: write variable data

        // write operation id again
        // Note: makesure operation id is written at end, so that wal cleanup thread know which file can be deleted
        total_bytes += file->Write<idx_t>(&op_id);

        // flush to system buffer
        file->Flush();

        if (total_bytes != calculate_total_bytes) {
            LOG_ENGINE_ERROR_ << "wal serialize(insert) bytes " << total_bytes << " not equal "
                              << calculate_total_bytes;
        }
    } catch (std::exception& ex) {
        std::string msg = "Failed to write insert operation, reason: " + std::string(ex.what());
        return Status(DB_ERROR, msg);
    }

    return Status::OK();
}

Status
WalOperationCodec::WriteDeleteOperation(const WalFilePtr& file, const IDNumbers& entity_ids, idx_t op_id) {
    if (file == nullptr || !file->IsOpened() || entity_ids.empty()) {
        return Status(DB_ERROR, "Invalid input for write delete operation");
    }

    try {
        // calculate total bytes, it must equal to total_bytes
        int64_t calculate_total_bytes = 0;
        calculate_total_bytes += sizeof(int32_t);                    // operation type
        calculate_total_bytes += sizeof(idx_t);                      // operation id
        calculate_total_bytes += sizeof(int64_t);                    // calculated total bytes
        calculate_total_bytes += sizeof(int64_t);                    // id count
        calculate_total_bytes += entity_ids.size() * sizeof(idx_t);  // ids
        calculate_total_bytes += sizeof(idx_t);                      // operation id again

        int64_t total_bytes = 0;
        // write operation type
        int32_t type = WalOperationType::DELETE_ENTITY;
        total_bytes += file->Write<int32_t>(&type);

        // write operation id
        total_bytes += file->Write<idx_t>(&op_id);

        // write calculated total bytes
        total_bytes += file->Write<int64_t>(&calculate_total_bytes);

        // write entity ids
        int64_t id_count = entity_ids.size();
        total_bytes += file->Write<int64_t>(&id_count);

        total_bytes += file->Write(entity_ids.data(), id_count * sizeof(idx_t));

        // write operation id again
        // Note: makesure operation id is written at end, so that wal cleanup thread know which file can be deleted
        total_bytes += file->Write<idx_t>(&op_id);

        // flush to system buffer
        file->Flush();

        if (total_bytes != calculate_total_bytes) {
            LOG_ENGINE_ERROR_ << "wal serialize(delete) bytes " << total_bytes << " not equal "
                              << calculate_total_bytes;
        }
    } catch (std::exception& ex) {
        std::string msg = "Failed to write insert operation, reason: " + std::string(ex.what());
        return Status(DB_ERROR, msg);
    }

    return Status::OK();
}

Status
WalOperationCodec::IterateOperation(const WalFilePtr& file, WalOperationPtr& operation, idx_t from_op_id) {
    if (file == nullptr || !file->IsOpened()) {
        return Status(DB_ERROR, "Invalid input iterate wal operation");
    }

    // read operation type
    int32_t type = WalOperationType::INVALID;
    int64_t read_bytes = file->Read<int32_t>(&type);
    if (read_bytes <= 0) {
        return Status(DB_ERROR, "End of file");
    }

    // read operation id
    idx_t op_id = 0;
    read_bytes = file->Read<idx_t>(&op_id);
    if (read_bytes <= 0) {
        return Status(DB_ERROR, "End of file");
    }

    // read total bytes
    int64_t total_bytes = 0;
    read_bytes = file->Read<int64_t>(&total_bytes);
    if (read_bytes <= 0) {
        return Status(DB_ERROR, "End of file");
    }

    // if the operation id is less/equal than from_op_id, skip this operation
    if (op_id <= from_op_id) {
        int64_t offset = total_bytes - sizeof(int32_t) - sizeof(idx_t) - sizeof(int64_t);
        file->SeekForward(offset);
        return Status::OK();
    }

    if (type == WalOperationType::INSERT_ENTITY) {
        // read partition name
        int32_t part_name_length = 0;
        std::string partition_name;
        file->Read<int32_t>(&part_name_length);
        if (part_name_length > 0) {
            read_bytes = file->ReadStr(partition_name, part_name_length);
            if (read_bytes <= 0) {
                return Status(DB_ERROR, "End of file");
            }
<<<<<<< HEAD
        }

        // read chunk entity countint64_t total_bytes = 0;
        DataChunkPtr chunk = std::make_shared<DataChunk>();
        read_bytes = file->Read<int64_t>(&(chunk->count_));
        if (read_bytes <= 0) {
            return Status(DB_ERROR, "End of file");
=======
>>>>>>> f3595d80
        }

        // read fixed data
        int32_t field_count = 0;
        read_bytes = file->Read<int32_t>(&field_count);
        if (read_bytes <= 0) {
            return Status(DB_ERROR, "End of file");
        }

        for (int32_t i = 0; i < field_count; i++) {
            int32_t field_name_length = 0;
            read_bytes = file->Read<int32_t>(&field_name_length);
            if (read_bytes <= 0) {
                return Status(DB_ERROR, "End of file");
            }

            // field name
            std::string field_name;
            read_bytes = file->ReadStr(field_name, field_name_length);
            if (read_bytes <= 0) {
                return Status(DB_ERROR, "End of file");
            }

            // binary data
            int64_t data_size = 0;
            read_bytes = file->Read<int64_t>(&data_size);
            if (read_bytes <= 0) {
                return Status(DB_ERROR, "End of file");
            }

            BinaryDataPtr data = std::make_shared<BinaryData>();
            data->data_.resize(data_size);
            read_bytes = file->Read(data->data_.data(), data_size);
            if (read_bytes <= 0) {
                return Status(DB_ERROR, "End of file");
            }

            chunk->fixed_fields_.insert(std::make_pair(field_name, data));
        }

        InsertEntityOperationPtr insert_op = std::make_shared<InsertEntityOperation>();
        insert_op->partition_name = partition_name;
        insert_op->data_chunk_ = chunk;
        operation = insert_op;
    } else if (type == WalOperationType::DELETE_ENTITY) {
        // read entity ids
        int64_t id_count = 0;
        read_bytes = file->Read<int64_t>(&id_count);
        if (read_bytes <= 0) {
            return Status(DB_ERROR, "End of file");
        }

        IDNumbers ids;
        ids.resize(id_count);
        read_bytes = file->Read(ids.data(), id_count * sizeof(idx_t));
        if (read_bytes <= 0) {
            return Status(DB_ERROR, "End of file");
        }

        DeleteEntityOperationPtr delete_op = std::make_shared<DeleteEntityOperation>();
        delete_op->entity_ids_.swap(ids);
        operation = delete_op;
    }

    read_bytes = file->Read<idx_t>(&op_id);
    if (read_bytes <= 0) {
        return Status(DB_ERROR, "End of file");
    }

    operation->SetID(op_id);

    return Status::OK();
}

}  // namespace engine
}  // namespace milvus<|MERGE_RESOLUTION|>--- conflicted
+++ resolved
@@ -199,16 +199,13 @@
             if (read_bytes <= 0) {
                 return Status(DB_ERROR, "End of file");
             }
-<<<<<<< HEAD
-        }
-
-        // read chunk entity countint64_t total_bytes = 0;
+        }
+
+        // read chunk entity count
         DataChunkPtr chunk = std::make_shared<DataChunk>();
         read_bytes = file->Read<int64_t>(&(chunk->count_));
         if (read_bytes <= 0) {
             return Status(DB_ERROR, "End of file");
-=======
->>>>>>> f3595d80
         }
 
         // read fixed data
