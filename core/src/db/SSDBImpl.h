// Copyright (C) 2019-2020 Zilliz. All rights reserved.
//
// Licensed under the Apache License, Version 2.0 (the "License"); you may not use this file except in compliance
// with the License. You may obtain a copy of the License at
//
// http://www.apache.org/licenses/LICENSE-2.0
//
// Unless required by applicable law or agreed to in writing, software distributed under the License
// is distributed on an "AS IS" BASIS, WITHOUT WARRANTIES OR CONDITIONS OF ANY KIND, either express
// or implied. See the License for the specific language governing permissions and limitations under the License.

#pragma once

#include <atomic>
#include <list>
#include <memory>
#include <mutex>
#include <set>
#include <string>
#include <thread>
#include <unordered_map>
#include <vector>

#include "db/SSDB.h"

#include "utils/ThreadPool.h"
#include "wal/WalManager.h"

namespace milvus {
namespace engine {

class SSDBImpl : public SSDB {
 public:
    explicit SSDBImpl(const DBOptions& options);

    ~SSDBImpl();

    Status
    Start();

    Status
    Stop();

    Status
    CreateCollection(const snapshot::CreateCollectionContext& context) override;

    Status
    DropCollection(const std::string& name) override;

    Status
    DescribeCollection(const std::string& collection_name, snapshot::CollectionPtr& collection,
<<<<<<< HEAD
                       std::unordered_map<snapshot::FieldPtr, std::vector<snapshot::FieldElementPtr>>& fields_schema);
=======
                       std::map<snapshot::FieldPtr, std::vector<snapshot::FieldElementPtr>>& fields_schema) override;
>>>>>>> 67809c6e

    Status
    HasCollection(const std::string& collection_name, bool& has_or_not) override;

    Status
    AllCollections(std::vector<std::string>& names) override;

    Status
    GetCollectionRowCount(const std::string& collection_name, uint64_t& row_count) override;

    Status
    LoadCollection(const server::ContextPtr& context, const std::string& collection_name,
                   const std::vector<std::string>& field_names, bool force = false) override;

    Status
    CreatePartition(const std::string& collection_name, const std::string& partition_name) override;

    Status
    DropPartition(const std::string& collection_name, const std::string& partition_name) override;

    Status
    ShowPartitions(const std::string& collection_name, std::vector<std::string>& partition_names) override;

    Status
    InsertEntities(const std::string& collection_name, const std::string& partition_name,
                   DataChunkPtr& data_chunk) override;

    Status
    DeleteEntities(const std::string& collection_name, engine::IDNumbers entity_ids) override;

    Status
    Flush(const std::string& collection_name) override;

    Status
    Flush() override;

    Status
    Compact(const server::ContextPtr& context, const std::string& collection_name, double threshold = 0.0) override;

    Status
    GetEntityByID(const std::string& collection_name, const IDNumbers& id_array,
                  const std::vector<std::string>& field_names, DataChunkPtr& data_chunk) override;

    Status
    GetEntityIDs(const std::string& collection_name, int64_t segment_id, IDNumbers& entity_ids) override;

    Status
    CreateIndex(const std::shared_ptr<server::Context>& context, const std::string& collection_name,
                const std::string& field_name, const CollectionIndex& index) override;

    Status
    DescribeIndex(const std::string& collection_name, const std::string& field_name, CollectionIndex& index) override;

    Status
    DropIndex(const std::string& collection_name, const std::string& field_name) override;

    Status
    DropIndex(const std::string& collection_name) override;

    Status
    Query(const server::ContextPtr& context, const query::QueryPtr& query_ptr, engine::QueryResultPtr& result) override;

 private:
    void
    InternalFlush(const std::string& collection_name = "");

    void
    TimingFlushThread();

    void
    StartMetricTask();

    void
    TimingMetricThread();

    void
    StartBuildIndexTask(const std::vector<std::string>& collection_names);

    void
    BackgroundBuildIndexTask(std::vector<std::string> collection_names);

    void
    TimingIndexThread();

    void
    WaitBuildIndexFinish();

    void
    TimingWalThread();

    Status
    ExecWalRecord(const wal::MXLogRecord& record);

    void
    StartMergeTask(const std::set<std::string>& collection_names, bool force_merge_all = false);

    void
    BackgroundMerge(std::set<std::string> collection_names, bool force_merge_all);

    void
    WaitMergeFileFinish();

    void
    SuspendIfFirst();

    void
    ResumeIfLast();

 private:
    DBOptions options_;
    std::atomic<bool> initialized_;

    SSMemManagerPtr mem_mgr_;
    MergeManagerPtr merge_mgr_ptr_;

    std::shared_ptr<wal::WalManager> wal_mgr_;
    std::thread bg_wal_thread_;

    std::thread bg_flush_thread_;
    std::thread bg_metric_thread_;
    std::thread bg_index_thread_;

    SimpleWaitNotify swn_wal_;
    SimpleWaitNotify swn_flush_;
    SimpleWaitNotify swn_metric_;
    SimpleWaitNotify swn_index_;

    SimpleWaitNotify flush_req_swn_;
    SimpleWaitNotify index_req_swn_;

    ThreadPool merge_thread_pool_;
    std::mutex merge_result_mutex_;
    std::list<std::future<void>> merge_thread_results_;

    ThreadPool index_thread_pool_;
    std::mutex index_result_mutex_;
    std::list<std::future<void>> index_thread_results_;

    std::mutex build_index_mutex_;

    std::mutex flush_merge_compact_mutex_;

    int64_t live_search_num_ = 0;
    std::mutex suspend_build_mutex_;
};  // SSDBImpl

using SSDBImplPtr = std::shared_ptr<SSDBImpl>;

}  // namespace engine
}  // namespace milvus<|MERGE_RESOLUTION|>--- conflicted
+++ resolved
@@ -49,11 +49,7 @@
 
     Status
     DescribeCollection(const std::string& collection_name, snapshot::CollectionPtr& collection,
-<<<<<<< HEAD
                        std::unordered_map<snapshot::FieldPtr, std::vector<snapshot::FieldElementPtr>>& fields_schema);
-=======
-                       std::map<snapshot::FieldPtr, std::vector<snapshot::FieldElementPtr>>& fields_schema) override;
->>>>>>> 67809c6e
 
     Status
     HasCollection(const std::string& collection_name, bool& has_or_not) override;
