--- conflicted
+++ resolved
@@ -88,12 +88,7 @@
     Flush() override;
 
     Status
-<<<<<<< HEAD
     Compact(const server::ContextPtr& context, const std::string& collection_name, double threshold = 0.0) override;
-=======
-    Compact(const std::shared_ptr<server::Context>& context, const std::string& collection_name,
-            double threshold = 0.0);
->>>>>>> 4288097a
 
     Status
     GetEntityByID(const std::string& collection_name, const IDNumbers& id_array,
@@ -116,12 +111,7 @@
     DropIndex(const std::string& collection_name) override;
 
     Status
-<<<<<<< HEAD
-    Query(const server::ContextPtr& context, const std::string& collection_name, const query::QueryPtr& query_ptr,
-          engine::QueryResultPtr& result) override;
-=======
-    Query(const server::ContextPtr& context, const query::QueryPtr& query_ptr, engine::QueryResult& result);
->>>>>>> 4288097a
+    Query(const server::ContextPtr& context, const query::QueryPtr& query_ptr, engine::QueryResultPtr& result) override;
 
  private:
     void
