--- conflicted
+++ resolved
@@ -49,11 +49,7 @@
 
     Status
     DescribeCollection(const std::string& collection_name, snapshot::CollectionPtr& collection,
-<<<<<<< HEAD
                        snapshot::CollectionMappings& fields_schema) override;
-=======
-                       std::unordered_map<snapshot::FieldPtr, std::vector<snapshot::FieldElementPtr>>& fields_schema);
->>>>>>> 8fe7a409
 
     Status
     HasCollection(const std::string& collection_name, bool& has_or_not) override;
