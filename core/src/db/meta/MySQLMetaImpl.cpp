// Copyright (C) 2019-2020 Zilliz. All rights reserved.
//
// Licensed under the Apache License, Version 2.0 (the "License"); you may not use this file except in compliance
// with the License. You may obtain a copy of the License at
//
// http://www.apache.org/licenses/LICENSE-2.0
//
// Unless required by applicable law or agreed to in writing, software distributed under the License
// is distributed on an "AS IS" BASIS, WITHOUT WARRANTIES OR CONDITIONS OF ANY KIND, either express
// or implied. See the License for the specific language governing permissions and limitations under the License.

#include "db/meta/MySQLMetaImpl.h"

#include <fiu-local.h>
#include <mysql++/mysql++.h>
#include <string.h>
#include <unistd.h>

#include <boost/filesystem.hpp>
#include <chrono>
#include <fstream>
#include <iostream>
#include <map>
#include <mutex>
#include <regex>
#include <set>
#include <sstream>
#include <string>
#include <thread>

#include "MetaConsts.h"
#include "db/IDGenerator.h"
#include "db/OngoingFileChecker.h"
#include "db/Utils.h"
#include "metrics/Metrics.h"
#include "utils/CommonUtil.h"
#include "utils/Exception.h"
#include "utils/Log.h"
#include "utils/StringHelpFunctions.h"
#include "utils/ValidationUtil.h"

namespace milvus {
namespace engine {
namespace meta {

namespace {

Status
HandleException(const std::string& desc, const char* what = nullptr) {
    if (what == nullptr) {
        ENGINE_LOG_ERROR << desc;
        return Status(DB_META_TRANSACTION_FAILED, desc);
    }

    std::string msg = desc + ":" + what;
    ENGINE_LOG_ERROR << msg;
    return Status(DB_META_TRANSACTION_FAILED, msg);
}

class MetaField {
 public:
    MetaField(const std::string& name, const std::string& type, const std::string& setting)
        : name_(name), type_(type), setting_(setting) {
    }

    std::string
    name() const {
        return name_;
    }

    std::string
    ToString() const {
        return name_ + " " + type_ + " " + setting_;
    }

    // mysql field type has additional information. for instance, a filed type is defined as 'BIGINT'
    // we get the type from sql is 'bigint(20)', so we need to ignore the '(20)'
    bool
    IsEqual(const MetaField& field) const {
        size_t name_len_min = field.name_.length() > name_.length() ? name_.length() : field.name_.length();
        size_t type_len_min = field.type_.length() > type_.length() ? type_.length() : field.type_.length();
        return strncasecmp(field.name_.c_str(), name_.c_str(), name_len_min) == 0 &&
               strncasecmp(field.type_.c_str(), type_.c_str(), type_len_min) == 0;
    }

 private:
    std::string name_;
    std::string type_;
    std::string setting_;
};

using MetaFields = std::vector<MetaField>;
class MetaSchema {
 public:
    MetaSchema(const std::string& name, const MetaFields& fields) : name_(name), fields_(fields) {
    }

    std::string
    name() const {
        return name_;
    }

    std::string
    ToString() const {
        std::string result;
        for (auto& field : fields_) {
            if (!result.empty()) {
                result += ",";
            }
            result += field.ToString();
        }
        return result;
    }

    // if the outer fields contains all this MetaSchema fields, return true
    // otherwise return false
    bool
    IsEqual(const MetaFields& fields) const {
        std::vector<std::string> found_field;
        for (const auto& this_field : fields_) {
            for (const auto& outer_field : fields) {
                if (this_field.IsEqual(outer_field)) {
                    found_field.push_back(this_field.name());
                    break;
                }
            }
        }

        return found_field.size() == fields_.size();
    }

 private:
    std::string name_;
    MetaFields fields_;
};

// Tables schema
static const MetaSchema TABLES_SCHEMA(META_TABLES, {
                                                       MetaField("id", "BIGINT", "PRIMARY KEY AUTO_INCREMENT"),
                                                       MetaField("table_id", "VARCHAR(255)", "UNIQUE NOT NULL"),
                                                       MetaField("state", "INT", "NOT NULL"),
                                                       MetaField("dimension", "SMALLINT", "NOT NULL"),
                                                       MetaField("created_on", "BIGINT", "NOT NULL"),
                                                       MetaField("flag", "BIGINT", "DEFAULT 0 NOT NULL"),
                                                       MetaField("index_file_size", "BIGINT", "DEFAULT 1024 NOT NULL"),
                                                       MetaField("engine_type", "INT", "DEFAULT 1 NOT NULL"),
                                                       MetaField("index_params", "VARCHAR(512)", "NOT NULL"),
                                                       MetaField("metric_type", "INT", "DEFAULT 1 NOT NULL"),
                                                       MetaField("owner_table", "VARCHAR(255)", "NOT NULL"),
                                                       MetaField("partition_tag", "VARCHAR(255)", "NOT NULL"),
                                                       MetaField("version", "VARCHAR(64)",
                                                                 std::string("DEFAULT '") + CURRENT_VERSION + "'"),
                                                       MetaField("flush_lsn", "BIGINT", "DEFAULT 0 NOT NULL"),
                                                   });

// TableFiles schema
static const MetaSchema TABLEFILES_SCHEMA(META_TABLEFILES, {
                                                               MetaField("id", "BIGINT", "PRIMARY KEY AUTO_INCREMENT"),
                                                               MetaField("table_id", "VARCHAR(255)", "NOT NULL"),
                                                               MetaField("segment_id", "VARCHAR(255)", "NOT NULL"),
                                                               MetaField("engine_type", "INT", "DEFAULT 1 NOT NULL"),
                                                               MetaField("file_id", "VARCHAR(255)", "NOT NULL"),
                                                               MetaField("file_type", "INT", "DEFAULT 0 NOT NULL"),
                                                               MetaField("file_size", "BIGINT", "DEFAULT 0 NOT NULL"),
                                                               MetaField("row_count", "BIGINT", "DEFAULT 0 NOT NULL"),
                                                               MetaField("updated_time", "BIGINT", "NOT NULL"),
                                                               MetaField("created_on", "BIGINT", "NOT NULL"),
                                                               MetaField("date", "INT", "DEFAULT -1 NOT NULL"),
                                                               MetaField("flush_lsn", "BIGINT", "DEFAULT 0 NOT NULL"),
                                                           });

}  // namespace

////////////////////////////////////////////////////////////////////////////////////////////////////////////////////////
MySQLMetaImpl::MySQLMetaImpl(const DBMetaOptions& options, const int& mode) : options_(options), mode_(mode) {
    Initialize();
}

MySQLMetaImpl::~MySQLMetaImpl() {
}

Status
MySQLMetaImpl::NextTableId(std::string& table_id) {
    std::lock_guard<std::mutex> lock(genid_mutex_);  // avoid duplicated id
    std::stringstream ss;
    SafeIDGenerator& id_generator = SafeIDGenerator::GetInstance();
    ss << id_generator.GetNextIDNumber();
    table_id = ss.str();
    return Status::OK();
}

Status
MySQLMetaImpl::NextFileId(std::string& file_id) {
    std::lock_guard<std::mutex> lock(genid_mutex_);  // avoid duplicated id
    std::stringstream ss;

    SafeIDGenerator& id_generator = SafeIDGenerator::GetInstance();
    ss << id_generator.GetNextIDNumber();
    file_id = ss.str();
    return Status::OK();
}

void
MySQLMetaImpl::ValidateMetaSchema() {
    if (nullptr == mysql_connection_pool_) {
        return;
    }

    mysqlpp::ScopedConnection connectionPtr(*mysql_connection_pool_, safe_grab_);
    if (connectionPtr == nullptr) {
        return;
    }

    auto validate_func = [&](const MetaSchema& schema) {
        fiu_return_on("MySQLMetaImpl.ValidateMetaSchema.fail_validate", false);
        mysqlpp::Query query_statement = connectionPtr->query();
        query_statement << "DESC " << schema.name() << ";";

        MetaFields exist_fields;

        try {
            mysqlpp::StoreQueryResult res = query_statement.store();
            for (size_t i = 0; i < res.num_rows(); ++i) {
                const mysqlpp::Row& row = res[i];
                std::string name, type;
                row["Field"].to_string(name);
                row["Type"].to_string(type);

                exist_fields.push_back(MetaField(name, type, ""));
            }
        } catch (std::exception& e) {
            ENGINE_LOG_DEBUG << "Meta table '" << schema.name() << "' not exist and will be created";
        }

        if (exist_fields.empty()) {
            return true;
        }

        return schema.IsEqual(exist_fields);
    };

    // verify Tables
    if (!validate_func(TABLES_SCHEMA)) {
        throw Exception(DB_INCOMPATIB_META, "Meta Tables schema is created by Milvus old version");
    }

    // verufy TableFiles
    if (!validate_func(TABLEFILES_SCHEMA)) {
        throw Exception(DB_INCOMPATIB_META, "Meta TableFiles schema is created by Milvus old version");
    }
}

Status
MySQLMetaImpl::Initialize() {
    // step 1: create db root path
    if (!boost::filesystem::is_directory(options_.path_)) {
        auto ret = boost::filesystem::create_directory(options_.path_);
        fiu_do_on("MySQLMetaImpl.Initialize.fail_create_directory", ret = false);
        if (!ret) {
            std::string msg = "Failed to create db directory " + options_.path_;
            ENGINE_LOG_ERROR << msg;
            throw Exception(DB_META_TRANSACTION_FAILED, msg);
        }
    }

    std::string uri = options_.backend_uri_;

    // step 2: parse and check meta uri
    utils::MetaUriInfo uri_info;
    auto status = utils::ParseMetaUri(uri, uri_info);
    if (!status.ok()) {
        std::string msg = "Wrong URI format: " + uri;
        ENGINE_LOG_ERROR << msg;
        throw Exception(DB_INVALID_META_URI, msg);
    }

    if (strcasecmp(uri_info.dialect_.c_str(), "mysql") != 0) {
        std::string msg = "URI's dialect is not MySQL";
        ENGINE_LOG_ERROR << msg;
        throw Exception(DB_INVALID_META_URI, msg);
    }

    // step 3: connect mysql
    int thread_hint = std::thread::hardware_concurrency();
    int max_pool_size = (thread_hint == 0) ? 8 : thread_hint;
    unsigned int port = 0;
    if (!uri_info.port_.empty()) {
        port = std::stoi(uri_info.port_);
    }

    mysql_connection_pool_ = std::make_shared<MySQLConnectionPool>(
        uri_info.db_name_, uri_info.username_, uri_info.password_, uri_info.host_, port, max_pool_size);
    ENGINE_LOG_DEBUG << "MySQL connection pool: maximum pool size = " << std::to_string(max_pool_size);

    // step 4: validate to avoid open old version schema
    ValidateMetaSchema();

    // step 5: clean shadow files
    if (mode_ != DBOptions::MODE::CLUSTER_READONLY) {
        CleanUpShadowFiles();
    }

    // step 6: try connect mysql server
    mysqlpp::ScopedConnection connectionPtr(*mysql_connection_pool_, safe_grab_);

    if (connectionPtr == nullptr) {
        std::string msg = "Failed to connect MySQL meta server: " + uri;
        ENGINE_LOG_ERROR << msg;
        throw Exception(DB_INVALID_META_URI, msg);
    }

    bool is_thread_aware = connectionPtr->thread_aware();
    fiu_do_on("MySQLMetaImpl.Initialize.is_thread_aware", is_thread_aware = false);
    if (!is_thread_aware) {
        std::string msg =
            "Failed to initialize MySQL meta backend: MySQL client component wasn't built with thread awareness";
        ENGINE_LOG_ERROR << msg;
        throw Exception(DB_INVALID_META_URI, msg);
    }

    // step 7: create meta table Tables
    mysqlpp::Query InitializeQuery = connectionPtr->query();

    InitializeQuery << "CREATE TABLE IF NOT EXISTS " << TABLES_SCHEMA.name() << " (" << TABLES_SCHEMA.ToString() + ");";

    ENGINE_LOG_DEBUG << "MySQLMetaImpl::Initialize: " << InitializeQuery.str();

    bool initialize_query_exec = InitializeQuery.exec();
    fiu_do_on("MySQLMetaImpl.Initialize.fail_create_table_scheme", initialize_query_exec = false);
    if (!initialize_query_exec) {
        std::string msg = "Failed to create meta table 'Tables' in MySQL";
        ENGINE_LOG_ERROR << msg;
        throw Exception(DB_META_TRANSACTION_FAILED, msg);
    }

    // step 8: create meta table TableFiles
    InitializeQuery << "CREATE TABLE IF NOT EXISTS " << TABLEFILES_SCHEMA.name() << " ("
                    << TABLEFILES_SCHEMA.ToString() + ");";

    ENGINE_LOG_DEBUG << "MySQLMetaImpl::Initialize: " << InitializeQuery.str();

    initialize_query_exec = InitializeQuery.exec();
    fiu_do_on("MySQLMetaImpl.Initialize.fail_create_table_files", initialize_query_exec = false);
    if (!initialize_query_exec) {
        std::string msg = "Failed to create meta table 'TableFiles' in MySQL";
        ENGINE_LOG_ERROR << msg;
        throw Exception(DB_META_TRANSACTION_FAILED, msg);
    }

    return Status::OK();
}

Status
MySQLMetaImpl::CreateTable(TableSchema& table_schema) {
    try {
        server::MetricCollector metric;
        {
            mysqlpp::ScopedConnection connectionPtr(*mysql_connection_pool_, safe_grab_);

            bool is_null_connection = (connectionPtr == nullptr);
            fiu_do_on("MySQLMetaImpl.CreateTable.null_connection", is_null_connection = true);
            fiu_do_on("MySQLMetaImpl.CreateTable.throw_exception", throw std::exception(););
            if (is_null_connection) {
                return Status(DB_ERROR, "Failed to connect to meta server(mysql)");
            }

            mysqlpp::Query createTableQuery = connectionPtr->query();

            if (table_schema.table_id_.empty()) {
                NextTableId(table_schema.table_id_);
            } else {
                createTableQuery << "SELECT state FROM " << META_TABLES << " WHERE table_id = " << mysqlpp::quote
                                 << table_schema.table_id_ << ";";

                ENGINE_LOG_DEBUG << "MySQLMetaImpl::CreateTable: " << createTableQuery.str();

                mysqlpp::StoreQueryResult res = createTableQuery.store();

                if (res.num_rows() == 1) {
                    int state = res[0]["state"];
                    fiu_do_on("MySQLMetaImpl.CreateTableTable.schema_TO_DELETE", state = TableSchema::TO_DELETE);
                    if (TableSchema::TO_DELETE == state) {
                        return Status(DB_ERROR, "Table already exists and it is in delete state, please wait a second");
                    } else {
                        return Status(DB_ALREADY_EXIST, "Table already exists");
                    }
                }
            }

            table_schema.id_ = -1;
            table_schema.created_on_ = utils::GetMicroSecTimeStamp();

            std::string id = "NULL";  // auto-increment
            std::string& table_id = table_schema.table_id_;
            std::string state = std::to_string(table_schema.state_);
            std::string dimension = std::to_string(table_schema.dimension_);
            std::string created_on = std::to_string(table_schema.created_on_);
            std::string flag = std::to_string(table_schema.flag_);
            std::string index_file_size = std::to_string(table_schema.index_file_size_);
            std::string engine_type = std::to_string(table_schema.engine_type_);
            std::string& index_params = table_schema.index_params_;
            std::string metric_type = std::to_string(table_schema.metric_type_);
            std::string& owner_table = table_schema.owner_table_;
            std::string& partition_tag = table_schema.partition_tag_;
            std::string& version = table_schema.version_;
            std::string flush_lsn = std::to_string(table_schema.flush_lsn_);

            createTableQuery << "INSERT INTO " << META_TABLES << " VALUES(" << id << ", " << mysqlpp::quote << table_id
                             << ", " << state << ", " << dimension << ", " << created_on << ", " << flag << ", "
                             << index_file_size << ", " << engine_type << ", " << mysqlpp::quote << index_params << ", "
                             << metric_type << ", " << mysqlpp::quote << owner_table << ", " << mysqlpp::quote
                             << partition_tag << ", " << mysqlpp::quote << version << ", " << flush_lsn << ");";

            ENGINE_LOG_DEBUG << "MySQLMetaImpl::CreateTable: " << createTableQuery.str();

            if (mysqlpp::SimpleResult res = createTableQuery.execute()) {
                table_schema.id_ = res.insert_id();  // Might need to use SELECT LAST_INSERT_ID()?

                // Consume all results to avoid "Commands out of sync" error
            } else {
                return HandleException("Add Table Error", createTableQuery.error());
            }
        }  // Scoped Connection

        ENGINE_LOG_DEBUG << "Successfully create table: " << table_schema.table_id_;
        return utils::CreateTablePath(options_, table_schema.table_id_);
    } catch (std::exception& e) {
        return HandleException("GENERAL ERROR WHEN CREATING TABLE", e.what());
    }
}

Status
MySQLMetaImpl::DescribeTable(TableSchema& table_schema) {
    try {
        server::MetricCollector metric;
        mysqlpp::StoreQueryResult res;
        {
            mysqlpp::ScopedConnection connectionPtr(*mysql_connection_pool_, safe_grab_);

            bool is_null_connection = (connectionPtr == nullptr);
            fiu_do_on("MySQLMetaImpl.DescribeTable.null_connection", is_null_connection = true);
            fiu_do_on("MySQLMetaImpl.DescribeTable.throw_exception", throw std::exception(););
            if (is_null_connection) {
                return Status(DB_ERROR, "Failed to connect to meta server(mysql)");
            }

            mysqlpp::Query describeTableQuery = connectionPtr->query();
            describeTableQuery
                << "SELECT id, state, dimension, created_on, flag, index_file_size, engine_type, index_params"
                << " , metric_type ,owner_table, partition_tag, version, flush_lsn"
                << " FROM " << META_TABLES << " WHERE table_id = " << mysqlpp::quote << table_schema.table_id_
                << " AND state <> " << std::to_string(TableSchema::TO_DELETE) << ";";

            ENGINE_LOG_DEBUG << "MySQLMetaImpl::DescribeTable: " << describeTableQuery.str();

            res = describeTableQuery.store();
        }  // Scoped Connection

        if (res.num_rows() == 1) {
            const mysqlpp::Row& resRow = res[0];
            table_schema.id_ = resRow["id"];  // implicit conversion
            table_schema.state_ = resRow["state"];
            table_schema.dimension_ = resRow["dimension"];
            table_schema.created_on_ = resRow["created_on"];
            table_schema.flag_ = resRow["flag"];
            table_schema.index_file_size_ = resRow["index_file_size"];
            table_schema.engine_type_ = resRow["engine_type"];
            resRow["index_params"].to_string(table_schema.index_params_);
            table_schema.metric_type_ = resRow["metric_type"];
            resRow["owner_table"].to_string(table_schema.owner_table_);
            resRow["partition_tag"].to_string(table_schema.partition_tag_);
            resRow["version"].to_string(table_schema.version_);
            table_schema.flush_lsn_ = resRow["flush_lsn"];
        } else {
            return Status(DB_NOT_FOUND, "Table " + table_schema.table_id_ + " not found");
        }
    } catch (std::exception& e) {
        return HandleException("GENERAL ERROR WHEN DESCRIBING TABLE", e.what());
    }

    return Status::OK();
}

Status
MySQLMetaImpl::HasTable(const std::string& table_id, bool& has_or_not) {
    try {
        server::MetricCollector metric;
        mysqlpp::StoreQueryResult res;
        {
            mysqlpp::ScopedConnection connectionPtr(*mysql_connection_pool_, safe_grab_);

            bool is_null_connection = (connectionPtr == nullptr);
            fiu_do_on("MySQLMetaImpl.HasTable.null_connection", is_null_connection = true);
            fiu_do_on("MySQLMetaImpl.HasTable.throw_exception", throw std::exception(););
            if (is_null_connection) {
                return Status(DB_ERROR, "Failed to connect to meta server(mysql)");
            }

            mysqlpp::Query hasTableQuery = connectionPtr->query();
            // since table_id is a unique column we just need to check whether it exists or not
            hasTableQuery << "SELECT EXISTS"
                          << " (SELECT 1 FROM " << META_TABLES << " WHERE table_id = " << mysqlpp::quote << table_id
                          << " AND state <> " << std::to_string(TableSchema::TO_DELETE) << ")"
                          << " AS " << mysqlpp::quote << "check"
                          << ";";

            ENGINE_LOG_DEBUG << "MySQLMetaImpl::HasTable: " << hasTableQuery.str();

            res = hasTableQuery.store();
        }  // Scoped Connection

        int check = res[0]["check"];
        has_or_not = (check == 1);
    } catch (std::exception& e) {
        return HandleException("GENERAL ERROR WHEN CHECKING IF TABLE EXISTS", e.what());
    }

    return Status::OK();
}

Status
MySQLMetaImpl::AllTables(std::vector<TableSchema>& table_schema_array) {
    try {
        server::MetricCollector metric;
        mysqlpp::StoreQueryResult res;
        {
            mysqlpp::ScopedConnection connectionPtr(*mysql_connection_pool_, safe_grab_);

            bool is_null_connection = (connectionPtr == nullptr);
            fiu_do_on("MySQLMetaImpl.AllTable.null_connection", is_null_connection = true);
            fiu_do_on("MySQLMetaImpl.AllTable.throw_exception", throw std::exception(););
            if (is_null_connection) {
                return Status(DB_ERROR, "Failed to connect to meta server(mysql)");
            }

            mysqlpp::Query allTablesQuery = connectionPtr->query();
            allTablesQuery << "SELECT id, table_id, dimension, engine_type, index_params, index_file_size, metric_type"
                           << " ,owner_table, partition_tag, version, flush_lsn"
                           << " FROM " << META_TABLES << " WHERE state <> " << std::to_string(TableSchema::TO_DELETE)
                           << " AND owner_table = \"\";";

            ENGINE_LOG_DEBUG << "MySQLMetaImpl::AllTables: " << allTablesQuery.str();

            res = allTablesQuery.store();
        }  // Scoped Connection

        for (auto& resRow : res) {
            TableSchema table_schema;
            table_schema.id_ = resRow["id"];  // implicit conversion
            resRow["table_id"].to_string(table_schema.table_id_);
            table_schema.dimension_ = resRow["dimension"];
            table_schema.index_file_size_ = resRow["index_file_size"];
            table_schema.engine_type_ = resRow["engine_type"];
            resRow["index_params"].to_string(table_schema.index_params_);
            table_schema.metric_type_ = resRow["metric_type"];
            resRow["owner_table"].to_string(table_schema.owner_table_);
            resRow["partition_tag"].to_string(table_schema.partition_tag_);
            resRow["version"].to_string(table_schema.version_);
            table_schema.flush_lsn_ = resRow["flush_lsn"];

            table_schema_array.emplace_back(table_schema);
        }
    } catch (std::exception& e) {
        return HandleException("GENERAL ERROR WHEN DESCRIBING ALL TABLES", e.what());
    }

    return Status::OK();
}

Status
MySQLMetaImpl::DropTable(const std::string& table_id) {
    try {
        server::MetricCollector metric;
        {
            mysqlpp::ScopedConnection connectionPtr(*mysql_connection_pool_, safe_grab_);

            bool is_null_connection = (connectionPtr == nullptr);
            fiu_do_on("MySQLMetaImpl.DropTable.null_connection", is_null_connection = true);
            fiu_do_on("MySQLMetaImpl.DropTable.throw_exception", throw std::exception(););

            if (is_null_connection) {
                return Status(DB_ERROR, "Failed to connect to meta server(mysql)");
            }

            // soft delete table
            mysqlpp::Query deleteTableQuery = connectionPtr->query();
            //
            deleteTableQuery << "UPDATE " << META_TABLES << " SET state = " << std::to_string(TableSchema::TO_DELETE)
                             << " WHERE table_id = " << mysqlpp::quote << table_id << ";";

            ENGINE_LOG_DEBUG << "MySQLMetaImpl::DeleteTable: " << deleteTableQuery.str();

            if (!deleteTableQuery.exec()) {
                return HandleException("QUERY ERROR WHEN DELETING TABLE", deleteTableQuery.error());
            }
        }  // Scoped Connection

        bool is_writable_mode{mode_ == DBOptions::MODE::CLUSTER_WRITABLE};
        fiu_do_on("MySQLMetaImpl.DropTable.CLUSTER_WRITABLE_MODE", is_writable_mode = true);
        if (is_writable_mode) {
            DeleteTableFiles(table_id);
        }

        ENGINE_LOG_DEBUG << "Successfully delete table, table id = " << table_id;
    } catch (std::exception& e) {
        return HandleException("GENERAL ERROR WHEN DELETING TABLE", e.what());
    }

    return Status::OK();
}

Status
MySQLMetaImpl::DeleteTableFiles(const std::string& table_id) {
    try {
        server::MetricCollector metric;
        {
            mysqlpp::ScopedConnection connectionPtr(*mysql_connection_pool_, safe_grab_);

            bool is_null_connection = (connectionPtr == nullptr);
            fiu_do_on("MySQLMetaImpl.DeleteTableFiles.null_connection", is_null_connection = true);
            fiu_do_on("MySQLMetaImpl.DeleteTableFiles.throw_exception", throw std::exception(););

            if (is_null_connection) {
                return Status(DB_ERROR, "Failed to connect to meta server(mysql)");
            }

            // soft delete table files
            mysqlpp::Query deleteTableFilesQuery = connectionPtr->query();
            //
            deleteTableFilesQuery << "UPDATE " << META_TABLEFILES
                                  << " SET file_type = " << std::to_string(TableFileSchema::TO_DELETE)
                                  << " ,updated_time = " << std::to_string(utils::GetMicroSecTimeStamp())
                                  << " WHERE table_id = " << mysqlpp::quote << table_id << " AND file_type <> "
                                  << std::to_string(TableFileSchema::TO_DELETE) << ";";

            ENGINE_LOG_DEBUG << "MySQLMetaImpl::DeleteTableFiles: " << deleteTableFilesQuery.str();

            if (!deleteTableFilesQuery.exec()) {
                return HandleException("QUERY ERROR WHEN DELETING TABLE FILES", deleteTableFilesQuery.error());
            }
        }  // Scoped Connection

        ENGINE_LOG_DEBUG << "Successfully delete table files, table id = " << table_id;
    } catch (std::exception& e) {
        return HandleException("GENERAL ERROR WHEN DELETING TABLE FILES", e.what());
    }

    return Status::OK();
}

Status
MySQLMetaImpl::CreateTableFile(TableFileSchema& file_schema) {
    if (file_schema.date_ == EmptyDate) {
        file_schema.date_ = utils::GetDate();
    }
    TableSchema table_schema;
    table_schema.table_id_ = file_schema.table_id_;
    auto status = DescribeTable(table_schema);
    if (!status.ok()) {
        return status;
    }

    try {
        server::MetricCollector metric;

        NextFileId(file_schema.file_id_);
        if (file_schema.segment_id_.empty()) {
            file_schema.segment_id_ = file_schema.file_id_;
        }
        file_schema.dimension_ = table_schema.dimension_;
        file_schema.file_size_ = 0;
        file_schema.row_count_ = 0;
        file_schema.created_on_ = utils::GetMicroSecTimeStamp();
        file_schema.updated_time_ = file_schema.created_on_;
        file_schema.index_file_size_ = table_schema.index_file_size_;
<<<<<<< HEAD
        file_schema.engine_type_ = table_schema.engine_type_;
        file_schema.index_params_ = table_schema.index_params_;
=======

        if (file_schema.file_type_ == TableFileSchema::FILE_TYPE::NEW ||
            file_schema.file_type_ == TableFileSchema::FILE_TYPE::NEW_MERGE) {
            file_schema.engine_type_ = server::ValidationUtil::IsBinaryMetricType(table_schema.metric_type_)
                                           ? (int32_t)EngineType::FAISS_BIN_IDMAP
                                           : (int32_t)EngineType::FAISS_IDMAP;
        } else {
            file_schema.engine_type_ = table_schema.engine_type_;
        }

        file_schema.nlist_ = table_schema.nlist_;
>>>>>>> 5bb1d001
        file_schema.metric_type_ = table_schema.metric_type_;

        std::string id = "NULL";  // auto-increment
        std::string table_id = file_schema.table_id_;
        std::string segment_id = file_schema.segment_id_;
        std::string engine_type = std::to_string(file_schema.engine_type_);
        std::string file_id = file_schema.file_id_;
        std::string file_type = std::to_string(file_schema.file_type_);
        std::string file_size = std::to_string(file_schema.file_size_);
        std::string row_count = std::to_string(file_schema.row_count_);
        std::string updated_time = std::to_string(file_schema.updated_time_);
        std::string created_on = std::to_string(file_schema.created_on_);
        std::string date = std::to_string(file_schema.date_);
        std::string flush_lsn = std::to_string(file_schema.flush_lsn_);

        {
            mysqlpp::ScopedConnection connectionPtr(*mysql_connection_pool_, safe_grab_);

            bool is_null_connection = (connectionPtr == nullptr);
            fiu_do_on("MySQLMetaImpl.CreateTableFiles.null_connection", is_null_connection = true);
            fiu_do_on("MySQLMetaImpl.CreateTableFiles.throw_exception", throw std::exception(););
            if (is_null_connection) {
                return Status(DB_ERROR, "Failed to connect to meta server(mysql)");
            }

            mysqlpp::Query createTableFileQuery = connectionPtr->query();

            createTableFileQuery << "INSERT INTO " << META_TABLEFILES << " VALUES(" << id << ", " << mysqlpp::quote
                                 << table_id << ", " << mysqlpp::quote << segment_id << ", " << engine_type << ", "
                                 << mysqlpp::quote << file_id << ", " << file_type << ", " << file_size << ", "
                                 << row_count << ", " << updated_time << ", " << created_on << ", " << date << ", "
                                 << flush_lsn << ");";

            ENGINE_LOG_DEBUG << "MySQLMetaImpl::CreateTableFile: " << createTableFileQuery.str();

            if (mysqlpp::SimpleResult res = createTableFileQuery.execute()) {
                file_schema.id_ = res.insert_id();  // Might need to use SELECT LAST_INSERT_ID()?

                // Consume all results to avoid "Commands out of sync" error
            } else {
                return HandleException("QUERY ERROR WHEN CREATING TABLE FILE", createTableFileQuery.error());
            }
        }  // Scoped Connection

        ENGINE_LOG_DEBUG << "Successfully create table file, file id = " << file_schema.file_id_;
        return utils::CreateTableFilePath(options_, file_schema);
    } catch (std::exception& e) {
        return HandleException("GENERAL ERROR WHEN CREATING TABLE FILE", e.what());
    }
}

Status
MySQLMetaImpl::GetTableFiles(const std::string& table_id, const std::vector<size_t>& ids,
                             TableFilesSchema& table_files) {
    if (ids.empty()) {
        return Status::OK();
    }

    std::stringstream idSS;
    for (auto& id : ids) {
        idSS << "id = " << std::to_string(id) << " OR ";
    }
    std::string idStr = idSS.str();
    idStr = idStr.substr(0, idStr.size() - 4);  // remove the last " OR "

    try {
        mysqlpp::StoreQueryResult res;
        {
            mysqlpp::ScopedConnection connectionPtr(*mysql_connection_pool_, safe_grab_);

            bool is_null_connection = (connectionPtr == nullptr);
            fiu_do_on("MySQLMetaImpl.GetTableFiles.null_connection", is_null_connection = true);
            fiu_do_on("MySQLMetaImpl.GetTableFiles.throw_exception", throw std::exception(););
            if (is_null_connection) {
                return Status(DB_ERROR, "Failed to connect to meta server(mysql)");
            }

            mysqlpp::Query getTableFileQuery = connectionPtr->query();
            getTableFileQuery
                << "SELECT id, segment_id, engine_type, file_id, file_type, file_size, row_count, date, created_on"
                << " FROM " << META_TABLEFILES << " WHERE table_id = " << mysqlpp::quote << table_id << " AND ("
                << idStr << ")"
                << " AND file_type <> " << std::to_string(TableFileSchema::TO_DELETE) << ";";

            ENGINE_LOG_DEBUG << "MySQLMetaImpl::GetTableFiles: " << getTableFileQuery.str();

            res = getTableFileQuery.store();
        }  // Scoped Connection

        TableSchema table_schema;
        table_schema.table_id_ = table_id;
        DescribeTable(table_schema);

        Status ret;
        for (auto& resRow : res) {
            TableFileSchema file_schema;
            file_schema.id_ = resRow["id"];
            file_schema.table_id_ = table_id;
            resRow["segment_id"].to_string(file_schema.segment_id_);
            file_schema.index_file_size_ = table_schema.index_file_size_;
            file_schema.engine_type_ = resRow["engine_type"];
            file_schema.index_params_ = table_schema.index_params_;
            file_schema.metric_type_ = table_schema.metric_type_;
            resRow["file_id"].to_string(file_schema.file_id_);
            file_schema.file_type_ = resRow["file_type"];
            file_schema.file_size_ = resRow["file_size"];
            file_schema.row_count_ = resRow["row_count"];
            file_schema.date_ = resRow["date"];
            file_schema.created_on_ = resRow["created_on"];
            file_schema.dimension_ = table_schema.dimension_;

            utils::GetTableFilePath(options_, file_schema);
            table_files.emplace_back(file_schema);
        }

        ENGINE_LOG_DEBUG << "Get table files by id";
        return ret;
    } catch (std::exception& e) {
        return HandleException("GENERAL ERROR WHEN RETRIEVING TABLE FILES", e.what());
    }
}

Status
MySQLMetaImpl::GetTableFilesBySegmentId(const std::string& segment_id,
                                        milvus::engine::meta::TableFilesSchema& table_files) {
    try {
        mysqlpp::StoreQueryResult res;
        {
            mysqlpp::ScopedConnection connectionPtr(*mysql_connection_pool_, safe_grab_);

            if (connectionPtr == nullptr) {
                return Status(DB_ERROR, "Failed to connect to meta server(mysql)");
            }

            mysqlpp::Query getTableFileQuery = connectionPtr->query();
            getTableFileQuery << "SELECT id, table_id, segment_id, engine_type, file_id, file_type, file_size, "
                              << "row_count, date, created_on"
                              << " FROM " << META_TABLEFILES << " WHERE segment_id = " << mysqlpp::quote << segment_id
                              << " AND file_type <> " << std::to_string(TableFileSchema::TO_DELETE) << ";";

            ENGINE_LOG_DEBUG << "MySQLMetaImpl::GetTableFilesBySegmentId: " << getTableFileQuery.str();

            res = getTableFileQuery.store();
        }  // Scoped Connection

        if (!res.empty()) {
            TableSchema table_schema;
            res[0]["table_id"].to_string(table_schema.table_id_);
            auto status = DescribeTable(table_schema);
            if (!status.ok()) {
                return status;
            }

            for (auto& resRow : res) {
                TableFileSchema file_schema;
                file_schema.id_ = resRow["id"];
                file_schema.table_id_ = table_schema.table_id_;
                resRow["segment_id"].to_string(file_schema.segment_id_);
                file_schema.index_file_size_ = table_schema.index_file_size_;
                file_schema.engine_type_ = resRow["engine_type"];
                file_schema.index_params_ = table_schema.index_params_;
                file_schema.metric_type_ = table_schema.metric_type_;
                resRow["file_id"].to_string(file_schema.file_id_);
                file_schema.file_type_ = resRow["file_type"];
                file_schema.file_size_ = resRow["file_size"];
                file_schema.row_count_ = resRow["row_count"];
                file_schema.date_ = resRow["date"];
                file_schema.created_on_ = resRow["created_on"];
                file_schema.dimension_ = table_schema.dimension_;

                utils::GetTableFilePath(options_, file_schema);
                table_files.emplace_back(file_schema);
            }
        }

        ENGINE_LOG_DEBUG << "Get table files by segment id";
        return Status::OK();
    } catch (std::exception& e) {
        return HandleException("GENERAL ERROR WHEN RETRIEVING TABLE FILES BY SEGMENT ID", e.what());
    }
}

Status
MySQLMetaImpl::UpdateTableIndex(const std::string& table_id, const TableIndex& index) {
    try {
        server::MetricCollector metric;

        {
            mysqlpp::ScopedConnection connectionPtr(*mysql_connection_pool_, safe_grab_);

            bool is_null_connection = (connectionPtr == nullptr);
            fiu_do_on("MySQLMetaImpl.UpdateTableIndex.null_connection", is_null_connection = true);
            fiu_do_on("MySQLMetaImpl.UpdateTableIndex.throw_exception", throw std::exception(););
            if (is_null_connection) {
                return Status(DB_ERROR, "Failed to connect to meta server(mysql)");
            }

            mysqlpp::Query updateTableIndexParamQuery = connectionPtr->query();
            updateTableIndexParamQuery << "SELECT id, state, dimension, created_on"
                                       << " FROM " << META_TABLES << " WHERE table_id = " << mysqlpp::quote << table_id
                                       << " AND state <> " << std::to_string(TableSchema::TO_DELETE) << ";";

            ENGINE_LOG_DEBUG << "MySQLMetaImpl::UpdateTableIndex: " << updateTableIndexParamQuery.str();

            mysqlpp::StoreQueryResult res = updateTableIndexParamQuery.store();

            if (res.num_rows() == 1) {
                const mysqlpp::Row& resRow = res[0];

                size_t id = resRow["id"];
                int32_t state = resRow["state"];
                uint16_t dimension = resRow["dimension"];
                int64_t created_on = resRow["created_on"];

                updateTableIndexParamQuery << "UPDATE " << META_TABLES << " SET id = " << id << " ,state = " << state
                                           << " ,dimension = " << dimension << " ,created_on = " << created_on
                                           << " ,engine_type = " << index.engine_type_
                                           << " ,index_params = " << mysqlpp::quote << index.extra_params_.dump()
                                           << " ,metric_type = " << index.metric_type_
                                           << " WHERE table_id = " << mysqlpp::quote << table_id << ";";

                ENGINE_LOG_DEBUG << "MySQLMetaImpl::UpdateTableIndex: " << updateTableIndexParamQuery.str();

                if (!updateTableIndexParamQuery.exec()) {
                    return HandleException("QUERY ERROR WHEN UPDATING TABLE INDEX PARAM",
                                           updateTableIndexParamQuery.error());
                }
            } else {
                return Status(DB_NOT_FOUND, "Table " + table_id + " not found");
            }
        }  // Scoped Connection

        ENGINE_LOG_DEBUG << "Successfully update table index, table id = " << table_id;
    } catch (std::exception& e) {
        return HandleException("GENERAL ERROR WHEN UPDATING TABLE INDEX PARAM", e.what());
    }

    return Status::OK();
}

Status
MySQLMetaImpl::UpdateTableFlag(const std::string& table_id, int64_t flag) {
    try {
        server::MetricCollector metric;

        {
            mysqlpp::ScopedConnection connectionPtr(*mysql_connection_pool_, safe_grab_);

            bool is_null_connection = (connectionPtr == nullptr);
            fiu_do_on("MySQLMetaImpl.UpdateTableFlag.null_connection", is_null_connection = true);
            fiu_do_on("MySQLMetaImpl.UpdateTableFlag.throw_exception", throw std::exception(););
            if (is_null_connection) {
                return Status(DB_ERROR, "Failed to connect to meta server(mysql)");
            }

            mysqlpp::Query updateTableFlagQuery = connectionPtr->query();
            updateTableFlagQuery << "UPDATE " << META_TABLES << " SET flag = " << flag
                                 << " WHERE table_id = " << mysqlpp::quote << table_id << ";";

            ENGINE_LOG_DEBUG << "MySQLMetaImpl::UpdateTableFlag: " << updateTableFlagQuery.str();

            if (!updateTableFlagQuery.exec()) {
                return HandleException("QUERY ERROR WHEN UPDATING TABLE FLAG", updateTableFlagQuery.error());
            }
        }  // Scoped Connection

        ENGINE_LOG_DEBUG << "Successfully update table flag, table id = " << table_id;
    } catch (std::exception& e) {
        return HandleException("GENERAL ERROR WHEN UPDATING TABLE FLAG", e.what());
    }

    return Status::OK();
}

Status
MySQLMetaImpl::UpdateTableFlushLSN(const std::string& table_id, uint64_t flush_lsn) {
    try {
        server::MetricCollector metric;

        {
            mysqlpp::ScopedConnection connectionPtr(*mysql_connection_pool_, safe_grab_);

            if (connectionPtr == nullptr) {
                return Status(DB_ERROR, "Failed to connect to meta server(mysql)");
            }

            mysqlpp::Query updateTableFlagQuery = connectionPtr->query();
            updateTableFlagQuery << "UPDATE " << META_TABLES << " SET flush_lsn = " << flush_lsn
                                 << " WHERE table_id = " << mysqlpp::quote << table_id << ";";

            ENGINE_LOG_DEBUG << "MySQLMetaImpl::UpdateTableFlushLSN: " << updateTableFlagQuery.str();

            if (!updateTableFlagQuery.exec()) {
                return HandleException("QUERY ERROR WHEN UPDATING TABLE FLUSH_LSN", updateTableFlagQuery.error());
            }
        }  // Scoped Connection

        ENGINE_LOG_DEBUG << "Successfully update table flush_lsn, table id = " << table_id;
    } catch (std::exception& e) {
        return HandleException("GENERAL ERROR WHEN UPDATING TABLE FLUSH_LSN", e.what());
    }

    return Status::OK();
}

Status
MySQLMetaImpl::GetTableFlushLSN(const std::string& table_id, uint64_t& flush_lsn) {
    return Status::OK();
}

Status
MySQLMetaImpl::GetTableFilesByFlushLSN(uint64_t flush_lsn, TableFilesSchema& table_files) {
    table_files.clear();

    try {
        server::MetricCollector metric;
        mysqlpp::StoreQueryResult res;
        {
            mysqlpp::ScopedConnection connectionPtr(*mysql_connection_pool_, safe_grab_);

            if (connectionPtr == nullptr) {
                return Status(DB_ERROR, "Failed to connect to meta server(mysql)");
            }

            mysqlpp::Query filesToIndexQuery = connectionPtr->query();
            filesToIndexQuery << "SELECT id, table_id, segment_id, engine_type, file_id, file_type, file_size, "
                                 "row_count, date, created_on"
                              << " FROM " << META_TABLEFILES << " WHERE flush_lsn = " << flush_lsn << ";";

            ENGINE_LOG_DEBUG << "MySQLMetaImpl::FilesToIndex: " << filesToIndexQuery.str();

            res = filesToIndexQuery.store();
        }  // Scoped Connection

        Status ret;
        std::map<std::string, TableSchema> groups;
        TableFileSchema table_file;
        for (auto& resRow : res) {
            table_file.id_ = resRow["id"];  // implicit conversion
            resRow["table_id"].to_string(table_file.table_id_);
            resRow["segment_id"].to_string(table_file.segment_id_);
            table_file.engine_type_ = resRow["engine_type"];
            resRow["file_id"].to_string(table_file.file_id_);
            table_file.file_type_ = resRow["file_type"];
            table_file.file_size_ = resRow["file_size"];
            table_file.row_count_ = resRow["row_count"];
            table_file.date_ = resRow["date"];
            table_file.created_on_ = resRow["created_on"];

            auto groupItr = groups.find(table_file.table_id_);
            if (groupItr == groups.end()) {
                TableSchema table_schema;
                table_schema.table_id_ = table_file.table_id_;
                auto status = DescribeTable(table_schema);
                if (!status.ok()) {
                    return status;
                }
                groups[table_file.table_id_] = table_schema;
            }
            table_file.dimension_ = groups[table_file.table_id_].dimension_;
            table_file.index_file_size_ = groups[table_file.table_id_].index_file_size_;
            table_file.index_params_ = groups[table_file.table_id_].index_params_;
            table_file.metric_type_ = groups[table_file.table_id_].metric_type_;

            auto status = utils::GetTableFilePath(options_, table_file);
            if (!status.ok()) {
                ret = status;
            }

            table_files.push_back(table_file);
        }

        if (res.size() > 0) {
            ENGINE_LOG_DEBUG << "Collect " << res.size() << " files with flush_lsn = " << flush_lsn;
        }
        return ret;
    } catch (std::exception& e) {
        return HandleException("GENERAL ERROR WHEN FINDING TABLE FILES BY LSN", e.what());
    }
}

// ZR: this function assumes all fields in file_schema have value
Status
MySQLMetaImpl::UpdateTableFile(TableFileSchema& file_schema) {
    file_schema.updated_time_ = utils::GetMicroSecTimeStamp();

    try {
        server::MetricCollector metric;
        {
            mysqlpp::ScopedConnection connectionPtr(*mysql_connection_pool_, safe_grab_);

            bool is_null_connection = (connectionPtr == nullptr);
            fiu_do_on("MySQLMetaImpl.UpdateTableFile.null_connection", is_null_connection = true);
            fiu_do_on("MySQLMetaImpl.UpdateTableFile.throw_exception", throw std::exception(););
            if (is_null_connection) {
                return Status(DB_ERROR, "Failed to connect to meta server(mysql)");
            }

            mysqlpp::Query updateTableFileQuery = connectionPtr->query();

            // if the table has been deleted, just mark the table file as TO_DELETE
            // clean thread will delete the file later
            updateTableFileQuery << "SELECT state FROM " << META_TABLES << " WHERE table_id = " << mysqlpp::quote
                                 << file_schema.table_id_ << ";";

            ENGINE_LOG_DEBUG << "MySQLMetaImpl::UpdateTableFile: " << updateTableFileQuery.str();

            mysqlpp::StoreQueryResult res = updateTableFileQuery.store();

            if (res.num_rows() == 1) {
                int state = res[0]["state"];
                if (state == TableSchema::TO_DELETE) {
                    file_schema.file_type_ = TableFileSchema::TO_DELETE;
                }
            } else {
                file_schema.file_type_ = TableFileSchema::TO_DELETE;
            }

            std::string id = std::to_string(file_schema.id_);
            std::string table_id = file_schema.table_id_;
            std::string engine_type = std::to_string(file_schema.engine_type_);
            std::string file_id = file_schema.file_id_;
            std::string file_type = std::to_string(file_schema.file_type_);
            std::string file_size = std::to_string(file_schema.file_size_);
            std::string row_count = std::to_string(file_schema.row_count_);
            std::string updated_time = std::to_string(file_schema.updated_time_);
            std::string created_on = std::to_string(file_schema.created_on_);
            std::string date = std::to_string(file_schema.date_);

            updateTableFileQuery << "UPDATE " << META_TABLEFILES << " SET table_id = " << mysqlpp::quote << table_id
                                 << " ,engine_type = " << engine_type << " ,file_id = " << mysqlpp::quote << file_id
                                 << " ,file_type = " << file_type << " ,file_size = " << file_size
                                 << " ,row_count = " << row_count << " ,updated_time = " << updated_time
                                 << " ,created_on = " << created_on << " ,date = " << date << " WHERE id = " << id
                                 << ";";

            ENGINE_LOG_DEBUG << "MySQLMetaImpl::UpdateTableFile: " << updateTableFileQuery.str();

            if (!updateTableFileQuery.exec()) {
                ENGINE_LOG_DEBUG << "table_id= " << file_schema.table_id_ << " file_id=" << file_schema.file_id_;
                return HandleException("QUERY ERROR WHEN UPDATING TABLE FILE", updateTableFileQuery.error());
            }
        }  // Scoped Connection

        ENGINE_LOG_DEBUG << "Update single table file, file id = " << file_schema.file_id_;
    } catch (std::exception& e) {
        return HandleException("GENERAL ERROR WHEN UPDATING TABLE FILE", e.what());
    }

    return Status::OK();
}

Status
MySQLMetaImpl::UpdateTableFilesToIndex(const std::string& table_id) {
    try {
        mysqlpp::ScopedConnection connectionPtr(*mysql_connection_pool_, safe_grab_);

        bool is_null_connection = (connectionPtr == nullptr);
        fiu_do_on("MySQLMetaImpl.UpdateTableFilesToIndex.null_connection", is_null_connection = true);
        fiu_do_on("MySQLMetaImpl.UpdateTableFilesToIndex.throw_exception", throw std::exception(););
        if (is_null_connection) {
            return Status(DB_ERROR, "Failed to connect to meta server(mysql)");
        }

        mysqlpp::Query updateTableFilesToIndexQuery = connectionPtr->query();

        updateTableFilesToIndexQuery << "UPDATE " << META_TABLEFILES
                                     << " SET file_type = " << std::to_string(TableFileSchema::TO_INDEX)
                                     << " WHERE table_id = " << mysqlpp::quote << table_id
                                     << " AND row_count >= " << std::to_string(meta::BUILD_INDEX_THRESHOLD)
                                     << " AND file_type = " << std::to_string(TableFileSchema::RAW) << ";";

        ENGINE_LOG_DEBUG << "MySQLMetaImpl::UpdateTableFilesToIndex: " << updateTableFilesToIndexQuery.str();

        if (!updateTableFilesToIndexQuery.exec()) {
            return HandleException("QUERY ERROR WHEN UPDATING TABLE FILE TO INDEX",
                                   updateTableFilesToIndexQuery.error());
        }

        ENGINE_LOG_DEBUG << "Update files to to_index, table id = " << table_id;
    } catch (std::exception& e) {
        return HandleException("GENERAL ERROR WHEN UPDATING TABLE FILES TO INDEX", e.what());
    }

    return Status::OK();
}

Status
MySQLMetaImpl::UpdateTableFiles(TableFilesSchema& files) {
    try {
        server::MetricCollector metric;
        {
            mysqlpp::ScopedConnection connectionPtr(*mysql_connection_pool_, safe_grab_);

            bool is_null_connection = (connectionPtr == nullptr);
            fiu_do_on("MySQLMetaImpl.UpdateTableFiles.null_connection", is_null_connection = true);
            fiu_do_on("MySQLMetaImpl.UpdateTableFiles.throw_exception", throw std::exception(););
            if (is_null_connection) {
                return Status(DB_ERROR, "Failed to connect to meta server(mysql)");
            }

            mysqlpp::Query updateTableFilesQuery = connectionPtr->query();

            std::map<std::string, bool> has_tables;
            for (auto& file_schema : files) {
                if (has_tables.find(file_schema.table_id_) != has_tables.end()) {
                    continue;
                }

                updateTableFilesQuery << "SELECT EXISTS"
                                      << " (SELECT 1 FROM " << META_TABLES << " WHERE table_id = " << mysqlpp::quote
                                      << file_schema.table_id_ << " AND state <> "
                                      << std::to_string(TableSchema::TO_DELETE) << ")"
                                      << " AS " << mysqlpp::quote << "check"
                                      << ";";

                ENGINE_LOG_DEBUG << "MySQLMetaImpl::UpdateTableFiles: " << updateTableFilesQuery.str();

                mysqlpp::StoreQueryResult res = updateTableFilesQuery.store();

                int check = res[0]["check"];
                has_tables[file_schema.table_id_] = (check == 1);
            }

            for (auto& file_schema : files) {
                if (!has_tables[file_schema.table_id_]) {
                    file_schema.file_type_ = TableFileSchema::TO_DELETE;
                }
                file_schema.updated_time_ = utils::GetMicroSecTimeStamp();

                std::string id = std::to_string(file_schema.id_);
                std::string& table_id = file_schema.table_id_;
                std::string engine_type = std::to_string(file_schema.engine_type_);
                std::string& file_id = file_schema.file_id_;
                std::string file_type = std::to_string(file_schema.file_type_);
                std::string file_size = std::to_string(file_schema.file_size_);
                std::string row_count = std::to_string(file_schema.row_count_);
                std::string updated_time = std::to_string(file_schema.updated_time_);
                std::string created_on = std::to_string(file_schema.created_on_);
                std::string date = std::to_string(file_schema.date_);

                updateTableFilesQuery << "UPDATE " << META_TABLEFILES << " SET table_id = " << mysqlpp::quote
                                      << table_id << " ,engine_type = " << engine_type
                                      << " ,file_id = " << mysqlpp::quote << file_id << " ,file_type = " << file_type
                                      << " ,file_size = " << file_size << " ,row_count = " << row_count
                                      << " ,updated_time = " << updated_time << " ,created_on = " << created_on
                                      << " ,date = " << date << " WHERE id = " << id << ";";

                ENGINE_LOG_DEBUG << "MySQLMetaImpl::UpdateTableFiles: " << updateTableFilesQuery.str();

                if (!updateTableFilesQuery.exec()) {
                    return HandleException("QUERY ERROR WHEN UPDATING TABLE FILES", updateTableFilesQuery.error());
                }
            }
        }  // Scoped Connection

        ENGINE_LOG_DEBUG << "Update " << files.size() << " table files";
    } catch (std::exception& e) {
        return HandleException("GENERAL ERROR WHEN UPDATING TABLE FILES", e.what());
    }

    return Status::OK();
}

Status
MySQLMetaImpl::DescribeTableIndex(const std::string& table_id, TableIndex& index) {
    try {
        server::MetricCollector metric;

        {
            mysqlpp::ScopedConnection connectionPtr(*mysql_connection_pool_, safe_grab_);

            bool is_null_connection = (connectionPtr == nullptr);
            fiu_do_on("MySQLMetaImpl.DescribeTableIndex.null_connection", is_null_connection = true);
            fiu_do_on("MySQLMetaImpl.DescribeTableIndex.throw_exception", throw std::exception(););
            if (is_null_connection) {
                return Status(DB_ERROR, "Failed to connect to meta server(mysql)");
            }

            mysqlpp::Query describeTableIndexQuery = connectionPtr->query();
            describeTableIndexQuery << "SELECT engine_type, index_params, index_file_size, metric_type"
                                    << " FROM " << META_TABLES << " WHERE table_id = " << mysqlpp::quote << table_id
                                    << " AND state <> " << std::to_string(TableSchema::TO_DELETE) << ";";

            ENGINE_LOG_DEBUG << "MySQLMetaImpl::DescribeTableIndex: " << describeTableIndexQuery.str();

            mysqlpp::StoreQueryResult res = describeTableIndexQuery.store();

            if (res.num_rows() == 1) {
                const mysqlpp::Row& resRow = res[0];

                index.engine_type_ = resRow["engine_type"];
                std::string str_index_params;
                resRow["index_params"].to_string(str_index_params);
                index.extra_params_ = milvus::json::parse(str_index_params);
                index.metric_type_ = resRow["metric_type"];
            } else {
                return Status(DB_NOT_FOUND, "Table " + table_id + " not found");
            }
        }  // Scoped Connection
    } catch (std::exception& e) {
        return HandleException("GENERAL ERROR WHEN UPDATING TABLE FLAG", e.what());
    }

    return Status::OK();
}

Status
MySQLMetaImpl::DropTableIndex(const std::string& table_id) {
    try {
        server::MetricCollector metric;

        {
            mysqlpp::ScopedConnection connectionPtr(*mysql_connection_pool_, safe_grab_);

            bool is_null_connection = (connectionPtr == nullptr);
            fiu_do_on("MySQLMetaImpl.DropTableIndex.null_connection", is_null_connection = true);
            fiu_do_on("MySQLMetaImpl.DropTableIndex.throw_exception", throw std::exception(););
            if (is_null_connection) {
                return Status(DB_ERROR, "Failed to connect to meta server(mysql)");
            }

            mysqlpp::Query dropTableIndexQuery = connectionPtr->query();

            // soft delete index files
            dropTableIndexQuery << "UPDATE " << META_TABLEFILES
                                << " SET file_type = " << std::to_string(TableFileSchema::TO_DELETE)
                                << " ,updated_time = " << utils::GetMicroSecTimeStamp()
                                << " WHERE table_id = " << mysqlpp::quote << table_id
                                << " AND file_type = " << std::to_string(TableFileSchema::INDEX) << ";";

            ENGINE_LOG_DEBUG << "MySQLMetaImpl::DropTableIndex: " << dropTableIndexQuery.str();

            if (!dropTableIndexQuery.exec()) {
                return HandleException("QUERY ERROR WHEN DROPPING TABLE INDEX", dropTableIndexQuery.error());
            }

            // set all backup file to raw
            dropTableIndexQuery << "UPDATE " << META_TABLEFILES
                                << " SET file_type = " << std::to_string(TableFileSchema::RAW)
                                << " ,updated_time = " << utils::GetMicroSecTimeStamp()
                                << " WHERE table_id = " << mysqlpp::quote << table_id
                                << " AND file_type = " << std::to_string(TableFileSchema::BACKUP) << ";";

            ENGINE_LOG_DEBUG << "MySQLMetaImpl::DropTableIndex: " << dropTableIndexQuery.str();

            if (!dropTableIndexQuery.exec()) {
                return HandleException("QUERY ERROR WHEN DROPPING TABLE INDEX", dropTableIndexQuery.error());
            }

            // set table index type to raw
            dropTableIndexQuery << "UPDATE " << META_TABLES
                                << " SET engine_type = " << std::to_string(DEFAULT_ENGINE_TYPE)
                                << " , index_params = '{}'"
                                << " WHERE table_id = " << mysqlpp::quote << table_id << ";";

            ENGINE_LOG_DEBUG << "MySQLMetaImpl::DropTableIndex: " << dropTableIndexQuery.str();

            if (!dropTableIndexQuery.exec()) {
                return HandleException("QUERY ERROR WHEN DROPPING TABLE INDEX", dropTableIndexQuery.error());
            }
        }  // Scoped Connection

        ENGINE_LOG_DEBUG << "Successfully drop table index, table id = " << table_id;
    } catch (std::exception& e) {
        return HandleException("GENERAL ERROR WHEN DROPPING TABLE INDEX", e.what());
    }

    return Status::OK();
}

Status
MySQLMetaImpl::CreatePartition(const std::string& table_id, const std::string& partition_name, const std::string& tag,
                               uint64_t lsn) {
    server::MetricCollector metric;

    TableSchema table_schema;
    table_schema.table_id_ = table_id;
    auto status = DescribeTable(table_schema);
    if (!status.ok()) {
        return status;
    }

    // not allow create partition under partition
    if (!table_schema.owner_table_.empty()) {
        return Status(DB_ERROR, "Nested partition is not allowed");
    }

    // trim side-blank of tag, only compare valid characters
    // for example: " ab cd " is treated as "ab cd"
    std::string valid_tag = tag;
    server::StringHelpFunctions::TrimStringBlank(valid_tag);

    // not allow duplicated partition
    std::string exist_partition;
    GetPartitionName(table_id, valid_tag, exist_partition);
    if (!exist_partition.empty()) {
        return Status(DB_ERROR, "Duplicate partition is not allowed");
    }

    if (partition_name == "") {
        // generate unique partition name
        NextTableId(table_schema.table_id_);
    } else {
        table_schema.table_id_ = partition_name;
    }

    table_schema.id_ = -1;
    table_schema.flag_ = 0;
    table_schema.created_on_ = utils::GetMicroSecTimeStamp();
    table_schema.owner_table_ = table_id;
    table_schema.partition_tag_ = valid_tag;
    table_schema.flush_lsn_ = lsn;

    status = CreateTable(table_schema);
    fiu_do_on("MySQLMetaImpl.CreatePartition.aleady_exist", status = Status(DB_ALREADY_EXIST, ""));
    if (status.code() == DB_ALREADY_EXIST) {
        return Status(DB_ALREADY_EXIST, "Partition already exists");
    }

    return status;
}

Status
MySQLMetaImpl::DropPartition(const std::string& partition_name) {
    return DropTable(partition_name);
}

Status
MySQLMetaImpl::ShowPartitions(const std::string& table_id, std::vector<meta::TableSchema>& partition_schema_array) {
    try {
        server::MetricCollector metric;
        mysqlpp::StoreQueryResult res;
        {
            mysqlpp::ScopedConnection connectionPtr(*mysql_connection_pool_, safe_grab_);

            bool is_null_connection = (connectionPtr == nullptr);
            fiu_do_on("MySQLMetaImpl.ShowPartitions.null_connection", is_null_connection = true);
            fiu_do_on("MySQLMetaImpl.ShowPartitions.throw_exception", throw std::exception(););
            if (is_null_connection) {
                return Status(DB_ERROR, "Failed to connect to meta server(mysql)");
            }

            mysqlpp::Query allPartitionsQuery = connectionPtr->query();
            allPartitionsQuery << "SELECT table_id, id, state, dimension, created_on, flag, index_file_size,"
                               << " engine_type, index_params, metric_type, partition_tag, version FROM " << META_TABLES
                               << " WHERE owner_table = " << mysqlpp::quote << table_id << " AND state <> "
                               << std::to_string(TableSchema::TO_DELETE) << ";";

            ENGINE_LOG_DEBUG << "MySQLMetaImpl::AllTables: " << allPartitionsQuery.str();

            res = allPartitionsQuery.store();
        }  // Scoped Connection

        for (auto& resRow : res) {
            meta::TableSchema partition_schema;
            resRow["table_id"].to_string(partition_schema.table_id_);
            partition_schema.id_ = resRow["id"];  // implicit conversion
            partition_schema.state_ = resRow["state"];
            partition_schema.dimension_ = resRow["dimension"];
            partition_schema.created_on_ = resRow["created_on"];
            partition_schema.flag_ = resRow["flag"];
            partition_schema.index_file_size_ = resRow["index_file_size"];
            partition_schema.engine_type_ = resRow["engine_type"];
            resRow["index_params"].to_string(partition_schema.index_params_);
            partition_schema.metric_type_ = resRow["metric_type"];
            partition_schema.owner_table_ = table_id;
            resRow["partition_tag"].to_string(partition_schema.partition_tag_);
            resRow["version"].to_string(partition_schema.version_);

            partition_schema_array.emplace_back(partition_schema);
        }
    } catch (std::exception& e) {
        return HandleException("GENERAL ERROR WHEN SHOW PARTITIONS", e.what());
    }

    return Status::OK();
}

Status
MySQLMetaImpl::GetPartitionName(const std::string& table_id, const std::string& tag, std::string& partition_name) {
    try {
        server::MetricCollector metric;
        mysqlpp::StoreQueryResult res;

        // trim side-blank of tag, only compare valid characters
        // for example: " ab cd " is treated as "ab cd"
        std::string valid_tag = tag;
        server::StringHelpFunctions::TrimStringBlank(valid_tag);

        {
            mysqlpp::ScopedConnection connectionPtr(*mysql_connection_pool_, safe_grab_);

            bool is_null_connection = (connectionPtr == nullptr);
            fiu_do_on("MySQLMetaImpl.GetPartitionName.null_connection", is_null_connection = true);
            fiu_do_on("MySQLMetaImpl.GetPartitionName.throw_exception", throw std::exception(););
            if (is_null_connection) {
                return Status(DB_ERROR, "Failed to connect to meta server(mysql)");
            }

            mysqlpp::Query allPartitionsQuery = connectionPtr->query();
            allPartitionsQuery << "SELECT table_id FROM " << META_TABLES << " WHERE owner_table = " << mysqlpp::quote
                               << table_id << " AND partition_tag = " << mysqlpp::quote << valid_tag << " AND state <> "
                               << std::to_string(TableSchema::TO_DELETE) << ";";

            ENGINE_LOG_DEBUG << "MySQLMetaImpl::AllTables: " << allPartitionsQuery.str();

            res = allPartitionsQuery.store();
        }  // Scoped Connection

        if (res.num_rows() > 0) {
            const mysqlpp::Row& resRow = res[0];
            resRow["table_id"].to_string(partition_name);
        } else {
            return Status(DB_NOT_FOUND, "Partition " + valid_tag + " of table " + table_id + " not found");
        }
    } catch (std::exception& e) {
        return HandleException("GENERAL ERROR WHEN GET PARTITION NAME", e.what());
    }

    return Status::OK();
}

Status
MySQLMetaImpl::FilesToSearch(const std::string& table_id, const std::vector<size_t>& ids, TableFilesSchema& files) {
    files.clear();

    try {
        server::MetricCollector metric;
        mysqlpp::StoreQueryResult res;
        {
            mysqlpp::ScopedConnection connectionPtr(*mysql_connection_pool_, safe_grab_);

            bool is_null_connection = (connectionPtr == nullptr);
            fiu_do_on("MySQLMetaImpl.FilesToSearch.null_connection", is_null_connection = true);
            fiu_do_on("MySQLMetaImpl.FilesToSearch.throw_exception", throw std::exception(););
            if (is_null_connection) {
                return Status(DB_ERROR, "Failed to connect to meta server(mysql)");
            }

            mysqlpp::Query filesToSearchQuery = connectionPtr->query();
            filesToSearchQuery
                << "SELECT id, table_id, segment_id, engine_type, file_id, file_type, file_size, row_count, date"
                << " FROM " << META_TABLEFILES << " WHERE table_id = " << mysqlpp::quote << table_id;

            if (!ids.empty()) {
                std::stringstream idSS;
                for (auto& id : ids) {
                    idSS << "id = " << std::to_string(id) << " OR ";
                }
                std::string idStr = idSS.str();
                idStr = idStr.substr(0, idStr.size() - 4);  // remove the last " OR "

                filesToSearchQuery << " AND (" << idStr << ")";
            }
            // End
            filesToSearchQuery << " AND"
                               << " (file_type = " << std::to_string(TableFileSchema::RAW)
                               << " OR file_type = " << std::to_string(TableFileSchema::TO_INDEX)
                               << " OR file_type = " << std::to_string(TableFileSchema::INDEX) << ");";

            ENGINE_LOG_DEBUG << "MySQLMetaImpl::FilesToSearch: " << filesToSearchQuery.str();

            res = filesToSearchQuery.store();
        }  // Scoped Connection

        TableSchema table_schema;
        table_schema.table_id_ = table_id;
        auto status = DescribeTable(table_schema);
        if (!status.ok()) {
            return status;
        }

        Status ret;
        for (auto& resRow : res) {
            TableFileSchema table_file;
            table_file.id_ = resRow["id"];  // implicit conversion
            resRow["table_id"].to_string(table_file.table_id_);
            resRow["segment_id"].to_string(table_file.segment_id_);
            table_file.index_file_size_ = table_schema.index_file_size_;
            table_file.engine_type_ = resRow["engine_type"];
            table_file.index_params_ = table_schema.index_params_;
            table_file.metric_type_ = table_schema.metric_type_;
            resRow["file_id"].to_string(table_file.file_id_);
            table_file.file_type_ = resRow["file_type"];
            table_file.file_size_ = resRow["file_size"];
            table_file.row_count_ = resRow["row_count"];
            table_file.date_ = resRow["date"];
            table_file.dimension_ = table_schema.dimension_;

            auto status = utils::GetTableFilePath(options_, table_file);
            if (!status.ok()) {
                ret = status;
            }

            files.emplace_back(table_file);
        }

        if (res.size() > 0) {
            ENGINE_LOG_DEBUG << "Collect " << res.size() << " to-search files";
        }
        return ret;
    } catch (std::exception& e) {
        return HandleException("GENERAL ERROR WHEN FINDING TABLE FILES TO SEARCH", e.what());
    }
}

Status
MySQLMetaImpl::FilesToMerge(const std::string& table_id, TableFilesSchema& files) {
    files.clear();

    try {
        server::MetricCollector metric;

        // check table existence
        TableSchema table_schema;
        table_schema.table_id_ = table_id;
        auto status = DescribeTable(table_schema);
        if (!status.ok()) {
            return status;
        }

        mysqlpp::StoreQueryResult res;
        {
            mysqlpp::ScopedConnection connectionPtr(*mysql_connection_pool_, safe_grab_);

            bool is_null_connection = (connectionPtr == nullptr);
            fiu_do_on("MySQLMetaImpl.FilesToMerge.null_connection", is_null_connection = true);
            fiu_do_on("MySQLMetaImpl.FilesToMerge.throw_exception", throw std::exception(););
            if (is_null_connection) {
                return Status(DB_ERROR, "Failed to connect to meta server(mysql)");
            }

            mysqlpp::Query filesToMergeQuery = connectionPtr->query();
            filesToMergeQuery << "SELECT id, table_id, segment_id, file_id, file_type, file_size, row_count, date, "
                                 "engine_type, created_on"
                              << " FROM " << META_TABLEFILES << " WHERE table_id = " << mysqlpp::quote << table_id
                              << " AND file_type = " << std::to_string(TableFileSchema::RAW)
                              << " ORDER BY row_count DESC;";

            ENGINE_LOG_DEBUG << "MySQLMetaImpl::FilesToMerge: " << filesToMergeQuery.str();

            res = filesToMergeQuery.store();
        }  // Scoped Connection

        Status ret;
        int64_t to_merge_files = 0;
        for (auto& resRow : res) {
            TableFileSchema table_file;
            table_file.file_size_ = resRow["file_size"];
            if (table_file.file_size_ >= table_schema.index_file_size_) {
                continue;  // skip large file
            }

            table_file.id_ = resRow["id"];  // implicit conversion
            resRow["table_id"].to_string(table_file.table_id_);
            resRow["segment_id"].to_string(table_file.segment_id_);
            resRow["file_id"].to_string(table_file.file_id_);
            table_file.file_type_ = resRow["file_type"];
            table_file.row_count_ = resRow["row_count"];
            table_file.date_ = resRow["date"];
            table_file.index_file_size_ = table_schema.index_file_size_;
            table_file.engine_type_ = resRow["engine_type"];
            table_file.index_params_ = table_schema.index_params_;
            table_file.metric_type_ = table_schema.metric_type_;
            table_file.created_on_ = resRow["created_on"];
            table_file.dimension_ = table_schema.dimension_;

            auto status = utils::GetTableFilePath(options_, table_file);
            if (!status.ok()) {
                ret = status;
            }

            files.emplace_back(table_file);
            ++to_merge_files;
        }

        if (to_merge_files > 0) {
            ENGINE_LOG_TRACE << "Collect " << to_merge_files << " to-merge files";
        }
        return ret;
    } catch (std::exception& e) {
        return HandleException("GENERAL ERROR WHEN FINDING TABLE FILES TO MERGE", e.what());
    }
}

Status
MySQLMetaImpl::FilesToIndex(TableFilesSchema& files) {
    files.clear();

    try {
        server::MetricCollector metric;
        mysqlpp::StoreQueryResult res;
        {
            mysqlpp::ScopedConnection connectionPtr(*mysql_connection_pool_, safe_grab_);

            bool is_null_connection = (connectionPtr == nullptr);
            fiu_do_on("MySQLMetaImpl.FilesToIndex.null_connection", is_null_connection = true);
            fiu_do_on("MySQLMetaImpl.FilesToIndex.throw_exception", throw std::exception(););
            if (is_null_connection) {
                return Status(DB_ERROR, "Failed to connect to meta server(mysql)");
            }

            mysqlpp::Query filesToIndexQuery = connectionPtr->query();
            filesToIndexQuery << "SELECT id, table_id, segment_id, engine_type, file_id, file_type, file_size, "
                                 "row_count, date, created_on"
                              << " FROM " << META_TABLEFILES
                              << " WHERE file_type = " << std::to_string(TableFileSchema::TO_INDEX) << ";";

            ENGINE_LOG_DEBUG << "MySQLMetaImpl::FilesToIndex: " << filesToIndexQuery.str();

            res = filesToIndexQuery.store();
        }  // Scoped Connection

        Status ret;
        std::map<std::string, TableSchema> groups;
        TableFileSchema table_file;
        for (auto& resRow : res) {
            table_file.id_ = resRow["id"];  // implicit conversion
            resRow["table_id"].to_string(table_file.table_id_);
            resRow["segment_id"].to_string(table_file.segment_id_);
            table_file.engine_type_ = resRow["engine_type"];
            resRow["file_id"].to_string(table_file.file_id_);
            table_file.file_type_ = resRow["file_type"];
            table_file.file_size_ = resRow["file_size"];
            table_file.row_count_ = resRow["row_count"];
            table_file.date_ = resRow["date"];
            table_file.created_on_ = resRow["created_on"];

            auto groupItr = groups.find(table_file.table_id_);
            if (groupItr == groups.end()) {
                TableSchema table_schema;
                table_schema.table_id_ = table_file.table_id_;
                auto status = DescribeTable(table_schema);
                if (!status.ok()) {
                    return status;
                }
                groups[table_file.table_id_] = table_schema;
            }
            table_file.dimension_ = groups[table_file.table_id_].dimension_;
            table_file.index_file_size_ = groups[table_file.table_id_].index_file_size_;
            table_file.index_params_ = groups[table_file.table_id_].index_params_;
            table_file.metric_type_ = groups[table_file.table_id_].metric_type_;

            auto status = utils::GetTableFilePath(options_, table_file);
            if (!status.ok()) {
                ret = status;
            }

            files.push_back(table_file);
        }

        if (res.size() > 0) {
            ENGINE_LOG_DEBUG << "Collect " << res.size() << " to-index files";
        }
        return ret;
    } catch (std::exception& e) {
        return HandleException("GENERAL ERROR WHEN FINDING TABLE FILES TO INDEX", e.what());
    }
}

Status
MySQLMetaImpl::FilesByType(const std::string& table_id, const std::vector<int>& file_types,
                           TableFilesSchema& table_files) {
    if (file_types.empty()) {
        return Status(DB_ERROR, "file types array is empty");
    }

    Status ret = Status::OK();

    try {
        table_files.clear();

        mysqlpp::StoreQueryResult res;
        {
            mysqlpp::ScopedConnection connectionPtr(*mysql_connection_pool_, safe_grab_);

            bool is_null_connection = (connectionPtr == nullptr);
            fiu_do_on("MySQLMetaImpl.FilesByType.null_connection", is_null_connection = true);
            fiu_do_on("MySQLMetaImpl.FilesByType.throw_exception", throw std::exception(););
            if (is_null_connection) {
                return Status(DB_ERROR, "Failed to connect to meta server(mysql)");
            }

            std::string types;
            for (auto type : file_types) {
                if (!types.empty()) {
                    types += ",";
                }
                types += std::to_string(type);
            }

            mysqlpp::Query hasNonIndexFilesQuery = connectionPtr->query();
            // since table_id is a unique column we just need to check whether it exists or not
            hasNonIndexFilesQuery
                << "SELECT id, segment_id, engine_type, file_id, file_type, file_size, row_count, date, created_on"
                << " FROM " << META_TABLEFILES << " WHERE table_id = " << mysqlpp::quote << table_id
                << " AND file_type in (" << types << ");";

            ENGINE_LOG_DEBUG << "MySQLMetaImpl::FilesByType: " << hasNonIndexFilesQuery.str();

            res = hasNonIndexFilesQuery.store();
        }  // Scoped Connection

        TableSchema table_schema;
        table_schema.table_id_ = table_id;
        auto status = DescribeTable(table_schema);
        if (!status.ok()) {
            return status;
        }

        if (res.num_rows() > 0) {
            int raw_count = 0, new_count = 0, new_merge_count = 0, new_index_count = 0;
            int to_index_count = 0, index_count = 0, backup_count = 0;
            for (auto& resRow : res) {
                TableFileSchema file_schema;
                file_schema.id_ = resRow["id"];
                file_schema.table_id_ = table_id;
                resRow["segment_id"].to_string(file_schema.segment_id_);
                file_schema.engine_type_ = resRow["engine_type"];
                resRow["file_id"].to_string(file_schema.file_id_);
                file_schema.file_type_ = resRow["file_type"];
                file_schema.file_size_ = resRow["file_size"];
                file_schema.row_count_ = resRow["row_count"];
                file_schema.date_ = resRow["date"];
                file_schema.created_on_ = resRow["created_on"];

                file_schema.index_file_size_ = table_schema.index_file_size_;
                file_schema.index_params_ = table_schema.index_params_;
                file_schema.metric_type_ = table_schema.metric_type_;
                file_schema.dimension_ = table_schema.dimension_;

                auto status = utils::GetTableFilePath(options_, file_schema);
                if (!status.ok()) {
                    ret = status;
                }

                table_files.emplace_back(file_schema);

                int32_t file_type = resRow["file_type"];
                switch (file_type) {
                    case (int)TableFileSchema::RAW:
                        ++raw_count;
                        break;
                    case (int)TableFileSchema::NEW:
                        ++new_count;
                        break;
                    case (int)TableFileSchema::NEW_MERGE:
                        ++new_merge_count;
                        break;
                    case (int)TableFileSchema::NEW_INDEX:
                        ++new_index_count;
                        break;
                    case (int)TableFileSchema::TO_INDEX:
                        ++to_index_count;
                        break;
                    case (int)TableFileSchema::INDEX:
                        ++index_count;
                        break;
                    case (int)TableFileSchema::BACKUP:
                        ++backup_count;
                        break;
                    default:
                        break;
                }
            }

            std::string msg = "Get table files by type.";
            for (int file_type : file_types) {
                switch (file_type) {
                    case (int)TableFileSchema::RAW:
                        msg = msg + " raw files:" + std::to_string(raw_count);
                        break;
                    case (int)TableFileSchema::NEW:
                        msg = msg + " new files:" + std::to_string(new_count);
                        break;
                    case (int)TableFileSchema::NEW_MERGE:
                        msg = msg + " new_merge files:" + std::to_string(new_merge_count);
                        break;
                    case (int)TableFileSchema::NEW_INDEX:
                        msg = msg + " new_index files:" + std::to_string(new_index_count);
                        break;
                    case (int)TableFileSchema::TO_INDEX:
                        msg = msg + " to_index files:" + std::to_string(to_index_count);
                        break;
                    case (int)TableFileSchema::INDEX:
                        msg = msg + " index files:" + std::to_string(index_count);
                        break;
                    case (int)TableFileSchema::BACKUP:
                        msg = msg + " backup files:" + std::to_string(backup_count);
                        break;
                    default:
                        break;
                }
            }
            ENGINE_LOG_DEBUG << msg;
        }
    } catch (std::exception& e) {
        return HandleException("GENERAL ERROR WHEN GET FILE BY TYPE", e.what());
    }

    return ret;
}

// TODO(myh): Support swap to cloud storage
Status
MySQLMetaImpl::Archive() {
    auto& criterias = options_.archive_conf_.GetCriterias();
    if (criterias.empty()) {
        return Status::OK();
    }

    for (auto& kv : criterias) {
        auto& criteria = kv.first;
        auto& limit = kv.second;
        if (criteria == engine::ARCHIVE_CONF_DAYS) {
            size_t usecs = limit * DAY * US_PS;
            int64_t now = utils::GetMicroSecTimeStamp();

            try {
                mysqlpp::ScopedConnection connectionPtr(*mysql_connection_pool_, safe_grab_);

                bool is_null_connection = (connectionPtr == nullptr);
                fiu_do_on("MySQLMetaImpl.Archive.null_connection", is_null_connection = true);
                fiu_do_on("MySQLMetaImpl.Archive.throw_exception", throw std::exception(););
                if (is_null_connection) {
                    return Status(DB_ERROR, "Failed to connect to meta server(mysql)");
                }

                mysqlpp::Query archiveQuery = connectionPtr->query();
                archiveQuery << "UPDATE " << META_TABLEFILES
                             << " SET file_type = " << std::to_string(TableFileSchema::TO_DELETE)
                             << " WHERE created_on < " << std::to_string(now - usecs) << " AND file_type <> "
                             << std::to_string(TableFileSchema::TO_DELETE) << ";";

                ENGINE_LOG_DEBUG << "MySQLMetaImpl::Archive: " << archiveQuery.str();

                if (!archiveQuery.exec()) {
                    return HandleException("QUERY ERROR DURING ARCHIVE", archiveQuery.error());
                }

                ENGINE_LOG_DEBUG << "Archive old files";
            } catch (std::exception& e) {
                return HandleException("GENERAL ERROR WHEN DURING ARCHIVE", e.what());
            }
        }
        if (criteria == engine::ARCHIVE_CONF_DISK) {
            uint64_t sum = 0;
            Size(sum);

            auto to_delete = (sum - limit * G);
            DiscardFiles(to_delete);

            ENGINE_LOG_DEBUG << "Archive files to free disk";
        }
    }

    return Status::OK();
}

Status
MySQLMetaImpl::Size(uint64_t& result) {
    result = 0;

    try {
        mysqlpp::StoreQueryResult res;
        {
            mysqlpp::ScopedConnection connectionPtr(*mysql_connection_pool_, safe_grab_);

            bool is_null_connection = (connectionPtr == nullptr);
            fiu_do_on("MySQLMetaImpl.Size.null_connection", is_null_connection = true);
            fiu_do_on("MySQLMetaImpl.Size.throw_exception", throw std::exception(););
            if (is_null_connection) {
                return Status(DB_ERROR, "Failed to connect to meta server(mysql)");
            }

            mysqlpp::Query getSizeQuery = connectionPtr->query();
            getSizeQuery << "SELECT IFNULL(SUM(file_size),0) AS sum"
                         << " FROM " << META_TABLEFILES << " WHERE file_type <> "
                         << std::to_string(TableFileSchema::TO_DELETE) << ";";

            ENGINE_LOG_DEBUG << "MySQLMetaImpl::Size: " << getSizeQuery.str();

            res = getSizeQuery.store();
        }  // Scoped Connection

        if (res.empty()) {
            result = 0;
        } else {
            result = res[0]["sum"];
        }
    } catch (std::exception& e) {
        return HandleException("GENERAL ERROR WHEN RETRIEVING SIZE", e.what());
    }

    return Status::OK();
}

Status
MySQLMetaImpl::CleanUpShadowFiles() {
    try {
        mysqlpp::ScopedConnection connectionPtr(*mysql_connection_pool_, safe_grab_);

        bool is_null_connection = (connectionPtr == nullptr);
        fiu_do_on("MySQLMetaImpl.CleanUpShadowFiles.null_connection", is_null_connection = true);
        fiu_do_on("MySQLMetaImpl.CleanUpShadowFiles.throw_exception", throw std::exception(););
        if (is_null_connection) {
            return Status(DB_ERROR, "Failed to connect to meta server(mysql)");
        }

        mysqlpp::Query cleanUpQuery = connectionPtr->query();
        cleanUpQuery << "SELECT table_name"
                     << " FROM information_schema.tables"
                     << " WHERE table_schema = " << mysqlpp::quote << mysql_connection_pool_->getDB()
                     << " AND table_name = " << mysqlpp::quote << META_TABLEFILES << ";";

        ENGINE_LOG_DEBUG << "MySQLMetaImpl::CleanUp: " << cleanUpQuery.str();

        mysqlpp::StoreQueryResult res = cleanUpQuery.store();

        if (!res.empty()) {
            ENGINE_LOG_DEBUG << "Remove table file type as NEW";
            cleanUpQuery << "DELETE FROM " << META_TABLEFILES << " WHERE file_type IN ("
                         << std::to_string(TableFileSchema::NEW) << "," << std::to_string(TableFileSchema::NEW_MERGE)
                         << "," << std::to_string(TableFileSchema::NEW_INDEX) << ");";

            ENGINE_LOG_DEBUG << "MySQLMetaImpl::CleanUp: " << cleanUpQuery.str();

            if (!cleanUpQuery.exec()) {
                return HandleException("QUERY ERROR WHEN CLEANING UP FILES", cleanUpQuery.error());
            }
        }

        if (res.size() > 0) {
            ENGINE_LOG_DEBUG << "Clean " << res.size() << " files";
        }
    } catch (std::exception& e) {
        return HandleException("GENERAL ERROR WHEN CLEANING UP FILES", e.what());
    }

    return Status::OK();
}

Status
MySQLMetaImpl::CleanUpFilesWithTTL(uint64_t seconds /*, CleanUpFilter* filter*/) {
    auto now = utils::GetMicroSecTimeStamp();
    std::set<std::string> table_ids;

    // remove to_delete files
    try {
        server::MetricCollector metric;

        {
            mysqlpp::ScopedConnection connectionPtr(*mysql_connection_pool_, safe_grab_);

            bool is_null_connection = (connectionPtr == nullptr);
            fiu_do_on("MySQLMetaImpl.CleanUpFilesWithTTL.RomoveToDeleteFiles_NullConnection",
                      is_null_connection = true);
            fiu_do_on("MySQLMetaImpl.CleanUpFilesWithTTL.RomoveToDeleteFiles_ThrowException", throw std::exception(););
            if (is_null_connection) {
                return Status(DB_ERROR, "Failed to connect to meta server(mysql)");
            }

            mysqlpp::Query query = connectionPtr->query();
            query << "SELECT id, table_id, segment_id, engine_type, file_id, file_type, date"
                  << " FROM " << META_TABLEFILES << " WHERE file_type IN ("
                  << std::to_string(TableFileSchema::TO_DELETE) << "," << std::to_string(TableFileSchema::BACKUP) << ")"
                  << " AND updated_time < " << std::to_string(now - seconds * US_PS) << ";";

            ENGINE_LOG_DEBUG << "MySQLMetaImpl::CleanUpFilesWithTTL: " << query.str();

            mysqlpp::StoreQueryResult res = query.store();

            TableFileSchema table_file;
            std::vector<std::string> idsToDelete;

            int64_t clean_files = 0;
            for (auto& resRow : res) {
                table_file.id_ = resRow["id"];  // implicit conversion
                resRow["table_id"].to_string(table_file.table_id_);
                resRow["segment_id"].to_string(table_file.segment_id_);
                table_file.engine_type_ = resRow["engine_type"];
                resRow["file_id"].to_string(table_file.file_id_);
                table_file.date_ = resRow["date"];
                table_file.file_type_ = resRow["file_type"];

                // check if the file can be deleted
                if (OngoingFileChecker::GetInstance().IsIgnored(table_file)) {
                    ENGINE_LOG_DEBUG << "File:" << table_file.file_id_
                                     << " currently is in use, not able to delete now";
                    continue;  // ignore this file, don't delete it
                }

                // erase file data from cache
                // because GetTableFilePath won't able to generate file path after the file is deleted
                utils::GetTableFilePath(options_, table_file);
                server::CommonUtil::EraseFromCache(table_file.location_);

                if (table_file.file_type_ == (int)TableFileSchema::TO_DELETE) {
                    // If we are deleting a raw table file, it means it's okay to delete the entire segment directory.
                    // Else, we can only delete the single file
                    // TODO(zhiru): We determine whether a table file is raw by its engine type. This is a bit hacky
                    if (table_file.engine_type_ == (int32_t)EngineType::FAISS_IDMAP ||
                        table_file.engine_type_ == (int32_t)EngineType::FAISS_BIN_IDMAP) {
                        utils::DeleteSegment(options_, table_file);
                        std::string segment_dir;
                        utils::GetParentPath(table_file.location_, segment_dir);
                        ENGINE_LOG_DEBUG << "Remove segment directory: " << segment_dir;
                    } else {
                        utils::DeleteTableFilePath(options_, table_file);
                        ENGINE_LOG_DEBUG << "Remove table file: " << table_file.location_;
                    }

                    idsToDelete.emplace_back(std::to_string(table_file.id_));
                    table_ids.insert(table_file.table_id_);

                    ++clean_files;
                }
            }

            // delete file from meta
            if (!idsToDelete.empty()) {
                std::stringstream idsToDeleteSS;
                for (auto& id : idsToDelete) {
                    idsToDeleteSS << "id = " << id << " OR ";
                }

                std::string idsToDeleteStr = idsToDeleteSS.str();
                idsToDeleteStr = idsToDeleteStr.substr(0, idsToDeleteStr.size() - 4);  // remove the last " OR "
                query << "DELETE FROM " << META_TABLEFILES << " WHERE " << idsToDeleteStr << ";";

                ENGINE_LOG_DEBUG << "MySQLMetaImpl::CleanUpFilesWithTTL: " << query.str();

                if (!query.exec()) {
                    return HandleException("QUERY ERROR WHEN CLEANING UP FILES WITH TTL", query.error());
                }
            }

            if (clean_files > 0) {
                ENGINE_LOG_DEBUG << "Clean " << clean_files << " files expired in " << seconds << " seconds";
            }
        }  // Scoped Connection
    } catch (std::exception& e) {
        return HandleException("GENERAL ERROR WHEN CLEANING UP FILES WITH TTL", e.what());
    }

    // remove to_delete tables
    try {
        server::MetricCollector metric;

        {
            mysqlpp::ScopedConnection connectionPtr(*mysql_connection_pool_, safe_grab_);

            bool is_null_connection = (connectionPtr == nullptr);
            fiu_do_on("MySQLMetaImpl.CleanUpFilesWithTTL.RemoveToDeleteTables_NUllConnection",
                      is_null_connection = true);
            fiu_do_on("MySQLMetaImpl.CleanUpFilesWithTTL.RemoveToDeleteTables_ThrowException", throw std::exception(););
            if (is_null_connection) {
                return Status(DB_ERROR, "Failed to connect to meta server(mysql)");
            }

            mysqlpp::Query query = connectionPtr->query();
            query << "SELECT id, table_id"
                  << " FROM " << META_TABLES << " WHERE state = " << std::to_string(TableSchema::TO_DELETE) << ";";

            ENGINE_LOG_DEBUG << "MySQLMetaImpl::CleanUpFilesWithTTL: " << query.str();

            mysqlpp::StoreQueryResult res = query.store();

            int64_t remove_tables = 0;
            if (!res.empty()) {
                std::stringstream idsToDeleteSS;
                for (auto& resRow : res) {
                    size_t id = resRow["id"];
                    std::string table_id;
                    resRow["table_id"].to_string(table_id);

                    utils::DeleteTablePath(options_, table_id, false);  // only delete empty folder
                    ++remove_tables;
                    idsToDeleteSS << "id = " << std::to_string(id) << " OR ";
                }
                std::string idsToDeleteStr = idsToDeleteSS.str();
                idsToDeleteStr = idsToDeleteStr.substr(0, idsToDeleteStr.size() - 4);  // remove the last " OR "
                query << "DELETE FROM " << META_TABLES << " WHERE " << idsToDeleteStr << ";";

                ENGINE_LOG_DEBUG << "MySQLMetaImpl::CleanUpFilesWithTTL: " << query.str();

                if (!query.exec()) {
                    return HandleException("QUERY ERROR WHEN CLEANING UP TABLES WITH TTL", query.error());
                }
            }

            if (remove_tables > 0) {
                ENGINE_LOG_DEBUG << "Remove " << remove_tables << " tables from meta";
            }
        }  // Scoped Connection
    } catch (std::exception& e) {
        return HandleException("GENERAL ERROR WHEN CLEANING UP TABLES WITH TTL", e.what());
    }

    // remove deleted table folder
    // don't remove table folder until all its files has been deleted
    try {
        server::MetricCollector metric;

        {
            mysqlpp::ScopedConnection connectionPtr(*mysql_connection_pool_, safe_grab_);

            bool is_null_connection = (connectionPtr == nullptr);
            fiu_do_on("MySQLMetaImpl.CleanUpFilesWithTTL.RemoveDeletedTableFolder_NUllConnection",
                      is_null_connection = true);
            fiu_do_on("MySQLMetaImpl.CleanUpFilesWithTTL.RemoveDeletedTableFolder_ThrowException",
                      throw std::exception(););
            if (is_null_connection) {
                return Status(DB_ERROR, "Failed to connect to meta server(mysql)");
            }

            for (auto& table_id : table_ids) {
                mysqlpp::Query query = connectionPtr->query();
                query << "SELECT file_id"
                      << " FROM " << META_TABLEFILES << " WHERE table_id = " << mysqlpp::quote << table_id << ";";

                ENGINE_LOG_DEBUG << "MySQLMetaImpl::CleanUpFilesWithTTL: " << query.str();

                mysqlpp::StoreQueryResult res = query.store();

                if (res.empty()) {
                    utils::DeleteTablePath(options_, table_id);
                }
            }

            if (table_ids.size() > 0) {
                ENGINE_LOG_DEBUG << "Remove " << table_ids.size() << " tables folder";
            }
        }
    } catch (std::exception& e) {
        return HandleException("GENERAL ERROR WHEN CLEANING UP TABLES WITH TTL", e.what());
    }

    return Status::OK();
}

Status
MySQLMetaImpl::Count(const std::string& table_id, uint64_t& result) {
    try {
        server::MetricCollector metric;

        TableSchema table_schema;
        table_schema.table_id_ = table_id;
        auto status = DescribeTable(table_schema);

        if (!status.ok()) {
            return status;
        }

        mysqlpp::StoreQueryResult res;
        {
            mysqlpp::ScopedConnection connectionPtr(*mysql_connection_pool_, safe_grab_);

            bool is_null_connection = (connectionPtr == nullptr);
            fiu_do_on("MySQLMetaImpl.Count.null_connection", is_null_connection = true);
            fiu_do_on("MySQLMetaImpl.Count.throw_exception", throw std::exception(););
            if (is_null_connection) {
                return Status(DB_ERROR, "Failed to connect to meta server(mysql)");
            }

            mysqlpp::Query countQuery = connectionPtr->query();
            countQuery << "SELECT row_count"
                       << " FROM " << META_TABLEFILES << " WHERE table_id = " << mysqlpp::quote << table_id
                       << " AND (file_type = " << std::to_string(TableFileSchema::RAW)
                       << " OR file_type = " << std::to_string(TableFileSchema::TO_INDEX)
                       << " OR file_type = " << std::to_string(TableFileSchema::INDEX) << ");";

            ENGINE_LOG_DEBUG << "MySQLMetaImpl::Count: " << countQuery.str();

            res = countQuery.store();
        }  // Scoped Connection

        result = 0;
        for (auto& resRow : res) {
            size_t size = resRow["row_count"];
            result += size;
        }
    } catch (std::exception& e) {
        return HandleException("GENERAL ERROR WHEN RETRIEVING COUNT", e.what());
    }

    return Status::OK();
}

Status
MySQLMetaImpl::DropAll() {
    try {
        ENGINE_LOG_DEBUG << "Drop all mysql meta";
        mysqlpp::ScopedConnection connectionPtr(*mysql_connection_pool_, safe_grab_);

        bool is_null_connection = (connectionPtr == nullptr);
        fiu_do_on("MySQLMetaImpl.DropAll.null_connection", is_null_connection = true);
        fiu_do_on("MySQLMetaImpl.DropAll.throw_exception", throw std::exception(););
        if (is_null_connection) {
            return Status(DB_ERROR, "Failed to connect to meta server(mysql)");
        }

        mysqlpp::Query dropTableQuery = connectionPtr->query();
        dropTableQuery << "DROP TABLE IF EXISTS " << TABLES_SCHEMA.name() << ", " << TABLEFILES_SCHEMA.name() << ";";

        ENGINE_LOG_DEBUG << "MySQLMetaImpl::DropAll: " << dropTableQuery.str();

        if (dropTableQuery.exec()) {
            return Status::OK();
        }
        return HandleException("QUERY ERROR WHEN DROPPING ALL", dropTableQuery.error());
    } catch (std::exception& e) {
        return HandleException("GENERAL ERROR WHEN DROPPING ALL", e.what());
    }
}

Status
MySQLMetaImpl::DiscardFiles(int64_t to_discard_size) {
    if (to_discard_size <= 0) {
        return Status::OK();
    }
    ENGINE_LOG_DEBUG << "About to discard size=" << to_discard_size;

    try {
        server::MetricCollector metric;
        bool status;
        {
            mysqlpp::ScopedConnection connectionPtr(*mysql_connection_pool_, safe_grab_);

            bool is_null_connection = (connectionPtr == nullptr);
            fiu_do_on("MySQLMetaImpl.DiscardFiles.null_connection", is_null_connection = true);
            fiu_do_on("MySQLMetaImpl.DiscardFiles.throw_exception", throw std::exception(););
            if (is_null_connection) {
                return Status(DB_ERROR, "Failed to connect to meta server(mysql)");
            }

            mysqlpp::Query discardFilesQuery = connectionPtr->query();
            discardFilesQuery << "SELECT id, file_size"
                              << " FROM " << META_TABLEFILES << " WHERE file_type <> "
                              << std::to_string(TableFileSchema::TO_DELETE) << " ORDER BY id ASC "
                              << " LIMIT 10;";

            ENGINE_LOG_DEBUG << "MySQLMetaImpl::DiscardFiles: " << discardFilesQuery.str();

            mysqlpp::StoreQueryResult res = discardFilesQuery.store();
            if (res.num_rows() == 0) {
                return Status::OK();
            }

            TableFileSchema table_file;
            std::stringstream idsToDiscardSS;
            for (auto& resRow : res) {
                if (to_discard_size <= 0) {
                    break;
                }
                table_file.id_ = resRow["id"];
                table_file.file_size_ = resRow["file_size"];
                idsToDiscardSS << "id = " << std::to_string(table_file.id_) << " OR ";
                ENGINE_LOG_DEBUG << "Discard table_file.id=" << table_file.file_id_
                                 << " table_file.size=" << table_file.file_size_;
                to_discard_size -= table_file.file_size_;
            }

            std::string idsToDiscardStr = idsToDiscardSS.str();
            idsToDiscardStr = idsToDiscardStr.substr(0, idsToDiscardStr.size() - 4);  // remove the last " OR "

            discardFilesQuery << "UPDATE " << META_TABLEFILES
                              << " SET file_type = " << std::to_string(TableFileSchema::TO_DELETE)
                              << " ,updated_time = " << std::to_string(utils::GetMicroSecTimeStamp()) << " WHERE "
                              << idsToDiscardStr << ";";

            ENGINE_LOG_DEBUG << "MySQLMetaImpl::DiscardFiles: " << discardFilesQuery.str();

            status = discardFilesQuery.exec();
            if (!status) {
                return HandleException("QUERY ERROR WHEN DISCARDING FILES", discardFilesQuery.error());
            }
        }  // Scoped Connection

        return DiscardFiles(to_discard_size);
    } catch (std::exception& e) {
        return HandleException("GENERAL ERROR WHEN DISCARDING FILES", e.what());
    }
}

Status
MySQLMetaImpl::SetGlobalLastLSN(uint64_t lsn) {
    return Status::OK();
}

Status
MySQLMetaImpl::GetGlobalLastLSN(uint64_t& lsn) {
    return Status::OK();
}

}  // namespace meta
}  // namespace engine
}  // namespace milvus<|MERGE_RESOLUTION|>--- conflicted
+++ resolved
@@ -673,10 +673,7 @@
         file_schema.created_on_ = utils::GetMicroSecTimeStamp();
         file_schema.updated_time_ = file_schema.created_on_;
         file_schema.index_file_size_ = table_schema.index_file_size_;
-<<<<<<< HEAD
-        file_schema.engine_type_ = table_schema.engine_type_;
         file_schema.index_params_ = table_schema.index_params_;
-=======
 
         if (file_schema.file_type_ == TableFileSchema::FILE_TYPE::NEW ||
             file_schema.file_type_ == TableFileSchema::FILE_TYPE::NEW_MERGE) {
@@ -687,8 +684,6 @@
             file_schema.engine_type_ = table_schema.engine_type_;
         }
 
-        file_schema.nlist_ = table_schema.nlist_;
->>>>>>> 5bb1d001
         file_schema.metric_type_ = table_schema.metric_type_;
 
         std::string id = "NULL";  // auto-increment
