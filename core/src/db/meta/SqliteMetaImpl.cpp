--- conflicted
+++ resolved
@@ -518,15 +518,9 @@
     try {
         server::MetricCollector metric;
 
-<<<<<<< HEAD
-        ConnectorPtr->update_all(set(c(&TableSchema::flush_lsn_) = flush_lsn),
-                                 where(c(&TableSchema::table_id_) == table_id));
-        ENGINE_LOG_DEBUG << "Update table flush_lsn, table_id = " << table_id << " flush_lsn = " << flush_lsn;
-=======
         ConnectorPtr->update_all(set(c(&CollectionSchema::flush_lsn_) = flush_lsn),
                                  where(c(&CollectionSchema::collection_id_) == collection_id));
-        ENGINE_LOG_DEBUG << "Successfully update collection flush_lsn, collection id = " << collection_id;
->>>>>>> 2fcf2855
+        ENGINE_LOG_DEBUG << "Successfully update collection flush_lsn, collection id = " << collection_id << " flush_lsn = " << flush_lsn;;
     } catch (std::exception& e) {
         std::string msg = "Encounter exception when update collection lsn: collection_id = " + collection_id;
         return HandleException(msg, e.what());
@@ -724,17 +718,11 @@
         std::lock_guard<std::mutex> meta_lock(meta_mutex_);
 
         auto tables = ConnectorPtr->select(
-<<<<<<< HEAD
-            columns(&TableSchema::id_, &TableSchema::state_, &TableSchema::dimension_, &TableSchema::created_on_,
-                    &TableSchema::flag_, &TableSchema::index_file_size_, &TableSchema::owner_table_,
-                    &TableSchema::partition_tag_, &TableSchema::version_, &TableSchema::flush_lsn_),
-            where(c(&TableSchema::table_id_) == table_id and c(&TableSchema::state_) != (int)TableSchema::TO_DELETE));
-=======
-            columns(&CollectionSchema::id_, &CollectionSchema::state_, &CollectionSchema::dimension_, &CollectionSchema::created_on_,
-                    &CollectionSchema::flag_, &CollectionSchema::index_file_size_, &CollectionSchema::owner_table_,
-                    &CollectionSchema::partition_tag_, &CollectionSchema::version_),
-            where(c(&CollectionSchema::collection_id_) == collection_id and c(&CollectionSchema::state_) != (int)CollectionSchema::TO_DELETE));
->>>>>>> 2fcf2855
+
+        columns(&CollectionSchema::id_, &CollectionSchema::state_, &CollectionSchema::dimension_, &CollectionSchema::created_on_,
+                &CollectionSchema::flag_, &CollectionSchema::index_file_size_, &CollectionSchema::owner_table_,
+                &CollectionSchema::partition_tag_, &CollectionSchema::version_),
+        where(c(&CollectionSchema::collection_id_) == collection_id and c(&CollectionSchema::state_) != (int)CollectionSchema::TO_DELETE));
 
         if (tables.size() > 0) {
             meta::CollectionSchema table_schema;
