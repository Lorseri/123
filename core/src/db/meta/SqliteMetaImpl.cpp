// Copyright (C) 2019-2020 Zilliz. All rights reserved.
//
// Licensed under the Apache License, Version 2.0 (the "License"); you may not use this file except in compliance
// with the License. You may obtain a copy of the License at
//
// http://www.apache.org/licenses/LICENSE-2.0
//
// Unless required by applicable law or agreed to in writing, software distributed under the License
// is distributed on an "AS IS" BASIS, WITHOUT WARRANTIES OR CONDITIONS OF ANY KIND, either express
// or implied. See the License for the specific language governing permissions and limitations under the License.

#include "db/meta/SqliteMetaImpl.h"

#include <sqlite_orm.h>
#include <unistd.h>

#include <boost/filesystem.hpp>
#include <chrono>
#include <fstream>
#include <iostream>
#include <map>
#include <memory>
#include <set>
#include <sstream>
#include <fiu-local.h>

#include "MetaConsts.h"
#include "db/IDGenerator.h"
#include "db/OngoingFileChecker.h"
#include "db/Utils.h"
#include "metrics/Metrics.h"
#include "utils/CommonUtil.h"
#include "utils/Exception.h"
#include "utils/Log.h"
#include "utils/StringHelpFunctions.h"

namespace milvus {
namespace engine {
namespace meta {

using namespace sqlite_orm;

namespace {

Status
HandleException(const std::string& desc, const char* what = nullptr) {
    if (what == nullptr) {
        ENGINE_LOG_ERROR << desc;
        return Status(DB_META_TRANSACTION_FAILED, desc);
    } else {
        std::string msg = desc + ":" + what;
        ENGINE_LOG_ERROR << msg;
        return Status(DB_META_TRANSACTION_FAILED, msg);
    }
}

}  // namespace

inline auto
StoragePrototype(const std::string& path) {
    return make_storage(
        path,
        make_table(META_ENVIRONMENT, make_column("global_lsn", &EnvironmentSchema::global_lsn_, default_value(0))),
        make_table(META_TABLES, make_column("id", &TableSchema::id_, primary_key()),
                   make_column("table_id", &TableSchema::table_id_, unique()),
                   make_column("state", &TableSchema::state_), make_column("dimension", &TableSchema::dimension_),
                   make_column("created_on", &TableSchema::created_on_),
                   make_column("flag", &TableSchema::flag_, default_value(0)),
                   make_column("index_file_size", &TableSchema::index_file_size_),
                   make_column("engine_type", &TableSchema::engine_type_), make_column("nlist", &TableSchema::nlist_),
                   make_column("metric_type", &TableSchema::metric_type_),
                   make_column("owner_table", &TableSchema::owner_table_, default_value("")),
                   make_column("partition_tag", &TableSchema::partition_tag_, default_value("")),
                   make_column("version", &TableSchema::version_, default_value(CURRENT_VERSION)),
                   make_column("flush_lsn", &TableSchema::flush_lsn_)),
        make_table(
            META_TABLEFILES, make_column("id", &TableFileSchema::id_, primary_key()),
            make_column("table_id", &TableFileSchema::table_id_),
            make_column("segment_id", &TableFileSchema::segment_id_, default_value("")),
            make_column("engine_type", &TableFileSchema::engine_type_),
            make_column("file_id", &TableFileSchema::file_id_), make_column("file_type", &TableFileSchema::file_type_),
            make_column("file_size", &TableFileSchema::file_size_, default_value(0)),
            make_column("row_count", &TableFileSchema::row_count_, default_value(0)),
            make_column("updated_time", &TableFileSchema::updated_time_),
            make_column("created_on", &TableFileSchema::created_on_), make_column("date", &TableFileSchema::date_),
            make_column("flush_lsn", &TableFileSchema::flush_lsn_)));
}

using ConnectorT = decltype(StoragePrototype(""));
static std::unique_ptr<ConnectorT> ConnectorPtr;

SqliteMetaImpl::SqliteMetaImpl(const DBMetaOptions& options) : options_(options) {
    Initialize();
}

SqliteMetaImpl::~SqliteMetaImpl() {
}

Status
SqliteMetaImpl::NextTableId(std::string& table_id) {
    std::lock_guard<std::mutex> lock(genid_mutex_);  // avoid duplicated id
    std::stringstream ss;
    SimpleIDGenerator g;
    ss << g.GetNextIDNumber();
    table_id = ss.str();
    return Status::OK();
}

Status
SqliteMetaImpl::NextFileId(std::string& file_id) {
    std::lock_guard<std::mutex> lock(genid_mutex_);  // avoid duplicated id
    std::stringstream ss;
    SimpleIDGenerator g;
    ss << g.GetNextIDNumber();
    file_id = ss.str();
    return Status::OK();
}

void
SqliteMetaImpl::ValidateMetaSchema() {
    bool is_null_connector{ConnectorPtr == nullptr};
    fiu_do_on("SqliteMetaImpl.ValidateMetaSchema.NullConnection", is_null_connector = true);
    if (is_null_connector) {
        return;
    }

    // old meta could be recreated since schema changed, throw exception if meta schema is not compatible
    auto ret = ConnectorPtr->sync_schema_simulate();
    if (ret.find(META_TABLES) != ret.end() &&
        sqlite_orm::sync_schema_result::dropped_and_recreated == ret[META_TABLES]) {
        throw Exception(DB_INCOMPATIB_META, "Meta Tables schema is created by Milvus old version");
    }
    if (ret.find(META_TABLEFILES) != ret.end() &&
        sqlite_orm::sync_schema_result::dropped_and_recreated == ret[META_TABLEFILES]) {
        throw Exception(DB_INCOMPATIB_META, "Meta TableFiles schema is created by Milvus old version");
    }
}

Status
SqliteMetaImpl::Initialize() {
    if (!boost::filesystem::is_directory(options_.path_)) {
        auto ret = boost::filesystem::create_directory(options_.path_);
        fiu_do_on("SqliteMetaImpl.Initialize.fail_create_directory", ret = false);
        if (!ret) {
            std::string msg = "Failed to create db directory " + options_.path_;
            ENGINE_LOG_ERROR << msg;
            throw Exception(DB_INVALID_PATH, msg);
        }
    }

    ConnectorPtr = std::make_unique<ConnectorT>(StoragePrototype(options_.path_ + "/meta.sqlite"));

    ValidateMetaSchema();

    ConnectorPtr->sync_schema();
    ConnectorPtr->open_forever();                          // thread safe option
    ConnectorPtr->pragma.journal_mode(journal_mode::WAL);  // WAL => write ahead log

    CleanUpShadowFiles();

    return Status::OK();
}

Status
SqliteMetaImpl::CreateTable(TableSchema& table_schema) {
    try {
        server::MetricCollector metric;

        // multi-threads call sqlite update may get exception('bad logic', etc), so we add a lock here
        std::lock_guard<std::mutex> meta_lock(meta_mutex_);

        if (table_schema.table_id_ == "") {
            NextTableId(table_schema.table_id_);
        } else {
            fiu_do_on("SqliteMetaImpl.CreateTable.throw_exception", throw std::exception());
            auto table = ConnectorPtr->select(columns(&TableSchema::state_),
                                              where(c(&TableSchema::table_id_) == table_schema.table_id_));
            if (table.size() == 1) {
                if (TableSchema::TO_DELETE == std::get<0>(table[0])) {
                    return Status(DB_ERROR, "Table already exists and it is in delete state, please wait a second");
                } else {
                    // Change from no error to already exist.
                    return Status(DB_ALREADY_EXIST, "Table already exists");
                }
            }
        }

        table_schema.id_ = -1;
        table_schema.created_on_ = utils::GetMicroSecTimeStamp();

        try {
            fiu_do_on("SqliteMetaImpl.CreateTable.insert_throw_exception", throw std::exception());
            auto id = ConnectorPtr->insert(table_schema);
            table_schema.id_ = id;
        } catch (std::exception& e) {
            return HandleException("Encounter exception when create table", e.what());
        }

        ENGINE_LOG_DEBUG << "Successfully create table: " << table_schema.table_id_;

        return utils::CreateTablePath(options_, table_schema.table_id_);
    } catch (std::exception& e) {
        return HandleException("Encounter exception when create table", e.what());
    }
}

Status
SqliteMetaImpl::DescribeTable(TableSchema& table_schema) {
    try {
        server::MetricCollector metric;
        fiu_do_on("SqliteMetaImpl.DescribeTable.throw_exception", throw std::exception());
        auto groups = ConnectorPtr->select(
            columns(&TableSchema::id_, &TableSchema::state_, &TableSchema::dimension_, &TableSchema::created_on_,
                    &TableSchema::flag_, &TableSchema::index_file_size_, &TableSchema::engine_type_,
                    &TableSchema::nlist_, &TableSchema::metric_type_, &TableSchema::owner_table_,
                    &TableSchema::partition_tag_, &TableSchema::version_),
            where(c(&TableSchema::table_id_) == table_schema.table_id_ and
                  c(&TableSchema::state_) != (int)TableSchema::TO_DELETE));

        if (groups.size() == 1) {
            table_schema.id_ = std::get<0>(groups[0]);
            table_schema.state_ = std::get<1>(groups[0]);
            table_schema.dimension_ = std::get<2>(groups[0]);
            table_schema.created_on_ = std::get<3>(groups[0]);
            table_schema.flag_ = std::get<4>(groups[0]);
            table_schema.index_file_size_ = std::get<5>(groups[0]);
            table_schema.engine_type_ = std::get<6>(groups[0]);
            table_schema.nlist_ = std::get<7>(groups[0]);
            table_schema.metric_type_ = std::get<8>(groups[0]);
            table_schema.owner_table_ = std::get<9>(groups[0]);
            table_schema.partition_tag_ = std::get<10>(groups[0]);
            table_schema.version_ = std::get<11>(groups[0]);
        } else {
            return Status(DB_NOT_FOUND, "Table " + table_schema.table_id_ + " not found");
        }
    } catch (std::exception& e) {
        return HandleException("Encounter exception when describe table", e.what());
    }

    return Status::OK();
}

Status
SqliteMetaImpl::HasTable(const std::string& table_id, bool& has_or_not) {
    has_or_not = false;

    try {
        fiu_do_on("SqliteMetaImpl.HasTable.throw_exception", throw std::exception());
        server::MetricCollector metric;
        auto tables = ConnectorPtr->select(
            columns(&TableSchema::id_),
            where(c(&TableSchema::table_id_) == table_id and c(&TableSchema::state_) != (int)TableSchema::TO_DELETE));
        if (tables.size() == 1) {
            has_or_not = true;
        } else {
            has_or_not = false;
        }
    } catch (std::exception& e) {
        return HandleException("Encounter exception when lookup table", e.what());
    }

    return Status::OK();
}

Status
SqliteMetaImpl::AllTables(std::vector<TableSchema>& table_schema_array) {
    try {
        fiu_do_on("SqliteMetaImpl.AllTables.throw_exception", throw std::exception());
        server::MetricCollector metric;
        auto selected = ConnectorPtr->select(
            columns(&TableSchema::id_, &TableSchema::table_id_, &TableSchema::dimension_, &TableSchema::created_on_,
                    &TableSchema::flag_, &TableSchema::index_file_size_, &TableSchema::engine_type_,
                    &TableSchema::nlist_, &TableSchema::metric_type_, &TableSchema::owner_table_,
                    &TableSchema::partition_tag_, &TableSchema::version_),
            where(c(&TableSchema::state_) != (int)TableSchema::TO_DELETE and c(&TableSchema::owner_table_) == ""));
        for (auto& table : selected) {
            TableSchema schema;
            schema.id_ = std::get<0>(table);
            schema.table_id_ = std::get<1>(table);
            schema.dimension_ = std::get<2>(table);
            schema.created_on_ = std::get<3>(table);
            schema.flag_ = std::get<4>(table);
            schema.index_file_size_ = std::get<5>(table);
            schema.engine_type_ = std::get<6>(table);
            schema.nlist_ = std::get<7>(table);
            schema.metric_type_ = std::get<8>(table);
            schema.owner_table_ = std::get<9>(table);
            schema.partition_tag_ = std::get<10>(table);
            schema.version_ = std::get<11>(table);

            table_schema_array.emplace_back(schema);
        }
    } catch (std::exception& e) {
        return HandleException("Encounter exception when lookup all tables", e.what());
    }

    return Status::OK();
}

Status
SqliteMetaImpl::DropTable(const std::string& table_id) {
    try {
        fiu_do_on("SqliteMetaImpl.DropTable.throw_exception", throw std::exception());

        server::MetricCollector metric;

        // multi-threads call sqlite update may get exception('bad logic', etc), so we add a lock here
        std::lock_guard<std::mutex> meta_lock(meta_mutex_);

        // soft delete table
        ConnectorPtr->update_all(
            set(c(&TableSchema::state_) = (int)TableSchema::TO_DELETE),
            where(c(&TableSchema::table_id_) == table_id and c(&TableSchema::state_) != (int)TableSchema::TO_DELETE));

        ENGINE_LOG_DEBUG << "Successfully delete table, table id = " << table_id;
    } catch (std::exception& e) {
        return HandleException("Encounter exception when delete table", e.what());
    }

    return Status::OK();
}

Status
SqliteMetaImpl::DeleteTableFiles(const std::string& table_id) {
    try {
        fiu_do_on("SqliteMetaImpl.DeleteTableFiles.throw_exception", throw std::exception());

        server::MetricCollector metric;

        // multi-threads call sqlite update may get exception('bad logic', etc), so we add a lock here
        std::lock_guard<std::mutex> meta_lock(meta_mutex_);

        // soft delete table files
        ConnectorPtr->update_all(set(c(&TableFileSchema::file_type_) = (int)TableFileSchema::TO_DELETE,
                                     c(&TableFileSchema::updated_time_) = utils::GetMicroSecTimeStamp()),
                                 where(c(&TableFileSchema::table_id_) == table_id and
                                       c(&TableFileSchema::file_type_) != (int)TableFileSchema::TO_DELETE));

        ENGINE_LOG_DEBUG << "Successfully delete table files, table id = " << table_id;
    } catch (std::exception& e) {
        return HandleException("Encounter exception when delete table files", e.what());
    }

    return Status::OK();
}

Status
SqliteMetaImpl::CreateTableFile(TableFileSchema& file_schema) {
    if (file_schema.date_ == EmptyDate) {
        file_schema.date_ = utils::GetDate();
    }
    TableSchema table_schema;
    table_schema.table_id_ = file_schema.table_id_;
    auto status = DescribeTable(table_schema);
    if (!status.ok()) {
        return status;
    }

    try {
        fiu_do_on("SqliteMetaImpl.CreateTableFile.throw_exception", throw std::exception());
        server::MetricCollector metric;

        NextFileId(file_schema.file_id_);
        if (file_schema.segment_id_.empty()) {
            file_schema.segment_id_ = file_schema.file_id_;
        }
        file_schema.dimension_ = table_schema.dimension_;
        file_schema.file_size_ = 0;
        file_schema.row_count_ = 0;
        file_schema.created_on_ = utils::GetMicroSecTimeStamp();
        file_schema.updated_time_ = file_schema.created_on_;
        file_schema.index_file_size_ = table_schema.index_file_size_;
        file_schema.engine_type_ = table_schema.engine_type_;
        file_schema.nlist_ = table_schema.nlist_;
        file_schema.metric_type_ = table_schema.metric_type_;

        // multi-threads call sqlite update may get exception('bad logic', etc), so we add a lock here
        std::lock_guard<std::mutex> meta_lock(meta_mutex_);

        auto id = ConnectorPtr->insert(file_schema);
        file_schema.id_ = id;

        ENGINE_LOG_DEBUG << "Successfully create table file, file id = " << file_schema.file_id_;
        return utils::CreateTableFilePath(options_, file_schema);
    } catch (std::exception& e) {
        return HandleException("Encounter exception when create table file", e.what());
    }

    return Status::OK();
}

Status
SqliteMetaImpl::GetTableFiles(const std::string& table_id, const std::vector<size_t>& ids,
                              TableFilesSchema& table_files) {
    try {
        fiu_do_on("SqliteMetaImpl.GetTableFiles.throw_exception", throw std::exception());

        table_files.clear();
        auto files = ConnectorPtr->select(
            columns(&TableFileSchema::id_, &TableFileSchema::segment_id_, &TableFileSchema::file_id_,
                    &TableFileSchema::file_type_, &TableFileSchema::file_size_, &TableFileSchema::row_count_,
                    &TableFileSchema::date_, &TableFileSchema::engine_type_, &TableFileSchema::created_on_),
            where(c(&TableFileSchema::table_id_) == table_id and in(&TableFileSchema::id_, ids) and
                  c(&TableFileSchema::file_type_) != (int)TableFileSchema::TO_DELETE));
        TableSchema table_schema;
        table_schema.table_id_ = table_id;
        auto status = DescribeTable(table_schema);
        if (!status.ok()) {
            return status;
        }

        Status result;
        for (auto& file : files) {
            TableFileSchema file_schema;
            file_schema.table_id_ = table_id;
            file_schema.id_ = std::get<0>(file);
            file_schema.segment_id_ = std::get<1>(file);
            file_schema.file_id_ = std::get<2>(file);
            file_schema.file_type_ = std::get<3>(file);
            file_schema.file_size_ = std::get<4>(file);
            file_schema.row_count_ = std::get<5>(file);
            file_schema.date_ = std::get<6>(file);
            file_schema.engine_type_ = std::get<7>(file);
            file_schema.created_on_ = std::get<8>(file);
            file_schema.dimension_ = table_schema.dimension_;
            file_schema.index_file_size_ = table_schema.index_file_size_;
            file_schema.nlist_ = table_schema.nlist_;
            file_schema.metric_type_ = table_schema.metric_type_;

            utils::GetTableFilePath(options_, file_schema);

            table_files.emplace_back(file_schema);
        }

        ENGINE_LOG_DEBUG << "Get table files by id";
        return result;
    } catch (std::exception& e) {
        return HandleException("Encounter exception when lookup table files", e.what());
    }
}

Status
SqliteMetaImpl::GetTableFilesBySegmentId(const std::string& table_id, const std::string& segment_id,
                                         milvus::engine::meta::TableFilesSchema& table_files) {
    try {
        table_files.clear();
        auto files = ConnectorPtr->select(
            columns(&TableFileSchema::id_, &TableFileSchema::segment_id_, &TableFileSchema::file_id_,
                    &TableFileSchema::file_type_, &TableFileSchema::file_size_, &TableFileSchema::row_count_,
                    &TableFileSchema::date_, &TableFileSchema::engine_type_, &TableFileSchema::created_on_),
            where(c(&TableFileSchema::table_id_) == table_id and c(&TableFileSchema::segment_id_) == segment_id and
                  c(&TableFileSchema::file_type_) != (int)TableFileSchema::TO_DELETE));
        TableSchema table_schema;
        table_schema.table_id_ = table_id;
        auto status = DescribeTable(table_schema);
        if (!status.ok()) {
            return status;
        }

        Status result;
        for (auto& file : files) {
            TableFileSchema file_schema;
            file_schema.table_id_ = table_id;
            file_schema.id_ = std::get<0>(file);
            file_schema.segment_id_ = std::get<1>(file);
            file_schema.file_id_ = std::get<2>(file);
            file_schema.file_type_ = std::get<3>(file);
            file_schema.file_size_ = std::get<4>(file);
            file_schema.row_count_ = std::get<5>(file);
            file_schema.date_ = std::get<6>(file);
            file_schema.engine_type_ = std::get<7>(file);
            file_schema.created_on_ = std::get<8>(file);
            file_schema.dimension_ = table_schema.dimension_;
            file_schema.index_file_size_ = table_schema.index_file_size_;
            file_schema.nlist_ = table_schema.nlist_;
            file_schema.metric_type_ = table_schema.metric_type_;

            utils::GetTableFilePath(options_, file_schema);

            table_files.emplace_back(file_schema);
        }

        ENGINE_LOG_DEBUG << "Get table files by segment id";
        return result;
    } catch (std::exception& e) {
        return HandleException("Encounter exception when lookup table files by segment id", e.what());
    }
}

Status
SqliteMetaImpl::UpdateTableFlag(const std::string& table_id, int64_t flag) {
    try {
        server::MetricCollector metric;
        fiu_do_on("SqliteMetaImpl.UpdateTableFlag.throw_exception", throw std::exception());

        // set all backup file to raw
        ConnectorPtr->update_all(set(c(&TableSchema::flag_) = flag), where(c(&TableSchema::table_id_) == table_id));
        ENGINE_LOG_DEBUG << "Successfully update table flag, table id = " << table_id;
    } catch (std::exception& e) {
        std::string msg = "Encounter exception when update table flag: table_id = " + table_id;
        return HandleException(msg, e.what());
    }

    return Status::OK();
}

Status
SqliteMetaImpl::UpdateTableFlushLSN(const std::string& table_id, uint64_t flush_lsn) {
    try {
        server::MetricCollector metric;

        ConnectorPtr->update_all(set(c(&TableSchema::flush_lsn_) = flush_lsn),
                                 where(c(&TableSchema::table_id_) == table_id));
        ENGINE_LOG_DEBUG << "Successfully update table flush_lsn, table id = " << table_id;
    } catch (std::exception& e) {
        std::string msg = "Encounter exception when update table lsn: table_id = " + table_id;
        return HandleException(msg, e.what());
    }

    return Status::OK();
}

Status
SqliteMetaImpl::GetTableFlushLSN(const std::string& table_id, uint64_t& flush_lsn) {
    try {
        server::MetricCollector metric;

        auto selected =
            ConnectorPtr->select(columns(&TableSchema::flush_lsn_), where(c(&TableSchema::table_id_) == table_id));

        if (selected.size() > 0) {
            flush_lsn = std::get<0>(selected[0]);
        } else {
            return Status(DB_NOT_FOUND, "Table " + table_id + " not found");
        }

    } catch (std::exception& e) {
        return HandleException("Encounter exception when getting table files by flush_lsn", e.what());
    }

    return Status::OK();
}

Status
SqliteMetaImpl::GetTableFilesByFlushLSN(uint64_t flush_lsn, TableFilesSchema& table_files) {
    table_files.clear();

    try {
        server::MetricCollector metric;

        auto selected = ConnectorPtr->select(
            columns(&TableFileSchema::id_, &TableFileSchema::table_id_, &TableFileSchema::segment_id_,
                    &TableFileSchema::file_id_, &TableFileSchema::file_type_, &TableFileSchema::file_size_,
                    &TableFileSchema::row_count_, &TableFileSchema::date_, &TableFileSchema::engine_type_,
                    &TableFileSchema::created_on_),
            where(c(&TableFileSchema::flush_lsn_) == flush_lsn));

        std::map<std::string, TableSchema> groups;
        TableFileSchema table_file;

        Status ret;
        for (auto& file : selected) {
            table_file.id_ = std::get<0>(file);
            table_file.table_id_ = std::get<1>(file);
            table_file.segment_id_ = std::get<2>(file);
            table_file.file_id_ = std::get<3>(file);
            table_file.file_type_ = std::get<4>(file);
            table_file.file_size_ = std::get<5>(file);
            table_file.row_count_ = std::get<6>(file);
            table_file.date_ = std::get<7>(file);
            table_file.engine_type_ = std::get<8>(file);
            table_file.created_on_ = std::get<9>(file);

            auto status = utils::GetTableFilePath(options_, table_file);
            if (!status.ok()) {
                ret = status;
            }
            auto groupItr = groups.find(table_file.table_id_);
            if (groupItr == groups.end()) {
                TableSchema table_schema;
                table_schema.table_id_ = table_file.table_id_;
                auto status = DescribeTable(table_schema);
                if (!status.ok()) {
                    return status;
                }
                groups[table_file.table_id_] = table_schema;
            }
            table_file.dimension_ = groups[table_file.table_id_].dimension_;
            table_file.index_file_size_ = groups[table_file.table_id_].index_file_size_;
            table_file.nlist_ = groups[table_file.table_id_].nlist_;
            table_file.metric_type_ = groups[table_file.table_id_].metric_type_;
            table_files.push_back(table_file);
        }

        if (selected.size() > 0) {
            ENGINE_LOG_DEBUG << "Collect " << selected.size() << " files with flush_lsn = " << flush_lsn;
        }
        return ret;
    } catch (std::exception& e) {
        return HandleException("Encounter exception when getting table files by flush_lsn", e.what());
    }
}

Status
SqliteMetaImpl::UpdateTableFile(TableFileSchema& file_schema) {
    file_schema.updated_time_ = utils::GetMicroSecTimeStamp();
    try {
        server::MetricCollector metric;
        fiu_do_on("SqliteMetaImpl.UpdateTableFile.throw_exception", throw std::exception());

        // multi-threads call sqlite update may get exception('bad logic', etc), so we add a lock here
        std::lock_guard<std::mutex> meta_lock(meta_mutex_);

        auto tables = ConnectorPtr->select(columns(&TableSchema::state_),
                                           where(c(&TableSchema::table_id_) == file_schema.table_id_));

        // if the table has been deleted, just mark the table file as TO_DELETE
        // clean thread will delete the file later
        if (tables.size() < 1 || std::get<0>(tables[0]) == (int)TableSchema::TO_DELETE) {
            file_schema.file_type_ = TableFileSchema::TO_DELETE;
        }

        ConnectorPtr->update(file_schema);

        ENGINE_LOG_DEBUG << "Update single table file, file id = " << file_schema.file_id_;
    } catch (std::exception& e) {
        std::string msg =
            "Exception update table file: table_id = " + file_schema.table_id_ + " file_id = " + file_schema.file_id_;
        return HandleException(msg, e.what());
    }
    return Status::OK();
}

Status
SqliteMetaImpl::UpdateTableFiles(TableFilesSchema& files) {
    try {
        server::MetricCollector metric;
        fiu_do_on("SqliteMetaImpl.UpdateTableFiles.throw_exception", throw std::exception());

        // multi-threads call sqlite update may get exception('bad logic', etc), so we add a lock here
        std::lock_guard<std::mutex> meta_lock(meta_mutex_);

        std::map<std::string, bool> has_tables;
        for (auto& file : files) {
            if (has_tables.find(file.table_id_) != has_tables.end()) {
                continue;
            }
            auto tables = ConnectorPtr->select(columns(&TableSchema::id_),
                                               where(c(&TableSchema::table_id_) == file.table_id_ and
                                                     c(&TableSchema::state_) != (int)TableSchema::TO_DELETE));
            if (tables.size() >= 1) {
                has_tables[file.table_id_] = true;
            } else {
                has_tables[file.table_id_] = false;
            }
        }

        auto commited = ConnectorPtr->transaction([&]() mutable {
            for (auto& file : files) {
                if (!has_tables[file.table_id_]) {
                    file.file_type_ = TableFileSchema::TO_DELETE;
                }

                file.updated_time_ = utils::GetMicroSecTimeStamp();
                ConnectorPtr->update(file);
            }
            return true;
        });
        fiu_do_on("SqliteMetaImpl.UpdateTableFiles.fail_commited", commited = false);

        if (!commited) {
            return HandleException("UpdateTableFiles error: sqlite transaction failed");
        }

        ENGINE_LOG_DEBUG << "Update " << files.size() << " table files";
    } catch (std::exception& e) {
        return HandleException("Encounter exception when update table files", e.what());
    }
    return Status::OK();
}

Status
SqliteMetaImpl::UpdateTableIndex(const std::string& table_id, const TableIndex& index) {
    try {
        server::MetricCollector metric;
        fiu_do_on("SqliteMetaImpl.UpdateTableIndex.throw_exception", throw std::exception());

        // multi-threads call sqlite update may get exception('bad logic', etc), so we add a lock here
        std::lock_guard<std::mutex> meta_lock(meta_mutex_);

        auto tables = ConnectorPtr->select(
            columns(&TableSchema::id_, &TableSchema::state_, &TableSchema::dimension_, &TableSchema::created_on_,
                    &TableSchema::flag_, &TableSchema::index_file_size_, &TableSchema::owner_table_,
                    &TableSchema::partition_tag_, &TableSchema::version_),
            where(c(&TableSchema::table_id_) == table_id and c(&TableSchema::state_) != (int)TableSchema::TO_DELETE));

        if (tables.size() > 0) {
            meta::TableSchema table_schema;
            table_schema.id_ = std::get<0>(tables[0]);
            table_schema.table_id_ = table_id;
            table_schema.state_ = std::get<1>(tables[0]);
            table_schema.dimension_ = std::get<2>(tables[0]);
            table_schema.created_on_ = std::get<3>(tables[0]);
            table_schema.flag_ = std::get<4>(tables[0]);
            table_schema.index_file_size_ = std::get<5>(tables[0]);
            table_schema.owner_table_ = std::get<6>(tables[0]);
            table_schema.partition_tag_ = std::get<7>(tables[0]);
            table_schema.version_ = std::get<8>(tables[0]);
            table_schema.engine_type_ = index.engine_type_;
            table_schema.nlist_ = index.nlist_;
            table_schema.metric_type_ = index.metric_type_;

            ConnectorPtr->update(table_schema);
        } else {
            return Status(DB_NOT_FOUND, "Table " + table_id + " not found");
        }

        // set all backup file to raw
        ConnectorPtr->update_all(set(c(&TableFileSchema::file_type_) = (int)TableFileSchema::RAW,
                                     c(&TableFileSchema::updated_time_) = utils::GetMicroSecTimeStamp()),
                                 where(c(&TableFileSchema::table_id_) == table_id and
                                       c(&TableFileSchema::file_type_) == (int)TableFileSchema::BACKUP));

        ENGINE_LOG_DEBUG << "Successfully update table index, table id = " << table_id;
    } catch (std::exception& e) {
        std::string msg = "Encounter exception when update table index: table_id = " + table_id;
        return HandleException(msg, e.what());
    }

    return Status::OK();
}

Status
SqliteMetaImpl::UpdateTableFilesToIndex(const std::string& table_id) {
    try {
        server::MetricCollector metric;
        fiu_do_on("SqliteMetaImpl.UpdateTableFilesToIndex.throw_exception", throw std::exception());

        // multi-threads call sqlite update may get exception('bad logic', etc), so we add a lock here
        std::lock_guard<std::mutex> meta_lock(meta_mutex_);

        ConnectorPtr->update_all(set(c(&TableFileSchema::file_type_) = (int)TableFileSchema::TO_INDEX),
                                 where(c(&TableFileSchema::table_id_) == table_id and
                                       c(&TableFileSchema::row_count_) >= meta::BUILD_INDEX_THRESHOLD and
                                       c(&TableFileSchema::file_type_) == (int)TableFileSchema::RAW));

        ENGINE_LOG_DEBUG << "Update files to to_index, table id = " << table_id;
    } catch (std::exception& e) {
        return HandleException("Encounter exception when update table files to to_index", e.what());
    }

    return Status::OK();
}

Status
SqliteMetaImpl::DescribeTableIndex(const std::string& table_id, TableIndex& index) {
    try {
        server::MetricCollector metric;
        fiu_do_on("SqliteMetaImpl.DescribeTableIndex.throw_exception", throw std::exception());

        auto groups = ConnectorPtr->select(
            columns(&TableSchema::engine_type_, &TableSchema::nlist_, &TableSchema::metric_type_),
            where(c(&TableSchema::table_id_) == table_id and c(&TableSchema::state_) != (int)TableSchema::TO_DELETE));

        if (groups.size() == 1) {
            index.engine_type_ = std::get<0>(groups[0]);
            index.nlist_ = std::get<1>(groups[0]);
            index.metric_type_ = std::get<2>(groups[0]);
        } else {
            return Status(DB_NOT_FOUND, "Table " + table_id + " not found");
        }
    } catch (std::exception& e) {
        return HandleException("Encounter exception when describe index", e.what());
    }

    return Status::OK();
}

Status
SqliteMetaImpl::DropTableIndex(const std::string& table_id) {
    try {
        server::MetricCollector metric;
        fiu_do_on("SqliteMetaImpl.DropTableIndex.throw_exception", throw std::exception());

        // multi-threads call sqlite update may get exception('bad logic', etc), so we add a lock here
        std::lock_guard<std::mutex> meta_lock(meta_mutex_);

        // soft delete index files
        ConnectorPtr->update_all(set(c(&TableFileSchema::file_type_) = (int)TableFileSchema::TO_DELETE,
                                     c(&TableFileSchema::updated_time_) = utils::GetMicroSecTimeStamp()),
                                 where(c(&TableFileSchema::table_id_) == table_id and
                                       c(&TableFileSchema::file_type_) == (int)TableFileSchema::INDEX));

        // set all backup file to raw
        ConnectorPtr->update_all(set(c(&TableFileSchema::file_type_) = (int)TableFileSchema::RAW,
                                     c(&TableFileSchema::updated_time_) = utils::GetMicroSecTimeStamp()),
                                 where(c(&TableFileSchema::table_id_) == table_id and
                                       c(&TableFileSchema::file_type_) == (int)TableFileSchema::BACKUP));

        // set table index type to raw
        ConnectorPtr->update_all(
            set(c(&TableSchema::engine_type_) = DEFAULT_ENGINE_TYPE, c(&TableSchema::nlist_) = DEFAULT_NLIST),
            where(c(&TableSchema::table_id_) == table_id));

        ENGINE_LOG_DEBUG << "Successfully drop table index, table id = " << table_id;
    } catch (std::exception& e) {
        return HandleException("Encounter exception when delete table index files", e.what());
    }

    return Status::OK();
}

Status
SqliteMetaImpl::CreatePartition(const std::string& table_id, const std::string& partition_name, const std::string& tag,
                                uint64_t lsn) {
    server::MetricCollector metric;

    TableSchema table_schema;
    table_schema.table_id_ = table_id;
    auto status = DescribeTable(table_schema);
    if (!status.ok()) {
        return status;
    }

    // not allow create partition under partition
    if (!table_schema.owner_table_.empty()) {
        return Status(DB_ERROR, "Nested partition is not allowed");
    }

    // trim side-blank of tag, only compare valid characters
    // for example: " ab cd " is treated as "ab cd"
    std::string valid_tag = tag;
    server::StringHelpFunctions::TrimStringBlank(valid_tag);

    // not allow duplicated partition
    std::string exist_partition;
    GetPartitionName(table_id, valid_tag, exist_partition);
    if (!exist_partition.empty()) {
        return Status(DB_ERROR, "Duplicate partition is not allowed");
    }

    if (partition_name == "") {
        // generate unique partition name
        NextTableId(table_schema.table_id_);
    } else {
        table_schema.table_id_ = partition_name;
    }

    table_schema.id_ = -1;
    table_schema.flag_ = 0;
    table_schema.created_on_ = utils::GetMicroSecTimeStamp();
    table_schema.owner_table_ = table_id;
    table_schema.partition_tag_ = valid_tag;
    table_schema.flush_lsn_ = lsn;

    status = CreateTable(table_schema);
    if (status.code() == DB_ALREADY_EXIST) {
        return Status(DB_ALREADY_EXIST, "Partition already exists");
    }

    return status;
}

Status
SqliteMetaImpl::DropPartition(const std::string& partition_name) {
    return DropTable(partition_name);
}

Status
SqliteMetaImpl::ShowPartitions(const std::string& table_id, std::vector<meta::TableSchema>& partition_schema_array) {
    try {
        server::MetricCollector metric;
        fiu_do_on("SqliteMetaImpl.ShowPartitions.throw_exception", throw std::exception());

        auto partitions = ConnectorPtr->select(
            columns(&TableSchema::id_, &TableSchema::state_, &TableSchema::dimension_, &TableSchema::created_on_,
                    &TableSchema::flag_, &TableSchema::index_file_size_, &TableSchema::engine_type_,
                    &TableSchema::nlist_, &TableSchema::metric_type_, &TableSchema::owner_table_,
                    &TableSchema::partition_tag_, &TableSchema::version_, &TableSchema::table_id_),
            where(c(&TableSchema::owner_table_) == table_id and
                  c(&TableSchema::state_) != (int)TableSchema::TO_DELETE));
        for (size_t i = 0; i < partitions.size(); i++) {
            meta::TableSchema partition_schema;
            partition_schema.id_ = std::get<0>(partitions[i]);
            partition_schema.state_ = std::get<1>(partitions[i]);
            partition_schema.dimension_ = std::get<2>(partitions[i]);
            partition_schema.created_on_ = std::get<3>(partitions[i]);
            partition_schema.flag_ = std::get<4>(partitions[i]);
            partition_schema.index_file_size_ = std::get<5>(partitions[i]);
            partition_schema.engine_type_ = std::get<6>(partitions[i]);
            partition_schema.nlist_ = std::get<7>(partitions[i]);
            partition_schema.metric_type_ = std::get<8>(partitions[i]);
            partition_schema.owner_table_ = std::get<9>(partitions[i]);
            partition_schema.partition_tag_ = std::get<10>(partitions[i]);
            partition_schema.version_ = std::get<11>(partitions[i]);
            partition_schema.table_id_ = std::get<12>(partitions[i]);
            partition_schema_array.emplace_back(partition_schema);
        }
    } catch (std::exception& e) {
        return HandleException("Encounter exception when show partitions", e.what());
    }

    return Status::OK();
}

Status
SqliteMetaImpl::GetPartitionName(const std::string& table_id, const std::string& tag, std::string& partition_name) {
    try {
        server::MetricCollector metric;
        fiu_do_on("SqliteMetaImpl.GetPartitionName.throw_exception", throw std::exception());

        // trim side-blank of tag, only compare valid characters
        // for example: " ab cd " is treated as "ab cd"
        std::string valid_tag = tag;
        server::StringHelpFunctions::TrimStringBlank(valid_tag);

        auto name = ConnectorPtr->select(
            columns(&TableSchema::table_id_),
            where(c(&TableSchema::owner_table_) == table_id and c(&TableSchema::partition_tag_) == valid_tag and
                  c(&TableSchema::state_) != (int)TableSchema::TO_DELETE));
        if (name.size() > 0) {
            partition_name = std::get<0>(name[0]);
        } else {
            return Status(DB_NOT_FOUND, "Table " + table_id + "'s partition " + valid_tag + " not found");
        }
    } catch (std::exception& e) {
        return HandleException("Encounter exception when get partition name", e.what());
    }

    return Status::OK();
}

Status
SqliteMetaImpl::FilesToSearch(const std::string& table_id, const std::vector<size_t>& ids, TableFilesSchema& files) {
    files.clear();
    server::MetricCollector metric;

    try {
        fiu_do_on("SqliteMetaImpl.FilesToSearch.throw_exception", throw std::exception());

        auto select_columns =
            columns(&TableFileSchema::id_, &TableFileSchema::table_id_, &TableFileSchema::segment_id_,
                    &TableFileSchema::file_id_, &TableFileSchema::file_type_, &TableFileSchema::file_size_,
                    &TableFileSchema::row_count_, &TableFileSchema::date_, &TableFileSchema::engine_type_);

        auto match_tableid = c(&TableFileSchema::table_id_) == table_id;

        std::vector<int> file_types = {(int)TableFileSchema::RAW, (int)TableFileSchema::TO_INDEX,
                                       (int)TableFileSchema::INDEX};
        auto match_type = in(&TableFileSchema::file_type_, file_types);

        TableSchema table_schema;
        table_schema.table_id_ = table_id;
        auto status = DescribeTable(table_schema);
        if (!status.ok()) {
            return status;
        }

        // perform query
        decltype(ConnectorPtr->select(select_columns)) selected;
        if (ids.empty()) {
            auto filter = where(match_tableid and match_type);
            selected = ConnectorPtr->select(select_columns, filter);
        } else {
            auto match_fileid = in(&TableFileSchema::id_, ids);
            auto filter = where(match_tableid and match_fileid and match_type);
            selected = ConnectorPtr->select(select_columns, filter);
        }

        Status ret;
        for (auto& file : selected) {
            TableFileSchema table_file;
            table_file.id_ = std::get<0>(file);
            table_file.table_id_ = std::get<1>(file);
            table_file.segment_id_ = std::get<2>(file);
            table_file.file_id_ = std::get<3>(file);
            table_file.file_type_ = std::get<4>(file);
            table_file.file_size_ = std::get<5>(file);
            table_file.row_count_ = std::get<6>(file);
            table_file.date_ = std::get<7>(file);
            table_file.engine_type_ = std::get<8>(file);
            table_file.dimension_ = table_schema.dimension_;
            table_file.index_file_size_ = table_schema.index_file_size_;
            table_file.nlist_ = table_schema.nlist_;
            table_file.metric_type_ = table_schema.metric_type_;

            auto status = utils::GetTableFilePath(options_, table_file);
            if (!status.ok()) {
                ret = status;
            }

            files.emplace_back(table_file);
        }
        if (files.empty()) {
            ENGINE_LOG_ERROR << "No file to search for table: " << table_id;
        }

        if (selected.size() > 0) {
            ENGINE_LOG_DEBUG << "Collect " << selected.size() << " to-search files";
        }
        return ret;
    } catch (std::exception& e) {
        return HandleException("Encounter exception when iterate index files", e.what());
    }
}

Status
SqliteMetaImpl::FilesToMerge(const std::string& table_id, TableFilesSchema& files) {
    files.clear();

    try {
        fiu_do_on("SqliteMetaImpl.FilesToMerge.throw_exception", throw std::exception());

        server::MetricCollector metric;

        // check table existence
        TableSchema table_schema;
        table_schema.table_id_ = table_id;
        auto status = DescribeTable(table_schema);
        if (!status.ok()) {
            return status;
        }

        // get files to merge
        auto selected = ConnectorPtr->select(
            columns(&TableFileSchema::id_, &TableFileSchema::table_id_, &TableFileSchema::segment_id_,
                    &TableFileSchema::file_id_, &TableFileSchema::file_type_, &TableFileSchema::file_size_,
                    &TableFileSchema::row_count_, &TableFileSchema::date_, &TableFileSchema::created_on_),
            where(c(&TableFileSchema::file_type_) == (int)TableFileSchema::RAW and
                  c(&TableFileSchema::table_id_) == table_id),
            order_by(&TableFileSchema::file_size_).desc());

        Status result;
        int64_t to_merge_files = 0;
        for (auto& file : selected) {
            TableFileSchema table_file;
            table_file.file_size_ = std::get<5>(file);
            if (table_file.file_size_ >= table_schema.index_file_size_) {
                continue;  // skip large file
            }

            table_file.id_ = std::get<0>(file);
            table_file.table_id_ = std::get<1>(file);
            table_file.segment_id_ = std::get<2>(file);
            table_file.file_id_ = std::get<3>(file);
            table_file.file_type_ = std::get<4>(file);
            table_file.row_count_ = std::get<6>(file);
            table_file.date_ = std::get<7>(file);
            table_file.created_on_ = std::get<8>(file);
            table_file.dimension_ = table_schema.dimension_;
            table_file.index_file_size_ = table_schema.index_file_size_;
            table_file.nlist_ = table_schema.nlist_;
            table_file.metric_type_ = table_schema.metric_type_;

            auto status = utils::GetTableFilePath(options_, table_file);
            if (!status.ok()) {
                result = status;
            }

            files.emplace_back(table_file);
            ++to_merge_files;
        }

        if (to_merge_files > 0) {
            ENGINE_LOG_TRACE << "Collect " << to_merge_files << " to-merge files";
        }
        return result;
    } catch (std::exception& e) {
        return HandleException("Encounter exception when iterate merge files", e.what());
    }
}

Status
SqliteMetaImpl::FilesToIndex(TableFilesSchema& files) {
    files.clear();

    try {
        fiu_do_on("SqliteMetaImpl.FilesToIndex.throw_exception", throw std::exception());

        server::MetricCollector metric;

        auto selected = ConnectorPtr->select(
            columns(&TableFileSchema::id_, &TableFileSchema::table_id_, &TableFileSchema::segment_id_,
                    &TableFileSchema::file_id_, &TableFileSchema::file_type_, &TableFileSchema::file_size_,
                    &TableFileSchema::row_count_, &TableFileSchema::date_, &TableFileSchema::engine_type_,
                    &TableFileSchema::created_on_),
            where(c(&TableFileSchema::file_type_) == (int)TableFileSchema::TO_INDEX));

        std::map<std::string, TableSchema> groups;
        TableFileSchema table_file;

        Status ret;
        for (auto& file : selected) {
            table_file.id_ = std::get<0>(file);
            table_file.table_id_ = std::get<1>(file);
            table_file.segment_id_ = std::get<2>(file);
            table_file.file_id_ = std::get<3>(file);
            table_file.file_type_ = std::get<4>(file);
            table_file.file_size_ = std::get<5>(file);
            table_file.row_count_ = std::get<6>(file);
            table_file.date_ = std::get<7>(file);
            table_file.engine_type_ = std::get<8>(file);
            table_file.created_on_ = std::get<9>(file);

            auto status = utils::GetTableFilePath(options_, table_file);
            if (!status.ok()) {
                ret = status;
            }
            auto groupItr = groups.find(table_file.table_id_);
            if (groupItr == groups.end()) {
                TableSchema table_schema;
                table_schema.table_id_ = table_file.table_id_;
                auto status = DescribeTable(table_schema);
                fiu_do_on("SqliteMetaImpl_FilesToIndex_TableNotFound",
                          status = Status(DB_NOT_FOUND, "table not found"));
                if (!status.ok()) {
                    return status;
                }
                groups[table_file.table_id_] = table_schema;
            }
            table_file.dimension_ = groups[table_file.table_id_].dimension_;
            table_file.index_file_size_ = groups[table_file.table_id_].index_file_size_;
            table_file.nlist_ = groups[table_file.table_id_].nlist_;
            table_file.metric_type_ = groups[table_file.table_id_].metric_type_;
            files.push_back(table_file);
        }

        if (selected.size() > 0) {
            ENGINE_LOG_DEBUG << "Collect " << selected.size() << " to-index files";
        }
        return ret;
    } catch (std::exception& e) {
        return HandleException("Encounter exception when iterate raw files", e.what());
    }
}

Status
SqliteMetaImpl::FilesByType(const std::string& table_id, const std::vector<int>& file_types,
                            TableFilesSchema& table_files) {
    if (file_types.empty()) {
        return Status(DB_ERROR, "file types array is empty");
    }

    Status ret = Status::OK();

    TableSchema table_schema;
    table_schema.table_id_ = table_id;
    auto status = DescribeTable(table_schema);
    if (!status.ok()) {
        return status;
    }

    try {
        fiu_do_on("SqliteMetaImpl.FilesByType.throw_exception", throw std::exception());

        table_files.clear();
        auto selected = ConnectorPtr->select(
            columns(&TableFileSchema::id_, &TableFileSchema::segment_id_, &TableFileSchema::file_id_,
                    &TableFileSchema::file_type_, &TableFileSchema::file_size_, &TableFileSchema::row_count_,
                    &TableFileSchema::date_, &TableFileSchema::engine_type_, &TableFileSchema::created_on_),
            where(in(&TableFileSchema::file_type_, file_types) and c(&TableFileSchema::table_id_) == table_id));

        if (selected.size() >= 1) {
            int raw_count = 0, new_count = 0, new_merge_count = 0, new_index_count = 0;
            int to_index_count = 0, index_count = 0, backup_count = 0;
            for (auto& file : selected) {
                TableFileSchema file_schema;
                file_schema.table_id_ = table_id;
                file_schema.id_ = std::get<0>(file);
                file_schema.segment_id_ = std::get<1>(file);
                file_schema.file_id_ = std::get<2>(file);
                file_schema.file_type_ = std::get<3>(file);
                file_schema.file_size_ = std::get<4>(file);
                file_schema.row_count_ = std::get<5>(file);
                file_schema.date_ = std::get<6>(file);
                file_schema.engine_type_ = std::get<7>(file);
                file_schema.created_on_ = std::get<8>(file);

                file_schema.dimension_ = table_schema.dimension_;
                file_schema.index_file_size_ = table_schema.index_file_size_;
                file_schema.nlist_ = table_schema.nlist_;
                file_schema.metric_type_ = table_schema.metric_type_;

                switch (file_schema.file_type_) {
                    case (int)TableFileSchema::RAW:
                        ++raw_count;
                        break;
                    case (int)TableFileSchema::NEW:
                        ++new_count;
                        break;
                    case (int)TableFileSchema::NEW_MERGE:
                        ++new_merge_count;
                        break;
                    case (int)TableFileSchema::NEW_INDEX:
                        ++new_index_count;
                        break;
                    case (int)TableFileSchema::TO_INDEX:
                        ++to_index_count;
                        break;
                    case (int)TableFileSchema::INDEX:
                        ++index_count;
                        break;
                    case (int)TableFileSchema::BACKUP:
                        ++backup_count;
                        break;
                    default:break;
                }

                auto status = utils::GetTableFilePath(options_, file_schema);
                if (!status.ok()) {
                    ret = status;
                }

                table_files.emplace_back(file_schema);
            }

            std::string msg = "Get table files by type.";
            for (int file_type : file_types) {
                switch (file_type) {
                    case (int)TableFileSchema::RAW:msg = msg + " raw files:" + std::to_string(raw_count);
                        break;
                    case (int)TableFileSchema::NEW:msg = msg + " new files:" + std::to_string(new_count);
                        break;
                    case (int)TableFileSchema::NEW_MERGE:
                        msg = msg + " new_merge files:"
                              + std::to_string(new_merge_count);
                        break;
                    case (int)TableFileSchema::NEW_INDEX:
                        msg = msg + " new_index files:"
                              + std::to_string(new_index_count);
                        break;
                    case (int)TableFileSchema::TO_INDEX:msg = msg + " to_index files:" + std::to_string(to_index_count);
                        break;
                    case (int)TableFileSchema::INDEX:msg = msg + " index files:" + std::to_string(index_count);
                        break;
                    case (int)TableFileSchema::BACKUP:msg = msg + " backup files:" + std::to_string(backup_count);
                        break;
                    default:break;
                }
            }
            ENGINE_LOG_DEBUG << msg;
        }
    } catch (std::exception& e) {
        return HandleException("Encounter exception when check non index files", e.what());
    }

    return ret;
}

// TODO(myh): Support swap to cloud storage
Status
SqliteMetaImpl::Archive() {
    auto& criterias = options_.archive_conf_.GetCriterias();
    if (criterias.size() == 0) {
        return Status::OK();
    }

    for (auto kv : criterias) {
        auto& criteria = kv.first;
        auto& limit = kv.second;
        if (criteria == engine::ARCHIVE_CONF_DAYS) {
            int64_t usecs = limit * DAY * US_PS;
            int64_t now = utils::GetMicroSecTimeStamp();
            try {
                fiu_do_on("SqliteMetaImpl.Archive.throw_exception", throw std::exception());

                // multi-threads call sqlite update may get exception('bad logic', etc), so we add a lock here
                std::lock_guard<std::mutex> meta_lock(meta_mutex_);

                ConnectorPtr->update_all(set(c(&TableFileSchema::file_type_) = (int)TableFileSchema::TO_DELETE),
                                         where(c(&TableFileSchema::created_on_) < (int64_t)(now - usecs) and
                                               c(&TableFileSchema::file_type_) != (int)TableFileSchema::TO_DELETE));
            } catch (std::exception& e) {
                return HandleException("Encounter exception when update table files", e.what());
            }

            ENGINE_LOG_DEBUG << "Archive old files";
        }
        if (criteria == engine::ARCHIVE_CONF_DISK) {
            uint64_t sum = 0;
            Size(sum);

            int64_t to_delete = (int64_t)sum - limit * G;
            DiscardFiles(to_delete);

            ENGINE_LOG_DEBUG << "Archive files to free disk";
        }
    }

    return Status::OK();
}

Status
SqliteMetaImpl::Size(uint64_t& result) {
    result = 0;
    try {
        fiu_do_on("SqliteMetaImpl.Size.throw_exception", throw std::exception());

        auto selected = ConnectorPtr->select(columns(sum(&TableFileSchema::file_size_)),
                                             where(c(&TableFileSchema::file_type_) != (int)TableFileSchema::TO_DELETE));
        for (auto& total_size : selected) {
            if (!std::get<0>(total_size)) {
                continue;
            }
            result += (uint64_t)(*std::get<0>(total_size));
        }
    } catch (std::exception& e) {
        return HandleException("Encounter exception when calculte db size", e.what());
    }

    return Status::OK();
}

Status
SqliteMetaImpl::CleanUpShadowFiles() {
    try {
        server::MetricCollector metric;

        // multi-threads call sqlite update may get exception('bad logic', etc), so we add a lock here
        std::lock_guard<std::mutex> meta_lock(meta_mutex_);

        std::vector<int> file_types = {(int)TableFileSchema::NEW, (int)TableFileSchema::NEW_INDEX,
                                       (int)TableFileSchema::NEW_MERGE};
        auto files =
            ConnectorPtr->select(columns(&TableFileSchema::id_), where(in(&TableFileSchema::file_type_, file_types)));

        auto commited = ConnectorPtr->transaction([&]() mutable {
            for (auto& file : files) {
                ENGINE_LOG_DEBUG << "Remove table file type as NEW";
                ConnectorPtr->remove<TableFileSchema>(std::get<0>(file));
            }
            return true;
        });

        fiu_do_on("SqliteMetaImpl.CleanUpShadowFiles.fail_commited", commited = false);
        fiu_do_on("SqliteMetaImpl.CleanUpShadowFiles.throw_exception", throw std::exception());
        if (!commited) {
            return HandleException("CleanUp error: sqlite transaction failed");
        }

        if (files.size() > 0) {
            ENGINE_LOG_DEBUG << "Clean " << files.size() << " files";
        }
    } catch (std::exception& e) {
        return HandleException("Encounter exception when clean table file", e.what());
    }

    return Status::OK();
}

Status
SqliteMetaImpl::CleanUpFilesWithTTL(uint64_t seconds /*, CleanUpFilter* filter*/) {
    auto now = utils::GetMicroSecTimeStamp();
    std::set<std::string> table_ids;

    // remove to_delete files
    try {
        fiu_do_on("SqliteMetaImpl.CleanUpFilesWithTTL.RemoveFile_ThrowException", throw std::exception());

        server::MetricCollector metric;

        std::vector<int> file_types = {
            (int)TableFileSchema::TO_DELETE,
            (int)TableFileSchema::BACKUP,
        };

        // multi-threads call sqlite update may get exception('bad logic', etc), so we add a lock here
        std::lock_guard<std::mutex> meta_lock(meta_mutex_);

        // collect files to be deleted
        auto files = ConnectorPtr->select(
            columns(&TableFileSchema::id_, &TableFileSchema::table_id_, &TableFileSchema::segment_id_,
                    &TableFileSchema::engine_type_, &TableFileSchema::file_id_, &TableFileSchema::file_type_,
                    &TableFileSchema::date_),
            where(in(&TableFileSchema::file_type_, file_types) and
                  c(&TableFileSchema::updated_time_) < now - seconds * US_PS));

        int64_t clean_files = 0;
        auto commited = ConnectorPtr->transaction([&]() mutable {
            TableFileSchema table_file;
            for (auto& file : files) {
                table_file.id_ = std::get<0>(file);
                table_file.table_id_ = std::get<1>(file);
                table_file.segment_id_ = std::get<2>(file);
                table_file.engine_type_ = std::get<3>(file);
                table_file.file_id_ = std::get<4>(file);
                table_file.file_type_ = std::get<5>(file);
                table_file.date_ = std::get<6>(file);

                // check if the file can be deleted
                if (OngoingFileChecker::GetInstance().IsIgnored(table_file)) {
                    ENGINE_LOG_DEBUG << "File:" << table_file.file_id_
                                     << " currently is in use, not able to delete now";
                    continue;  // ignore this file, don't delete it
                }

                // erase from cache, must do this before file deleted,
                // because GetTableFilePath won't able to generate file path after the file is deleted
                // TODO(zhiru): clean up
                utils::GetTableFilePath(options_, table_file);
                server::CommonUtil::EraseFromCache(table_file.location_);

                if (table_file.file_type_ == (int)TableFileSchema::TO_DELETE) {
                    // If we are deleting a raw table file, it means it's okay to delete the entire segment directory.
                    // Else, we can only delete the single file
                    // TODO(zhiru): We determine whether a table file is raw by its engine type. This is a bit hacky
                    if (table_file.engine_type_ == (int32_t)EngineType::FAISS_IDMAP ||
                        table_file.engine_type_ == (int32_t)EngineType::FAISS_BIN_IDMAP) {
                        utils::DeleteSegment(options_, table_file);
                        std::string segment_dir;
                        utils::GetParentPath(table_file.location_, segment_dir);
                        ENGINE_LOG_DEBUG << "Remove segment directory: " << segment_dir;
                    } else {
                        utils::DeleteTableFilePath(options_, table_file);
                        ENGINE_LOG_DEBUG << "Remove table file: " << table_file.location_;
                    }

                    // delete file from meta
                    ConnectorPtr->remove<TableFileSchema>(table_file.id_);

<<<<<<< HEAD
                    // delete file from disk storage
                    utils::DeleteSegment(options_, table_file);

                    std::string segment_dir;
                    utils::GetParentPath(table_file.location_, segment_dir);
                    ENGINE_LOG_DEBUG << "Remove segment:" << table_file.segment_id_ << " directory:" << segment_dir;
                    ENGINE_LOG_DEBUG << "Remove file id:" << table_file.file_id_ << " location:"
                                     << table_file.location_;

=======
>>>>>>> 57949bad
                    table_ids.insert(table_file.table_id_);

                    ++clean_files;
                }
            }
            return true;
        });
        fiu_do_on("SqliteMetaImpl.CleanUpFilesWithTTL.RemoveFile_FailCommited", commited = false);

        if (!commited) {
            return HandleException("CleanUpFilesWithTTL error: sqlite transaction failed");
        }

        if (clean_files > 0) {
            ENGINE_LOG_DEBUG << "Clean " << clean_files << " files expired in " << seconds << " seconds";
        }
    } catch (std::exception& e) {
        return HandleException("Encounter exception when clean table files", e.what());
    }

    // remove to_delete tables
    try {
        fiu_do_on("SqliteMetaImpl.CleanUpFilesWithTTL.RemoveTable_ThrowException", throw std::exception());
        server::MetricCollector metric;

        // multi-threads call sqlite update may get exception('bad logic', etc), so we add a lock here
        std::lock_guard<std::mutex> meta_lock(meta_mutex_);

        auto tables = ConnectorPtr->select(columns(&TableSchema::id_, &TableSchema::table_id_),
                                           where(c(&TableSchema::state_) == (int)TableSchema::TO_DELETE));

        auto commited = ConnectorPtr->transaction([&]() mutable {
            for (auto& table : tables) {
                utils::DeleteTablePath(options_, std::get<1>(table), false);  // only delete empty folder
                ConnectorPtr->remove<TableSchema>(std::get<0>(table));
            }

            return true;
        });
        fiu_do_on("SqliteMetaImpl.CleanUpFilesWithTTL.RemoveTable_Failcommited", commited = false);

        if (!commited) {
            return HandleException("CleanUpFilesWithTTL error: sqlite transaction failed");
        }

        if (tables.size() > 0) {
            ENGINE_LOG_DEBUG << "Remove " << tables.size() << " tables from meta";
        }
    } catch (std::exception& e) {
        return HandleException("Encounter exception when clean table files", e.what());
    }

    // remove deleted table folder
    // don't remove table folder until all its files has been deleted
    try {
        fiu_do_on("SqliteMetaImpl.CleanUpFilesWithTTL.RemoveTableFolder_ThrowException", throw std::exception());
        server::MetricCollector metric;

        int64_t remove_tables = 0;
        for (auto& table_id : table_ids) {
            auto selected = ConnectorPtr->select(columns(&TableFileSchema::file_id_),
                                                 where(c(&TableFileSchema::table_id_) == table_id));
            if (selected.size() == 0) {
                utils::DeleteTablePath(options_, table_id);
                ++remove_tables;
            }
        }

        if (remove_tables) {
            ENGINE_LOG_DEBUG << "Remove " << remove_tables << " tables folder";
        }
    } catch (std::exception& e) {
        return HandleException("Encounter exception when delete table folder", e.what());
    }

    return Status::OK();
}

Status
SqliteMetaImpl::Count(const std::string& table_id, uint64_t& result) {
    try {
        fiu_do_on("SqliteMetaImpl.Count.throw_exception", throw std::exception());

        server::MetricCollector metric;

        std::vector<int> file_types = {(int)TableFileSchema::RAW, (int)TableFileSchema::TO_INDEX,
                                       (int)TableFileSchema::INDEX};
        auto selected = ConnectorPtr->select(
            columns(&TableFileSchema::row_count_),
            where(in(&TableFileSchema::file_type_, file_types) and c(&TableFileSchema::table_id_) == table_id));

        TableSchema table_schema;
        table_schema.table_id_ = table_id;
        auto status = DescribeTable(table_schema);

        if (!status.ok()) {
            return status;
        }

        result = 0;
        for (auto& file : selected) {
            result += std::get<0>(file);
        }
    } catch (std::exception& e) {
        return HandleException("Encounter exception when calculate table file size", e.what());
    }
    return Status::OK();
}

Status
SqliteMetaImpl::DropAll() {
    ENGINE_LOG_DEBUG << "Drop all sqlite meta";

    try {
        ConnectorPtr->drop_table(META_TABLES);
        ConnectorPtr->drop_table(META_TABLEFILES);
    } catch (std::exception& e) {
        return HandleException("Encounter exception when drop all meta", e.what());
    }

    return Status::OK();
}

Status
SqliteMetaImpl::DiscardFiles(int64_t to_discard_size) {
    if (to_discard_size <= 0) {
        return Status::OK();
    }

    ENGINE_LOG_DEBUG << "About to discard size=" << to_discard_size;

    try {
        fiu_do_on("SqliteMetaImpl.DiscardFiles.throw_exception", throw std::exception());

        server::MetricCollector metric;

        // multi-threads call sqlite update may get exception('bad logic', etc), so we add a lock here
        std::lock_guard<std::mutex> meta_lock(meta_mutex_);

        auto commited = ConnectorPtr->transaction([&]() mutable {
            auto selected =
                ConnectorPtr->select(columns(&TableFileSchema::id_, &TableFileSchema::file_size_),
                                     where(c(&TableFileSchema::file_type_) != (int)TableFileSchema::TO_DELETE),
                                     order_by(&TableFileSchema::id_), limit(10));

            std::vector<int> ids;
            TableFileSchema table_file;

            for (auto& file : selected) {
                if (to_discard_size <= 0)
                    break;
                table_file.id_ = std::get<0>(file);
                table_file.file_size_ = std::get<1>(file);
                ids.push_back(table_file.id_);
                ENGINE_LOG_DEBUG << "Discard table_file.id=" << table_file.file_id_
                                 << " table_file.size=" << table_file.file_size_;
                to_discard_size -= table_file.file_size_;
            }

            if (ids.size() == 0) {
                return true;
            }

            ConnectorPtr->update_all(set(c(&TableFileSchema::file_type_) = (int)TableFileSchema::TO_DELETE,
                                         c(&TableFileSchema::updated_time_) = utils::GetMicroSecTimeStamp()),
                                     where(in(&TableFileSchema::id_, ids)));

            return true;
        });
        fiu_do_on("SqliteMetaImpl.DiscardFiles.fail_commited", commited = false);
        if (!commited) {
            return HandleException("DiscardFiles error: sqlite transaction failed");
        }
    } catch (std::exception& e) {
        return HandleException("Encounter exception when discard table file", e.what());
    }

    return DiscardFiles(to_discard_size);
}

Status
SqliteMetaImpl::SetGlobalLastLSN(uint64_t lsn) {
    try {
        server::MetricCollector metric;

        auto selected = ConnectorPtr->select(columns(&EnvironmentSchema::global_lsn_));
        if (selected.size() == 0) {
            EnvironmentSchema env;
            env.global_lsn_ = lsn;
            ConnectorPtr->insert(env);
        } else {
            uint64_t last_lsn = std::get<0>(selected[0]);
            if (lsn == last_lsn) {
                return Status::OK();
            }

            ConnectorPtr->update_all(set(c(&EnvironmentSchema::global_lsn_) = lsn));
        }

        ENGINE_LOG_DEBUG << "Update global lsn = " << lsn;
    } catch (std::exception& e) {
        std::string msg = "Exception update global lsn = " + lsn;
        return HandleException(msg, e.what());
    }

    return Status::OK();
}

Status
SqliteMetaImpl::GetGlobalLastLSN(uint64_t& lsn) {
    try {
        server::MetricCollector metric;

        auto selected = ConnectorPtr->select(columns(&EnvironmentSchema::global_lsn_));
        if (selected.size() == 0) {
            lsn = 0;
        } else {
            lsn = std::get<0>(selected[0]);
        }
    } catch (std::exception& e) {
        return HandleException("Encounter exception when delete table folder", e.what());
    }

    return Status::OK();
}

}  // namespace meta
}  // namespace engine
}  // namespace milvus<|MERGE_RESOLUTION|>--- conflicted
+++ resolved
@@ -1418,18 +1418,6 @@
                     // delete file from meta
                     ConnectorPtr->remove<TableFileSchema>(table_file.id_);
 
-<<<<<<< HEAD
-                    // delete file from disk storage
-                    utils::DeleteSegment(options_, table_file);
-
-                    std::string segment_dir;
-                    utils::GetParentPath(table_file.location_, segment_dir);
-                    ENGINE_LOG_DEBUG << "Remove segment:" << table_file.segment_id_ << " directory:" << segment_dir;
-                    ENGINE_LOG_DEBUG << "Remove file id:" << table_file.file_id_ << " location:"
-                                     << table_file.location_;
-
-=======
->>>>>>> 57949bad
                     table_ids.insert(table_file.table_id_);
 
                     ++clean_files;
