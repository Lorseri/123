--- conflicted
+++ resolved
@@ -2670,11 +2670,7 @@
 
         swn_metric_.Wait_For(std::chrono::seconds(BACKGROUND_METRIC_INTERVAL));
         StartMetricTask();
-<<<<<<< HEAD
-        //        meta::FilesHolder::PrintInfo();
-=======
         meta::FilesHolder::PrintInfo();
->>>>>>> 2e01698c
     }
 }
 
