// Copyright (C) 2019-2020 Zilliz. All rights reserved.
//
// Licensed under the Apache License, Version 2.0 (the "License"); you may not use this file except in compliance
// with the License. You may obtain a copy of the License at
//
// http://www.apache.org/licenses/LICENSE-2.0
//
// Unless required by applicable law or agreed to in writing, software distributed under the License
// is distributed on an "AS IS" BASIS, WITHOUT WARRANTIES OR CONDITIONS OF ANY KIND, either express
// or implied. See the License for the specific language governing permissions and limitations under the License.

#include "db/DBImpl.h"
#include "cache/CpuCacheMgr.h"
#include "codecs/Codec.h"
#include "config/ServerConfig.h"
#include "db/IDGenerator.h"
#include "db/SnapshotUtils.h"
#include "db/SnapshotVisitor.h"
#include "db/merge/MergeManagerFactory.h"
#include "db/merge/MergeTask.h"
#include "db/snapshot/CompoundOperations.h"
#include "db/snapshot/EventExecutor.h"
#include "db/snapshot/IterateHandler.h"
#include "db/snapshot/OperationExecutor.h"
#include "db/snapshot/ResourceHelper.h"
#include "db/snapshot/ResourceTypes.h"
#include "db/snapshot/Snapshots.h"
#include "insert/MemManagerFactory.h"
#include "knowhere/index/vector_index/helpers/BuilderSuspend.h"
#include "metrics/Metrics.h"
#include "metrics/SystemInfo.h"
#include "scheduler/Definition.h"
#include "scheduler/SchedInst.h"
#include "scheduler/job/SearchJob.h"
#include "segment/SegmentReader.h"
#include "segment/SegmentWriter.h"
#include "utils/Exception.h"
#include "utils/StringHelpFunctions.h"
#include "utils/TimeRecorder.h"
#include "wal/WalDefinations.h"

#include <fiu-local.h>
#include <src/scheduler/job/BuildIndexJob.h>
#include <limits>
#include <utility>

namespace milvus {
namespace engine {

namespace {
constexpr uint64_t BACKGROUND_METRIC_INTERVAL = 1;
constexpr uint64_t BACKGROUND_INDEX_INTERVAL = 1;
constexpr uint64_t WAIT_BUILD_INDEX_INTERVAL = 5;

static const Status SHUTDOWN_ERROR = Status(DB_ERROR, "Milvus server is shutdown!");
}  // namespace

#define CHECK_INITIALIZED                                \
    if (!initialized_.load(std::memory_order_acquire)) { \
        return SHUTDOWN_ERROR;                           \
    }

DBImpl::DBImpl(const DBOptions& options)
    : options_(options), initialized_(false), merge_thread_pool_(1, 1), index_thread_pool_(1, 1) {
    mem_mgr_ = MemManagerFactory::Build(options_);
    merge_mgr_ptr_ = MergeManagerFactory::SSBuild(options_);

    if (options_.wal_enable_) {
        //        wal::MXLogConfiguration mxlog_config;
        //        mxlog_config.recovery_error_ignore = options_.recovery_error_ignore_;
        //        // 2 buffers in the WAL
        //        mxlog_config.buffer_size = options_.buffer_size_ / 2;
        //        mxlog_config.mxlog_path = options_.mxlog_path_;
        //        wal_mgr_ = std::make_shared<wal::WalManager>(mxlog_config);
    }

    /* watch on storage.auto_flush_interval */
    ConfigMgr::GetInstance().Attach("storage.auto_flush_interval", this);

    Start();
}

DBImpl::~DBImpl() {
    ConfigMgr::GetInstance().Detach("storage.auto_flush_interval", this);

    Stop();
}

////////////////////////////////////////////////////////////////////////////////
// External APIs
////////////////////////////////////////////////////////////////////////////////
Status
DBImpl::Start() {
    if (initialized_.load(std::memory_order_acquire)) {
        return Status::OK();
    }

    // snapshot
    auto store = snapshot::Store::Build(options_.meta_.backend_uri_, options_.meta_.path_,
                                        codec::Codec::instance().GetSuffixSet());
    snapshot::OperationExecutor::Init(store);
    snapshot::OperationExecutor::GetInstance().Start();
    snapshot::EventExecutor::Init(store);
    snapshot::EventExecutor::GetInstance().Start();
    snapshot::Snapshots::GetInstance().Init(store);

    // LOG_ENGINE_TRACE_ << "DB service start";
    initialized_.store(true, std::memory_order_release);

    // TODO: merge files

    // wal
    if (options_.wal_enable_) {
        return Status(SERVER_NOT_IMPLEMENT, "Wal not implemented");
        //        auto error_code = DB_ERROR;
        //        if (wal_mgr_ != nullptr) {
        //            error_code = wal_mgr_->Init();
        //        }
        //        if (error_code != WAL_SUCCESS) {
        //            throw Exception(error_code, "Wal init error!");
        //        }
        //
        //        // recovery
        //        while (true) {
        //            wal::MXLogRecord record;
        //            auto error_code = wal_mgr_->GetNextRecovery(record);
        //            if (error_code != WAL_SUCCESS) {
        //                throw Exception(error_code, "Wal recovery error!");
        //            }
        //            if (record.type == wal::MXLogType::None) {
        //                break;
        //            }
        //            ExecWalRecord(record);
        //        }
        //
        //        // for distribute version, some nodes are read only
        //        if (options_.mode_ != DBOptions::MODE::CLUSTER_READONLY) {
        //            // background wal thread
        //            bg_wal_thread_ = std::thread(&SSDBImpl::TimingWalThread, this);
        //        }
    } else {
        // for distribute version, some nodes are read only
        if (options_.mode_ != DBOptions::MODE::CLUSTER_READONLY) {
            // background flush thread
            bg_flush_thread_ = std::thread(&DBImpl::TimingFlushThread, this);
        }
    }

    // for distribute version, some nodes are read only
    if (options_.mode_ != DBOptions::MODE::CLUSTER_READONLY) {
        // background build index thread
        bg_index_thread_ = std::thread(&DBImpl::TimingIndexThread, this);
    }

    // background metric thread
    fiu_do_on("options_metric_enable", options_.metric_enable_ = true);
    if (options_.metric_enable_) {
        bg_metric_thread_ = std::thread(&DBImpl::TimingMetricThread, this);
    }

    return Status::OK();
}

Status
DBImpl::Stop() {
    if (!initialized_.load(std::memory_order_acquire)) {
        return Status::OK();
    }

    initialized_.store(false, std::memory_order_release);

    if (options_.mode_ != DBOptions::MODE::CLUSTER_READONLY) {
        if (options_.wal_enable_) {
            //            // wait wal thread finish
            //            swn_wal_.Notify();
            //            bg_wal_thread_.join();
        } else {
            // flush all without merge
            wal::MXLogRecord record;
            record.type = wal::MXLogType::Flush;
            ExecWalRecord(record);

            // wait flush thread finish
            swn_flush_.Notify();
            bg_flush_thread_.join();
        }

        WaitMergeFileFinish();

        swn_index_.Notify();
        bg_index_thread_.join();
    }

    // wait metric thread exit
    if (options_.metric_enable_) {
        swn_metric_.Notify();
        bg_metric_thread_.join();
    }

    snapshot::EventExecutor::GetInstance().Stop();
    snapshot::OperationExecutor::GetInstance().Stop();

    // LOG_ENGINE_TRACE_ << "DB service stop";
    return Status::OK();
}

Status
DBImpl::CreateCollection(const snapshot::CreateCollectionContext& context) {
    CHECK_INITIALIZED;

    auto ctx = context;
    // check uid existence/validation
    bool has_uid = false;
    for (auto& pair : ctx.fields_schema) {
        if (pair.first->GetFtype() == meta::DataType::UID) {
            has_uid = true;
            break;
        }
    }

    // add uid field if not specified
    if (!has_uid) {
        auto uid_field = std::make_shared<snapshot::Field>(DEFAULT_UID_NAME, 0, milvus::engine::FieldType::UID);
        auto bloom_filter_element = std::make_shared<snapshot::FieldElement>(
            0, 0, DEFAULT_BLOOM_FILTER_NAME, milvus::engine::FieldElementType::FET_BLOOM_FILTER);
        auto delete_doc_element = std::make_shared<snapshot::FieldElement>(
            0, 0, DEFAULT_DELETED_DOCS_NAME, milvus::engine::FieldElementType::FET_DELETED_DOCS);

        ctx.fields_schema[uid_field] = {bloom_filter_element, delete_doc_element};
    }

    if (options_.wal_enable_) {
        //        ctx.lsn = wal_mgr_->CreateCollection(context.collection->GetName());
    }
    auto op = std::make_shared<snapshot::CreateCollectionOperation>(ctx);
    return op->Push();
}

Status
DBImpl::DropCollection(const std::string& name) {
    CHECK_INITIALIZED;

    LOG_ENGINE_DEBUG_ << "Prepare to drop collection " << name;

    snapshot::ScopedSnapshotT ss;
    auto& snapshots = snapshot::Snapshots::GetInstance();
    STATUS_CHECK(snapshots.GetSnapshot(ss, name));

    if (options_.wal_enable_) {
        // SS TODO
        /* wal_mgr_->DropCollection(ss->GetCollectionId()); */
    }

    mem_mgr_->EraseMemVector(ss->GetCollectionId());  // not allow insert

    return snapshots.DropCollection(ss->GetCollectionId(), std::numeric_limits<snapshot::LSN_TYPE>::max());
}

Status
DBImpl::HasCollection(const std::string& collection_name, bool& has_or_not) {
    CHECK_INITIALIZED;

    snapshot::ScopedSnapshotT ss;
    auto status = snapshot::Snapshots::GetInstance().GetSnapshot(ss, collection_name);
    has_or_not = status.ok();

    return status;
}

Status
DBImpl::ListCollections(std::vector<std::string>& names) {
    CHECK_INITIALIZED;

    names.clear();
    return snapshot::Snapshots::GetInstance().GetCollectionNames(names);
}

Status
DBImpl::GetCollectionInfo(const std::string& collection_name, snapshot::CollectionPtr& collection,
                          snapshot::CollectionMappings& fields_schema) {
    CHECK_INITIALIZED;

    snapshot::ScopedSnapshotT ss;
    STATUS_CHECK(snapshot::Snapshots::GetInstance().GetSnapshot(ss, collection_name));

    collection = ss->GetCollection();
    auto& fields = ss->GetResources<snapshot::Field>();
    for (auto& kv : fields) {
        fields_schema[kv.second.Get()] = ss->GetFieldElementsByField(kv.second->GetName());
    }
    return Status::OK();
}

Status
DBImpl::GetCollectionStats(const std::string& collection_name, std::string& collection_stats) {
    CHECK_INITIALIZED;

    nlohmann::json json;
    STATUS_CHECK(GetSnapshotInfo(collection_name, json));

    collection_stats = json.dump();
    return Status::OK();
}

Status
DBImpl::CountEntities(const std::string& collection_name, int64_t& row_count) {
    CHECK_INITIALIZED;

    snapshot::ScopedSnapshotT ss;
    STATUS_CHECK(snapshot::Snapshots::GetInstance().GetSnapshot(ss, collection_name));

    row_count = ss->GetCollectionCommit()->GetRowCount();
    return Status::OK();
}

Status
DBImpl::CreatePartition(const std::string& collection_name, const std::string& partition_name) {
    CHECK_INITIALIZED;

    snapshot::ScopedSnapshotT ss;
    STATUS_CHECK(snapshot::Snapshots::GetInstance().GetSnapshot(ss, collection_name));

    snapshot::LSN_TYPE lsn = 0;
    if (options_.wal_enable_) {
        // SS TODO
        /* lsn = wal_mgr_->CreatePartition(collection_name, partition_tag); */
    }

    snapshot::OperationContext context;
    context.lsn = lsn;
    auto op = std::make_shared<snapshot::CreatePartitionOperation>(context, ss);

    snapshot::PartitionContext p_ctx;
    p_ctx.name = partition_name;
    snapshot::PartitionPtr partition;
    STATUS_CHECK(op->CommitNewPartition(p_ctx, partition));
    return op->Push();
}

Status
DBImpl::DropPartition(const std::string& collection_name, const std::string& partition_name) {
    CHECK_INITIALIZED;

    snapshot::ScopedSnapshotT ss;
    STATUS_CHECK(snapshot::Snapshots::GetInstance().GetSnapshot(ss, collection_name));

    // SS TODO: Is below step needed? Or How to implement it?
    /* mem_mgr_->EraseMemVector(partition_name); */

    snapshot::PartitionContext context;
    context.name = partition_name;
    auto op = std::make_shared<snapshot::DropPartitionOperation>(context, ss);
    return op->Push();
}

Status
DBImpl::HasPartition(const std::string& collection_name, const std::string& partition_tag, bool& exist) {
    CHECK_INITIALIZED;

    snapshot::ScopedSnapshotT ss;
    STATUS_CHECK(snapshot::Snapshots::GetInstance().GetSnapshot(ss, collection_name));

    auto partition_tags = std::move(ss->GetPartitionNames());
    for (auto& tag : partition_tags) {
        if (tag == partition_tag) {
            exist = true;
            return Status::OK();
        }
    }

    exist = false;
    return Status::OK();
}

Status
DBImpl::ListPartitions(const std::string& collection_name, std::vector<std::string>& partition_names) {
    CHECK_INITIALIZED;

    snapshot::ScopedSnapshotT ss;
    STATUS_CHECK(snapshot::Snapshots::GetInstance().GetSnapshot(ss, collection_name));

    partition_names = std::move(ss->GetPartitionNames());
    return Status::OK();
}

Status
DBImpl::CreateIndex(const std::shared_ptr<server::Context>& context, const std::string& collection_name,
                    const std::string& field_name, const CollectionIndex& index) {
    CHECK_INITIALIZED;

    // step 1: wait merge file thread finished to avoid duplicate data bug
    auto status = Flush();
    WaitMergeFileFinish();  // let merge file thread finish

    // step 2: compare old index and new index
    CollectionIndex new_index = index;
    CollectionIndex old_index;
    STATUS_CHECK(GetSnapshotIndex(collection_name, field_name, old_index));

    if (utils::IsSameIndex(old_index, new_index)) {
        return Status::OK();  // same index
    }

    // step 3: drop old index
    DropIndex(collection_name);
    WaitMergeFileFinish();  // let merge file thread finish since DropIndex start a merge task

    // step 4: create field element for index
    status = SetSnapshotIndex(collection_name, field_name, new_index);
    if (!status.ok()) {
        return status;
    }

    // step 5: start background build index thread
    std::vector<std::string> collection_names = {collection_name};
    WaitBuildIndexFinish();
    StartBuildIndexTask(collection_names);

    // step 6: iterate segments need to be build index, wait until all segments are built
    while (true) {
        SnapshotVisitor ss_visitor(collection_name);
        snapshot::IDS_TYPE segment_ids;
        ss_visitor.SegmentsToIndex(field_name, segment_ids);
        if (segment_ids.empty()) {
            break;
        }

        index_req_swn_.Wait_For(std::chrono::seconds(1));

        // client break the connection, no need to block, check every 1 second
        if (context && context->IsConnectionBroken()) {
            LOG_ENGINE_DEBUG_ << "Client connection broken, build index in background";
            break;  // just break, not return, continue to update partitions files to to_index
        }
    }

    return Status::OK();
}

Status
DBImpl::DropIndex(const std::string& collection_name, const std::string& field_name) {
    CHECK_INITIALIZED;

    LOG_ENGINE_DEBUG_ << "Drop index for collection: " << collection_name;

    STATUS_CHECK(DeleteSnapshotIndex(collection_name, field_name));

    std::set<std::string> merge_collection_names = {collection_name};
    StartMergeTask(merge_collection_names, true);
    return Status::OK();
}

Status
DBImpl::DropIndex(const std::string& collection_name) {
    CHECK_INITIALIZED;

    LOG_ENGINE_DEBUG_ << "Drop index for collection: " << collection_name;

    std::vector<std::string> field_names;
    {
        snapshot::ScopedSnapshotT ss;
        STATUS_CHECK(snapshot::Snapshots::GetInstance().GetSnapshot(ss, collection_name));
        field_names = ss->GetFieldNames();
    }

    snapshot::OperationContext context;
    for (auto& field_name : field_names) {
        STATUS_CHECK(DeleteSnapshotIndex(collection_name, field_name));
    }

    std::set<std::string> merge_collection_names = {collection_name};
    StartMergeTask(merge_collection_names, true);
    return Status::OK();
}

Status
DBImpl::Insert(const std::string& collection_name, const std::string& partition_name, DataChunkPtr& data_chunk) {
    CHECK_INITIALIZED;

    if (data_chunk == nullptr) {
        return Status(DB_ERROR, "Null pointer");
    }

    snapshot::ScopedSnapshotT ss;
    STATUS_CHECK(snapshot::Snapshots::GetInstance().GetSnapshot(ss, collection_name));

    auto partition_ptr = ss->GetPartition(partition_name);
    if (partition_ptr == nullptr) {
        return Status(DB_NOT_FOUND, "Fail to get partition " + partition_name);
    }

    // Generate id
    if (data_chunk->fixed_fields_.find(engine::DEFAULT_UID_NAME) == data_chunk->fixed_fields_.end()) {
        SafeIDGenerator& id_generator = SafeIDGenerator::GetInstance();
        IDNumbers ids;
        STATUS_CHECK(id_generator.GetNextIDNumbers(data_chunk->count_, ids));
        FIXED_FIELD_DATA& id_data = data_chunk->fixed_fields_[engine::DEFAULT_UID_NAME];
        id_data.resize(ids.size() * sizeof(int64_t));
        memcpy(id_data.data(), ids.data(), ids.size() * sizeof(int64_t));
    }

    if (options_.wal_enable_) {
        return Status(SERVER_NOT_IMPLEMENT, "Wal not implemented");
        //  auto vector_it = entity.vector_data_.begin();
        //  if (!vector_it->second.binary_data_.empty()) {
        //      wal_mgr_->InsertEntities(collection_name, partition_name, entity.id_array_,
        //      vector_it->second.binary_data_,
        //                               attr_nbytes, attr_data);
        //  } else if (!vector_it->second.float_data_.empty()) {
        //      wal_mgr_->InsertEntities(collection_name, partition_name, entity.id_array_,
        //      vector_it->second.float_data_,
        //                               attr_nbytes, attr_data);
        //  }
        //  swn_wal_.Notify();
    } else {
        // insert entities: collection_name is field id
        wal::MXLogRecord record;
        record.lsn = 0;
        record.collection_id = collection_name;
        record.partition_tag = partition_name;
        record.data_chunk = data_chunk;
        record.length = data_chunk->count_;
        record.type = wal::MXLogType::Entity;

        STATUS_CHECK(ExecWalRecord(record));
    }

    return Status::OK();
}

Status
DBImpl::GetEntityByID(const std::string& collection_name, const IDNumbers& id_array,
                      const std::vector<std::string>& field_names, std::vector<bool>& valid_row,
                      DataChunkPtr& data_chunk) {
    CHECK_INITIALIZED;

    snapshot::ScopedSnapshotT ss;
    STATUS_CHECK(snapshot::Snapshots::GetInstance().GetSnapshot(ss, collection_name));

    std::string dir_root = options_.meta_.path_;
    auto handler =
        std::make_shared<GetEntityByIdSegmentHandler>(nullptr, ss, dir_root, id_array, field_names, valid_row);
    handler->Iterate();
    STATUS_CHECK(handler->GetStatus());

    data_chunk = handler->data_chunk_;
    return Status::OK();
}

Status
DBImpl::DeleteEntityByID(const std::string& collection_name, const engine::IDNumbers entity_ids) {
    CHECK_INITIALIZED;

    Status status;
    if (options_.wal_enable_) {
        return Status(SERVER_NOT_IMPLEMENT, "Wal not implemented");
        //  wal_mgr_->DeleteById(collection_name, entity_ids);
        //  swn_wal_.Notify();
    } else {
        wal::MXLogRecord record;
        record.lsn = 0;  // need to get from meta ?
        record.type = wal::MXLogType::Delete;
        record.collection_id = collection_name;
        record.ids = entity_ids.data();
        record.length = entity_ids.size();

        status = ExecWalRecord(record);
    }

    return status;
}

Status
DBImpl::Query(const server::ContextPtr& context, const query::QueryPtr& query_ptr, engine::QueryResultPtr& result) {
    CHECK_INITIALIZED;

    TimeRecorder rc("DBImpl::Query");

    snapshot::ScopedSnapshotT ss;
    STATUS_CHECK(snapshot::Snapshots::GetInstance().GetSnapshot(ss, query_ptr->collection_id));
    auto ss_id = ss->GetID();

    /* collect all valid segment */
    std::vector<SegmentVisitor::Ptr> segment_visitors;
    auto exec = [&](const snapshot::Segment::Ptr& segment, snapshot::SegmentIterator* handler) -> Status {
        auto p_id = segment->GetPartitionId();
        auto p_ptr = ss->GetResource<snapshot::Partition>(p_id);
        auto& p_name = p_ptr->GetName();

        /* check partition match pattern */
        bool match = false;
        if (query_ptr->partitions.empty()) {
            match = true;
        } else {
            for (auto& pattern : query_ptr->partitions) {
                if (StringHelpFunctions::IsRegexMatch(p_name, pattern)) {
                    match = true;
                    break;
                }
            }
        }

        if (match) {
            auto visitor = SegmentVisitor::Build(ss, segment->GetID());
            if (!visitor) {
                return Status(milvus::SS_ERROR, "Cannot build segment visitor");
            }
            segment_visitors.push_back(visitor);
        }
        return Status::OK();
    };

    auto segment_iter = std::make_shared<snapshot::SegmentIterator>(ss, exec);
    segment_iter->Iterate();
    STATUS_CHECK(segment_iter->GetStatus());

    LOG_ENGINE_DEBUG_ << LogOut("Engine query begin, segment count: %ld", segment_visitors.size());

    engine::snapshot::IDS_TYPE segment_ids;
    for (auto& sv : segment_visitors) {
        segment_ids.emplace_back(sv->GetSegment()->GetID());
    }

    scheduler::SearchJobPtr job =
        std::make_shared<scheduler::SearchJob>(nullptr, options_, query_ptr, segment_ids, ss_id);

    /* put search job to scheduler and wait job finish */
    scheduler::JobMgrInst::GetInstance()->Put(job);
    job->WaitFinish();

    if (!job->status().ok()) {
        return job->status();
    }

    // step 3: construct results
    //    result.row_num_ = job->vector_count();
    //    result.result_ids_ = job->GetResultIds();
    //    result.result_distances_ = job->GetResultDistances();

    // step 4: get entities by result ids
    // STATUS_CHECK(GetEntityByID(collection_name, result.result_ids_, field_names, result.vectors_, result.attrs_));

    // step 5: filter entities by field names
    //    std::vector<engine::AttrsData> filter_attrs;
    //    for (auto attr : result.attrs_) {
    //        AttrsData attrs_data;
    //        attrs_data.attr_type_ = attr.attr_type_;
    //        attrs_data.attr_count_ = attr.attr_count_;
    //        attrs_data.id_array_ = attr.id_array_;
    //        for (auto& name : field_names) {
    //            if (attr.attr_data_.find(name) != attr.attr_data_.end()) {
    //                attrs_data.attr_data_.insert(std::make_pair(name, attr.attr_data_.at(name)));
    //            }
    //        }
    //        filter_attrs.emplace_back(attrs_data);
    //    }

    rc.ElapseFromBegin("Engine query totally cost");

    // tracer.Context()->GetTraceContext()->GetSpan()->Finish();

    return Status::OK();
}

Status
DBImpl::ListIDInSegment(const std::string& collection_name, int64_t segment_id, IDNumbers& entity_ids) {
    CHECK_INITIALIZED;

    snapshot::ScopedSnapshotT ss;
    STATUS_CHECK(snapshot::Snapshots::GetInstance().GetSnapshot(ss, collection_name));

    auto read_visitor = engine::SegmentVisitor::Build(ss, segment_id);
    segment::SegmentReaderPtr segment_reader =
        std::make_shared<segment::SegmentReader>(options_.meta_.path_, read_visitor);

    STATUS_CHECK(segment_reader->LoadUids(entity_ids));

    return Status::OK();
}

Status
DBImpl::LoadCollection(const server::ContextPtr& context, const std::string& collection_name,
                       const std::vector<std::string>& field_names, bool force) {
    CHECK_INITIALIZED;

    snapshot::ScopedSnapshotT ss;
    STATUS_CHECK(snapshot::Snapshots::GetInstance().GetSnapshot(ss, collection_name));

    auto handler = std::make_shared<LoadVectorFieldHandler>(context, ss);
    handler->Iterate();

    return handler->GetStatus();
}

Status
DBImpl::Flush(const std::string& collection_name) {
    if (!initialized_.load(std::memory_order_acquire)) {
        return SHUTDOWN_ERROR;
    }

    Status status;
    bool has_collection;
    status = HasCollection(collection_name, has_collection);
    if (!status.ok()) {
        return status;
    }
    if (!has_collection) {
        LOG_ENGINE_ERROR_ << "Collection to flush does not exist: " << collection_name;
        return Status(DB_NOT_FOUND, "Collection to flush does not exist");
    }

    LOG_ENGINE_DEBUG_ << "Begin flush collection: " << collection_name;

    if (options_.wal_enable_) {
        return Status(SERVER_NOT_IMPLEMENT, "Wal not implemented");
        //        LOG_ENGINE_DEBUG_ << "WAL flush";
        //        auto lsn = wal_mgr_->Flush(collection_name);
        //        if (lsn != 0) {
        //            swn_wal_.Notify();
        //            flush_req_swn_.Wait();
        //        } else {
        //            // no collection flushed, call merge task to cleanup files
        //            std::set<std::string> merge_collection_names;
        //            StartMergeTask(merge_collection_names);
        //        }
    } else {
        LOG_ENGINE_DEBUG_ << "MemTable flush";
        InternalFlush(collection_name);
    }

    LOG_ENGINE_DEBUG_ << "End flush collection: " << collection_name;

    return status;
}

Status
DBImpl::Flush() {
    if (!initialized_.load(std::memory_order_acquire)) {
        return SHUTDOWN_ERROR;
    }

    LOG_ENGINE_DEBUG_ << "Begin flush all collections";

    Status status;
    fiu_do_on("options_wal_enable_false", options_.wal_enable_ = false);
    if (options_.wal_enable_) {
        return Status(SERVER_NOT_IMPLEMENT, "Wal not implemented");
        //        LOG_ENGINE_DEBUG_ << "WAL flush";
        //        auto lsn = wal_mgr_->Flush();
        //        if (lsn != 0) {
        //            swn_wal_.Notify();
        //            flush_req_swn_.Wait();
        //        } else {
        //            // no collection flushed, call merge task to cleanup files
        //            std::set<std::string> merge_collection_names;
        //            StartMergeTask(merge_collection_names);
        //        }
    } else {
        LOG_ENGINE_DEBUG_ << "MemTable flush";
        InternalFlush();
    }

    LOG_ENGINE_DEBUG_ << "End flush all collections";

    return status;
}

Status
DBImpl::Compact(const std::shared_ptr<server::Context>& context, const std::string& collection_name, double threshold) {
    if (!initialized_.load(std::memory_order_acquire)) {
        return SHUTDOWN_ERROR;
    }

    LOG_ENGINE_DEBUG_ << "Before compacting, wait for build index thread to finish...";
    const std::lock_guard<std::mutex> index_lock(build_index_mutex_);
    const std::lock_guard<std::mutex> merge_lock(flush_merge_compact_mutex_);

    Status status;
    bool has_collection;
    status = HasCollection(collection_name, has_collection);
    if (!status.ok()) {
        return status;
    }
    if (!has_collection) {
        LOG_ENGINE_ERROR_ << "Collection to compact does not exist: " << collection_name;
        return Status(DB_NOT_FOUND, "Collection to compact does not exist");
    }

    snapshot::ScopedSnapshotT latest_ss;
    status = snapshot::Snapshots::GetInstance().GetSnapshot(latest_ss, collection_name);
    if (!status.ok()) {
        return status;
    }

    auto& segments = latest_ss->GetResources<snapshot::Segment>();
    for (auto& kv : segments) {
        // client break the connection, no need to continue
        if (context && context->IsConnectionBroken()) {
            LOG_ENGINE_DEBUG_ << "Client connection broken, stop compact operation";
            break;
        }

        snapshot::ID_TYPE segment_id = kv.first;
        auto read_visitor = engine::SegmentVisitor::Build(latest_ss, segment_id);
        segment::SegmentReaderPtr segment_reader =
            std::make_shared<segment::SegmentReader>(options_.meta_.path_, read_visitor);

        segment::DeletedDocsPtr deleted_docs;
        status = segment_reader->LoadDeletedDocs(deleted_docs);
        if (!status.ok() || deleted_docs == nullptr) {
            continue;  // no deleted docs, no need to compact
        }

        auto segment_commit = latest_ss->GetSegmentCommitBySegmentId(segment_id);
        auto row_count = segment_commit->GetRowCount();
        if (row_count == 0) {
            continue;
        }

        auto deleted_count = deleted_docs->GetSize();
        if (deleted_count / (row_count + deleted_count) < threshold) {
            continue;  // no need to compact
        }

        snapshot::IDS_TYPE ids = {segment_id};
        MergeTask merge_task(options_, latest_ss, ids);
        status = merge_task.Execute();
        if (!status.ok()) {
            LOG_ENGINE_ERROR_ << "Compact failed for segment " << segment_reader->GetSegmentPath() << ": "
                              << status.message();
            continue;  // skip this file and try compact next one
        }
    }

    return status;
}

////////////////////////////////////////////////////////////////////////////////
// Internal APIs
////////////////////////////////////////////////////////////////////////////////
void
DBImpl::InternalFlush(const std::string& collection_name) {
    wal::MXLogRecord record;
    record.type = wal::MXLogType::Flush;
    record.collection_id = collection_name;
    ExecWalRecord(record);
}

void
DBImpl::TimingFlushThread() {
    SetThreadName("flush_thread");
    server::SystemInfo::GetInstance().Init();
    while (true) {
        if (!initialized_.load(std::memory_order_acquire)) {
            LOG_ENGINE_DEBUG_ << "DB background flush thread exit";
            break;
        }

        InternalFlush();
        if (options_.auto_flush_interval_ > 0) {
            swn_flush_.Wait_For(std::chrono::seconds(options_.auto_flush_interval_));
        } else {
            swn_flush_.Wait();
        }
    }
}

void
DBImpl::StartMetricTask() {
    server::Metrics::GetInstance().KeepingAliveCounterIncrement(BACKGROUND_METRIC_INTERVAL);
    int64_t cache_usage = cache::CpuCacheMgr::GetInstance()->CacheUsage();
    int64_t cache_total = cache::CpuCacheMgr::GetInstance()->CacheCapacity();
    fiu_do_on("DBImpl.StartMetricTask.InvalidTotalCache", cache_total = 0);

    if (cache_total > 0) {
        double cache_usage_double = cache_usage;
        server::Metrics::GetInstance().CpuCacheUsageGaugeSet(cache_usage_double * 100 / cache_total);
    } else {
        server::Metrics::GetInstance().CpuCacheUsageGaugeSet(0);
    }

    server::Metrics::GetInstance().GpuCacheUsageGaugeSet();
    /* SS TODO */
    // uint64_t size;
    // Size(size);
    // server::Metrics::GetInstance().DataFileSizeGaugeSet(size);
    server::Metrics::GetInstance().CPUUsagePercentSet();
    server::Metrics::GetInstance().RAMUsagePercentSet();
    server::Metrics::GetInstance().GPUPercentGaugeSet();
    server::Metrics::GetInstance().GPUMemoryUsageGaugeSet();
    server::Metrics::GetInstance().OctetsSet();

    server::Metrics::GetInstance().CPUCoreUsagePercentSet();
    server::Metrics::GetInstance().GPUTemperature();
    server::Metrics::GetInstance().CPUTemperature();
    server::Metrics::GetInstance().PushToGateway();
}

void
DBImpl::TimingMetricThread() {
    SetThreadName("metric_thread");
    server::SystemInfo::GetInstance().Init();
    while (true) {
        if (!initialized_.load(std::memory_order_acquire)) {
            LOG_ENGINE_DEBUG_ << "DB background metric thread exit";
            break;
        }

        swn_metric_.Wait_For(std::chrono::seconds(BACKGROUND_METRIC_INTERVAL));
        StartMetricTask();
    }
}

void
DBImpl::StartBuildIndexTask(const std::vector<std::string>& collection_names) {
    // build index has been finished?
    {
        std::lock_guard<std::mutex> lck(index_result_mutex_);
        if (!index_thread_results_.empty()) {
            std::chrono::milliseconds span(10);
            if (index_thread_results_.back().wait_for(span) == std::future_status::ready) {
                index_thread_results_.pop_back();
            }
        }
    }

    // add new build index task
    {
        std::lock_guard<std::mutex> lck(index_result_mutex_);
        if (index_thread_results_.empty()) {
            index_thread_results_.push_back(
                index_thread_pool_.enqueue(&DBImpl::BackgroundBuildIndexTask, this, collection_names));
        }
    }
}

void
DBImpl::BackgroundBuildIndexTask(std::vector<std::string> collection_names) {
    std::unique_lock<std::mutex> lock(build_index_mutex_);

    for (auto collection_name : collection_names) {
        snapshot::ScopedSnapshotT latest_ss;
        auto status = snapshot::Snapshots::GetInstance().GetSnapshot(latest_ss, collection_name);
        if (!status.ok()) {
            return;
        }
        SnapshotVisitor ss_visitor(latest_ss);

        snapshot::IDS_TYPE segment_ids;
        ss_visitor.SegmentsToIndex("", segment_ids);
        if (segment_ids.empty()) {
            continue;
        }

<<<<<<< HEAD
        snapshot::ScopedSnapshotT ss;
        snapshot::Snapshots::GetInstance().GetSnapshot(ss, collection_name);
        auto ss_id = ss->GetID();

        scheduler::BuildIndexJobPtr job =
            std::make_shared<scheduler::BuildIndexJob>(options_, collection_name, segment_ids, ss_id);
=======
        scheduler::BuildIndexJobPtr job = std::make_shared<scheduler::BuildIndexJob>(latest_ss, options_, segment_ids);
>>>>>>> 824ff3e1

        scheduler::JobMgrInst::GetInstance()->Put(job);
        job->WaitFinish();

        if (!job->status().ok()) {
            LOG_ENGINE_ERROR_ << job->status().message();
            break;
        }
    }
}

void
DBImpl::TimingIndexThread() {
    SetThreadName("index_thread");
    server::SystemInfo::GetInstance().Init();
    while (true) {
        if (!initialized_.load(std::memory_order_acquire)) {
            WaitMergeFileFinish();
            WaitBuildIndexFinish();

            LOG_ENGINE_DEBUG_ << "DB background thread exit";
            break;
        }

        swn_index_.Wait_For(std::chrono::seconds(BACKGROUND_INDEX_INTERVAL));

        std::vector<std::string> collection_names;
        snapshot::Snapshots::GetInstance().GetCollectionNames(collection_names);
        WaitMergeFileFinish();
        StartBuildIndexTask(collection_names);
    }
}

void
DBImpl::WaitBuildIndexFinish() {
    //    LOG_ENGINE_DEBUG_ << "Begin WaitBuildIndexFinish";
    std::lock_guard<std::mutex> lck(index_result_mutex_);
    for (auto& iter : index_thread_results_) {
        iter.wait();
    }
    //    LOG_ENGINE_DEBUG_ << "End WaitBuildIndexFinish";
}

void
DBImpl::TimingWalThread() {
    //    SetThreadName("wal_thread");
    //    server::SystemInfo::GetInstance().Init();
    //
    //    std::chrono::system_clock::time_point next_auto_flush_time;
    //    auto get_next_auto_flush_time = [&]() {
    //        return std::chrono::system_clock::now() + std::chrono::seconds(options_.auto_flush_interval_);
    //    };
    //    if (options_.auto_flush_interval_ > 0) {
    //        next_auto_flush_time = get_next_auto_flush_time();
    //    }
    //
    //    InternalFlush();
    //    while (true) {
    //        if (options_.auto_flush_interval_ > 0) {
    //            if (std::chrono::system_clock::now() >= next_auto_flush_time) {
    //                InternalFlush();
    //                next_auto_flush_time = get_next_auto_flush_time();
    //            }
    //        }
    //
    //        wal::MXLogRecord record;
    //        auto error_code = wal_mgr_->GetNextRecord(record);
    //        if (error_code != WAL_SUCCESS) {
    //            LOG_ENGINE_ERROR_ << "WAL background GetNextRecord error";
    //            break;
    //        }
    //
    //        if (record.type != wal::MXLogType::None) {
    //            ExecWalRecord(record);
    //            if (record.type == wal::MXLogType::Flush) {
    //                // notify flush request to return
    //                flush_req_swn_.Notify();
    //
    //                // if user flush all manually, update auto flush also
    //                if (record.collection_id.empty() && options_.auto_flush_interval_ > 0) {
    //                    next_auto_flush_time = get_next_auto_flush_time();
    //                }
    //            }
    //
    //        } else {
    //            if (!initialized_.load(std::memory_order_acquire)) {
    //                InternalFlush();
    //                flush_req_swn_.Notify();
    //                // SS TODO
    //                // WaitMergeFileFinish();
    //                // WaitBuildIndexFinish();
    //                LOG_ENGINE_DEBUG_ << "WAL background thread exit";
    //                break;
    //            }
    //
    //            if (options_.auto_flush_interval_ > 0) {
    //                swn_wal_.Wait_Until(next_auto_flush_time);
    //            } else {
    //                swn_wal_.Wait();
    //            }
    //        }
    //    }
}

Status
DBImpl::ExecWalRecord(const wal::MXLogRecord& record) {
    auto collections_flushed = [&](const std::string& collection_name,
                                   const std::set<std::string>& target_collection_names) -> uint64_t {
        uint64_t max_lsn = 0;
        if (options_.wal_enable_ && !target_collection_names.empty()) {
            //            uint64_t lsn = 0;
            //            for (auto& collection_name : target_collection_names) {
            //                snapshot::ScopedSnapshotT ss;
            //                snapshot::Snapshots::GetInstance().GetSnapshot(ss, collection_name);
            //                lsn = ss->GetMaxLsn();
            //                if (lsn > max_lsn) {
            //                    max_lsn = lsn;
            //                }
            //            }
            //            wal_mgr_->CollectionFlushed(collection_name, lsn);
        }

        std::set<std::string> merge_collection_names;
        for (auto& collection : target_collection_names) {
            merge_collection_names.insert(collection);
        }
        StartMergeTask(merge_collection_names);
        return max_lsn;
    };

    auto force_flush_if_mem_full = [&]() -> void {
        if (mem_mgr_->GetCurrentMem() > options_.insert_buffer_size_) {
            LOG_ENGINE_DEBUG_ << LogOut("[%s][%ld] ", "insert", 0) << "Insert buffer size exceeds limit. Force flush";
            InternalFlush();
        }
    };

    auto get_collection_partition_id = [&](const wal::MXLogRecord& record, int64_t& col_id,
                                           int64_t& part_id) -> Status {
        snapshot::ScopedSnapshotT ss;
        auto status = snapshot::Snapshots::GetInstance().GetSnapshot(ss, record.collection_id);
        if (!status.ok()) {
            LOG_ENGINE_ERROR_ << LogOut("[%s][%ld] ", "insert", 0) << "Get snapshot fail: " << status.message();
            return status;
        }
        col_id = ss->GetCollectionId();
        snapshot::PartitionPtr part = ss->GetPartition(record.partition_tag);
        if (part == nullptr) {
            LOG_ENGINE_ERROR_ << LogOut("[%s][%ld] ", "insert", 0) << "Get partition fail: " << status.message();
            return status;
        }
        part_id = part->GetID();

        return Status::OK();
    };

    Status status;

    switch (record.type) {
        case wal::MXLogType::Entity: {
            int64_t collection_name = 0, partition_id = 0;
            status = get_collection_partition_id(record, collection_name, partition_id);
            if (!status.ok()) {
                LOG_WAL_ERROR_ << LogOut("[%s][%ld] ", "insert", 0) << status.message();
                return status;
            }

            status = mem_mgr_->InsertEntities(collection_name, partition_id, record.data_chunk, record.lsn);
            force_flush_if_mem_full();

            // metrics
            milvus::server::CollectInsertMetrics metrics(record.length, status);
            break;
        }

        case wal::MXLogType::Delete: {
            snapshot::ScopedSnapshotT ss;
            status = snapshot::Snapshots::GetInstance().GetSnapshot(ss, record.collection_id);
            if (!status.ok()) {
                LOG_WAL_ERROR_ << LogOut("[%s][%ld] ", "delete", 0) << "Get snapshot fail: " << status.message();
                return status;
            }

            if (record.length == 1) {
                status = mem_mgr_->DeleteEntity(ss->GetCollectionId(), *record.ids, record.lsn);
                if (!status.ok()) {
                    return status;
                }
            } else {
                status = mem_mgr_->DeleteEntities(ss->GetCollectionId(), record.length, record.ids, record.lsn);
                if (!status.ok()) {
                    return status;
                }
            }
            break;
        }

        case wal::MXLogType::Flush: {
            if (!record.collection_id.empty()) {
                // flush one collection
                snapshot::ScopedSnapshotT ss;
                status = snapshot::Snapshots::GetInstance().GetSnapshot(ss, record.collection_id);
                if (!status.ok()) {
                    LOG_WAL_ERROR_ << LogOut("[%s][%ld] ", "flush", 0) << "Get snapshot fail: " << status.message();
                    return status;
                }

                const std::lock_guard<std::mutex> lock(flush_merge_compact_mutex_);
                int64_t collection_name = ss->GetCollectionId();
                status = mem_mgr_->Flush(collection_name);
                if (!status.ok()) {
                    return status;
                }

                std::set<std::string> flushed_collections;
                collections_flushed(record.collection_id, flushed_collections);

            } else {
                // flush all collections
                std::set<int64_t> collection_names;
                {
                    const std::lock_guard<std::mutex> lock(flush_merge_compact_mutex_);
                    status = mem_mgr_->Flush(collection_names);
                }

                std::set<std::string> flushed_collections;
                for (auto id : collection_names) {
                    snapshot::ScopedSnapshotT ss;
                    status = snapshot::Snapshots::GetInstance().GetSnapshot(ss, id);
                    if (!status.ok()) {
                        LOG_WAL_ERROR_ << LogOut("[%s][%ld] ", "flush", 0) << "Get snapshot fail: " << status.message();
                        return status;
                    }

                    flushed_collections.insert(ss->GetName());
                }

                uint64_t lsn = collections_flushed("", flushed_collections);
                if (options_.wal_enable_) {
                    //                    wal_mgr_->RemoveOldFiles(lsn);
                }
            }
            break;
        }

        default:
            break;
    }

    return status;
}

void
DBImpl::StartMergeTask(const std::set<std::string>& collection_names, bool force_merge_all) {
    // LOG_ENGINE_DEBUG_ << "Begin StartMergeTask";
    // merge task has been finished?
    {
        std::lock_guard<std::mutex> lck(merge_result_mutex_);
        if (!merge_thread_results_.empty()) {
            std::chrono::milliseconds span(10);
            if (merge_thread_results_.back().wait_for(span) == std::future_status::ready) {
                merge_thread_results_.pop_back();
            }
        }
    }

    // add new merge task
    {
        std::lock_guard<std::mutex> lck(merge_result_mutex_);
        if (merge_thread_results_.empty()) {
            // start merge file thread
            merge_thread_results_.push_back(
                merge_thread_pool_.enqueue(&DBImpl::BackgroundMerge, this, collection_names, force_merge_all));
        }
    }

    // LOG_ENGINE_DEBUG_ << "End StartMergeTask";
}

void
DBImpl::BackgroundMerge(std::set<std::string> collection_names, bool force_merge_all) {
    // LOG_ENGINE_TRACE_ << " Background merge thread start";

    Status status;
    for (auto& collection_name : collection_names) {
        const std::lock_guard<std::mutex> lock(flush_merge_compact_mutex_);

        auto old_strategy = merge_mgr_ptr_->Strategy();
        if (force_merge_all) {
            merge_mgr_ptr_->UseStrategy(MergeStrategyType::ADAPTIVE);
        }

        status = merge_mgr_ptr_->MergeFiles(collection_name);
        merge_mgr_ptr_->UseStrategy(old_strategy);
        if (!status.ok()) {
            LOG_ENGINE_ERROR_ << "Failed to get merge files for collection: " << collection_name
                              << " reason:" << status.message();
        }

        if (!initialized_.load(std::memory_order_acquire)) {
            LOG_ENGINE_DEBUG_ << "Server will shutdown, skip merge action for collection: " << collection_name;
            break;
        }
    }

    // TODO: cleanup with ttl
}

void
DBImpl::WaitMergeFileFinish() {
    //    LOG_ENGINE_DEBUG_ << "Begin WaitMergeFileFinish";
    std::lock_guard<std::mutex> lck(merge_result_mutex_);
    for (auto& iter : merge_thread_results_) {
        iter.wait();
    }
    //    LOG_ENGINE_DEBUG_ << "End WaitMergeFileFinish";
}

void
DBImpl::SuspendIfFirst() {
    std::lock_guard<std::mutex> lock(suspend_build_mutex_);
    if (++live_search_num_ == 1) {
        LOG_ENGINE_TRACE_ << "live_search_num_: " << live_search_num_;
        knowhere::BuilderSuspend();
    }
}

void
DBImpl::ResumeIfLast() {
    std::lock_guard<std::mutex> lock(suspend_build_mutex_);
    if (--live_search_num_ == 0) {
        LOG_ENGINE_TRACE_ << "live_search_num_: " << live_search_num_;
        knowhere::BuildResume();
    }
}

void
DBImpl::ConfigUpdate(const std::string& name) {
    if (name == "storage.auto_flush_interval") {
        options_.auto_flush_interval_ = config.storage.auto_flush_interval();
    }
}

}  // namespace engine
}  // namespace milvus<|MERGE_RESOLUTION|>--- conflicted
+++ resolved
@@ -952,16 +952,7 @@
             continue;
         }
 
-<<<<<<< HEAD
-        snapshot::ScopedSnapshotT ss;
-        snapshot::Snapshots::GetInstance().GetSnapshot(ss, collection_name);
-        auto ss_id = ss->GetID();
-
-        scheduler::BuildIndexJobPtr job =
-            std::make_shared<scheduler::BuildIndexJob>(options_, collection_name, segment_ids, ss_id);
-=======
         scheduler::BuildIndexJobPtr job = std::make_shared<scheduler::BuildIndexJob>(latest_ss, options_, segment_ids);
->>>>>>> 824ff3e1
 
         scheduler::JobMgrInst::GetInstance()->Put(job);
         job->WaitFinish();
