// Copyright (C) 2019-2020 Zilliz. All rights reserved.
//
// Licensed under the Apache License, Version 2.0 (the "License"); you may not use this file except in compliance
// with the License. You may obtain a copy of the License at
//
// http://www.apache.org/licenses/LICENSE-2.0
//
// Unless required by applicable law or agreed to in writing, software distributed under the License
// is distributed on an "AS IS" BASIS, WITHOUT WARRANTIES OR CONDITIONS OF ANY KIND, either express
// or implied. See the License for the specific language governing permissions and limitations under the License.

#include "db/DBImpl.h"
#include "cache/CpuCacheMgr.h"
#include "codecs/Codec.h"
#include "config/ServerConfig.h"
#include "db/IDGenerator.h"
#include "db/SnapshotUtils.h"
#include "db/SnapshotVisitor.h"
#include "db/merge/MergeManagerFactory.h"
#include "db/merge/MergeTask.h"
#include "db/snapshot/CompoundOperations.h"
#include "db/snapshot/EventExecutor.h"
#include "db/snapshot/IterateHandler.h"
#include "db/snapshot/OperationExecutor.h"
#include "db/snapshot/ResourceHelper.h"
#include "db/snapshot/ResourceTypes.h"
#include "db/snapshot/Snapshots.h"
#include "insert/MemManagerFactory.h"
#include "knowhere/index/vector_index/helpers/BuilderSuspend.h"
<<<<<<< HEAD
=======
#include "knowhere/index/vector_index/helpers/FaissIO.h"
>>>>>>> 96d79965
#include "metrics/Metrics.h"
#include "metrics/SystemInfo.h"
#include "scheduler/Definition.h"
#include "scheduler/SchedInst.h"
#include "scheduler/job/SearchJob.h"
#include "segment/SegmentReader.h"
#include "segment/SegmentWriter.h"
#include "utils/Exception.h"
#include "utils/StringHelpFunctions.h"
#include "utils/TimeRecorder.h"
#include "wal/WalDefinations.h"

#include <fiu-local.h>
#include <src/scheduler/job/BuildIndexJob.h>
#include <limits>
#include <utility>

namespace milvus {
namespace engine {

namespace {
constexpr uint64_t BACKGROUND_METRIC_INTERVAL = 1;
constexpr uint64_t BACKGROUND_INDEX_INTERVAL = 1;
constexpr uint64_t WAIT_BUILD_INDEX_INTERVAL = 5;

static const Status SHUTDOWN_ERROR = Status(DB_ERROR, "Milvus server is shutdown!");
}  // namespace

#define CHECK_INITIALIZED                                \
    if (!initialized_.load(std::memory_order_acquire)) { \
        return SHUTDOWN_ERROR;                           \
    }

DBImpl::DBImpl(const DBOptions& options)
    : options_(options), initialized_(false), merge_thread_pool_(1, 1), index_thread_pool_(1, 1) {
    mem_mgr_ = MemManagerFactory::Build(options_);
    merge_mgr_ptr_ = MergeManagerFactory::SSBuild(options_);

    if (options_.wal_enable_) {
        //        wal::MXLogConfiguration mxlog_config;
        //        mxlog_config.recovery_error_ignore = options_.recovery_error_ignore_;
        //        // 2 buffers in the WAL
        //        mxlog_config.buffer_size = options_.buffer_size_ / 2;
        //        mxlog_config.mxlog_path = options_.mxlog_path_;
        //        wal_mgr_ = std::make_shared<wal::WalManager>(mxlog_config);
    }

    /* watch on storage.auto_flush_interval */
    ConfigMgr::GetInstance().Attach("storage.auto_flush_interval", this);

    Start();
}

DBImpl::~DBImpl() {
    ConfigMgr::GetInstance().Detach("storage.auto_flush_interval", this);

    Stop();
}

////////////////////////////////////////////////////////////////////////////////
// External APIs
////////////////////////////////////////////////////////////////////////////////
Status
DBImpl::Start() {
    if (initialized_.load(std::memory_order_acquire)) {
        return Status::OK();
    }

    // snapshot
    auto store = snapshot::Store::Build(options_.meta_.backend_uri_, options_.meta_.path_,
                                        codec::Codec::instance().GetSuffixSet());
    snapshot::OperationExecutor::Init(store);
    snapshot::OperationExecutor::GetInstance().Start();
    snapshot::EventExecutor::Init(store);
    snapshot::EventExecutor::GetInstance().Start();
    snapshot::Snapshots::GetInstance().Init(store);

<<<<<<< HEAD
=======
    knowhere::enable_faiss_logging();

>>>>>>> 96d79965
    // LOG_ENGINE_TRACE_ << "DB service start";
    initialized_.store(true, std::memory_order_release);

    // TODO: merge files

    // wal
    if (options_.wal_enable_) {
        return Status(SERVER_NOT_IMPLEMENT, "Wal not implemented");
        //        auto error_code = DB_ERROR;
        //        if (wal_mgr_ != nullptr) {
        //            error_code = wal_mgr_->Init();
        //        }
        //        if (error_code != WAL_SUCCESS) {
        //            throw Exception(error_code, "Wal init error!");
        //        }
        //
        //        // recovery
        //        while (true) {
        //            wal::MXLogRecord record;
        //            auto error_code = wal_mgr_->GetNextRecovery(record);
        //            if (error_code != WAL_SUCCESS) {
        //                throw Exception(error_code, "Wal recovery error!");
        //            }
        //            if (record.type == wal::MXLogType::None) {
        //                break;
        //            }
        //            ExecWalRecord(record);
        //        }
        //
        //        // for distribute version, some nodes are read only
        //        if (options_.mode_ != DBOptions::MODE::CLUSTER_READONLY) {
        //            // background wal thread
        //            bg_wal_thread_ = std::thread(&SSDBImpl::TimingWalThread, this);
        //        }
    } else {
        // for distribute version, some nodes are read only
        if (options_.mode_ != DBOptions::MODE::CLUSTER_READONLY) {
            // background flush thread
            bg_flush_thread_ = std::thread(&DBImpl::TimingFlushThread, this);
        }
    }

    // for distribute version, some nodes are read only
    if (options_.mode_ != DBOptions::MODE::CLUSTER_READONLY) {
        // background build index thread
        bg_index_thread_ = std::thread(&DBImpl::TimingIndexThread, this);
    }

    // background metric thread
    fiu_do_on("options_metric_enable", options_.metric_enable_ = true);
    if (options_.metric_enable_) {
        bg_metric_thread_ = std::thread(&DBImpl::TimingMetricThread, this);
    }

    return Status::OK();
}

Status
DBImpl::Stop() {
    if (!initialized_.load(std::memory_order_acquire)) {
        return Status::OK();
    }

    initialized_.store(false, std::memory_order_release);

    if (options_.mode_ != DBOptions::MODE::CLUSTER_READONLY) {
        if (options_.wal_enable_) {
            //            // wait wal thread finish
            //            swn_wal_.Notify();
            //            bg_wal_thread_.join();
        } else {
            // flush all without merge
            wal::MXLogRecord record;
            record.type = wal::MXLogType::Flush;
            ExecWalRecord(record);

            // wait flush thread finish
            swn_flush_.Notify();
            bg_flush_thread_.join();
        }

        WaitMergeFileFinish();

        swn_index_.Notify();
        bg_index_thread_.join();
    }

    // wait metric thread exit
    if (options_.metric_enable_) {
        swn_metric_.Notify();
        bg_metric_thread_.join();
    }

    snapshot::EventExecutor::GetInstance().Stop();
    snapshot::OperationExecutor::GetInstance().Stop();

    // LOG_ENGINE_TRACE_ << "DB service stop";
    return Status::OK();
}

Status
DBImpl::CreateCollection(const snapshot::CreateCollectionContext& context) {
    CHECK_INITIALIZED;

    auto ctx = context;
<<<<<<< HEAD
    // check uid existence/validation
    bool has_uid = false;
    for (auto& pair : ctx.fields_schema) {
        if (pair.first->GetFtype() == DataType::UID) {
            has_uid = true;
=======
    // check uid params
    bool has_uid = false;
    for (auto& pair : ctx.fields_schema) {
        if (pair.first->GetName() == DEFAULT_UID_NAME) {
            has_uid = true;
            json params = pair.first->GetParams();
            if (params.find(PARAM_UID_AUTOGEN) == params.end()) {
                params[PARAM_UID_AUTOGEN] = true;
                pair.first->SetParams(params);
            }
>>>>>>> 96d79965
            break;
        }
    }

    // add uid field if not specified
    if (!has_uid) {
<<<<<<< HEAD
        auto uid_field = std::make_shared<snapshot::Field>(DEFAULT_UID_NAME, 0, milvus::engine::DataType::UID);
=======
        json params;
        params[PARAM_UID_AUTOGEN] = true;
        auto uid_field = std::make_shared<snapshot::Field>(DEFAULT_UID_NAME, 0, DataType::INT64, params);
>>>>>>> 96d79965
        auto bloom_filter_element = std::make_shared<snapshot::FieldElement>(
            0, 0, DEFAULT_BLOOM_FILTER_NAME, milvus::engine::FieldElementType::FET_BLOOM_FILTER);
        auto delete_doc_element = std::make_shared<snapshot::FieldElement>(
            0, 0, DEFAULT_DELETED_DOCS_NAME, milvus::engine::FieldElementType::FET_DELETED_DOCS);

        ctx.fields_schema[uid_field] = {bloom_filter_element, delete_doc_element};
    }

    if (options_.wal_enable_) {
        //        ctx.lsn = wal_mgr_->CreateCollection(context.collection->GetName());
    }
    auto op = std::make_shared<snapshot::CreateCollectionOperation>(ctx);
    return op->Push();
}

Status
DBImpl::DropCollection(const std::string& name) {
    CHECK_INITIALIZED;

    LOG_ENGINE_DEBUG_ << "Prepare to drop collection " << name;

    snapshot::ScopedSnapshotT ss;
    auto& snapshots = snapshot::Snapshots::GetInstance();
    STATUS_CHECK(snapshots.GetSnapshot(ss, name));

    if (options_.wal_enable_) {
        // SS TODO
        /* wal_mgr_->DropCollection(ss->GetCollectionId()); */
    }

    mem_mgr_->EraseMem(ss->GetCollectionId());  // not allow insert

    return snapshots.DropCollection(ss->GetCollectionId(), std::numeric_limits<snapshot::LSN_TYPE>::max());
}

Status
DBImpl::HasCollection(const std::string& collection_name, bool& has_or_not) {
    CHECK_INITIALIZED;

    snapshot::ScopedSnapshotT ss;
    auto status = snapshot::Snapshots::GetInstance().GetSnapshot(ss, collection_name);
    has_or_not = status.ok();

    return Status::OK();
}

Status
DBImpl::ListCollections(std::vector<std::string>& names) {
    CHECK_INITIALIZED;

    names.clear();
    return snapshot::Snapshots::GetInstance().GetCollectionNames(names);
}

Status
DBImpl::GetCollectionInfo(const std::string& collection_name, snapshot::CollectionPtr& collection,
                          snapshot::FieldElementMappings& fields_schema) {
    CHECK_INITIALIZED;

    snapshot::ScopedSnapshotT ss;
    STATUS_CHECK(snapshot::Snapshots::GetInstance().GetSnapshot(ss, collection_name));

    collection = ss->GetCollection();
    auto& fields = ss->GetResources<snapshot::Field>();
    for (auto& kv : fields) {
        fields_schema[kv.second.Get()] = ss->GetFieldElementsByField(kv.second->GetName());
    }
    return Status::OK();
}

Status
DBImpl::GetCollectionStats(const std::string& collection_name, milvus::json& collection_stats) {
    CHECK_INITIALIZED;

    STATUS_CHECK(GetSnapshotInfo(collection_name, collection_stats));
    return Status::OK();
}

Status
DBImpl::CountEntities(const std::string& collection_name, int64_t& row_count) {
    CHECK_INITIALIZED;

    snapshot::ScopedSnapshotT ss;
    STATUS_CHECK(snapshot::Snapshots::GetInstance().GetSnapshot(ss, collection_name));

    row_count = ss->GetCollectionCommit()->GetRowCount();
    return Status::OK();
}

Status
DBImpl::CreatePartition(const std::string& collection_name, const std::string& partition_name) {
    CHECK_INITIALIZED;

    snapshot::ScopedSnapshotT ss;
    STATUS_CHECK(snapshot::Snapshots::GetInstance().GetSnapshot(ss, collection_name));

    snapshot::LSN_TYPE lsn = 0;
    if (options_.wal_enable_) {
        // SS TODO
        /* lsn = wal_mgr_->CreatePartition(collection_name, partition_tag); */
    }

    snapshot::OperationContext context;
    context.lsn = lsn;
    auto op = std::make_shared<snapshot::CreatePartitionOperation>(context, ss);

    snapshot::PartitionContext p_ctx;
    p_ctx.name = partition_name;
    snapshot::PartitionPtr partition;
    STATUS_CHECK(op->CommitNewPartition(p_ctx, partition));
    return op->Push();
}

Status
DBImpl::DropPartition(const std::string& collection_name, const std::string& partition_name) {
    CHECK_INITIALIZED;

    snapshot::ScopedSnapshotT ss;
    STATUS_CHECK(snapshot::Snapshots::GetInstance().GetSnapshot(ss, collection_name));

    // SS TODO: Is below step needed? Or How to implement it?
    /* mem_mgr_->EraseMem(partition_name); */

    snapshot::PartitionContext context;
    context.name = partition_name;
    auto op = std::make_shared<snapshot::DropPartitionOperation>(context, ss);
    return op->Push();
}

Status
DBImpl::HasPartition(const std::string& collection_name, const std::string& partition_tag, bool& exist) {
    CHECK_INITIALIZED;

    snapshot::ScopedSnapshotT ss;
    STATUS_CHECK(snapshot::Snapshots::GetInstance().GetSnapshot(ss, collection_name));

    auto partition_tags = std::move(ss->GetPartitionNames());
    for (auto& tag : partition_tags) {
        if (tag == partition_tag) {
            exist = true;
            return Status::OK();
        }
    }

    exist = false;
    return Status::OK();
}

Status
DBImpl::ListPartitions(const std::string& collection_name, std::vector<std::string>& partition_names) {
    CHECK_INITIALIZED;

    snapshot::ScopedSnapshotT ss;
    STATUS_CHECK(snapshot::Snapshots::GetInstance().GetSnapshot(ss, collection_name));

    partition_names = std::move(ss->GetPartitionNames());
    return Status::OK();
}

Status
DBImpl::CreateIndex(const std::shared_ptr<server::Context>& context, const std::string& collection_name,
                    const std::string& field_name, const CollectionIndex& index) {
    CHECK_INITIALIZED;

    LOG_ENGINE_DEBUG_ << "Create index for collection: " << collection_name << " field: " << field_name;

    // step 1: wait merge file thread finished to avoid duplicate data bug
    auto status = Flush();
    WaitMergeFileFinish();  // let merge file thread finish

    // step 2: compare old index and new index
    CollectionIndex new_index = index;
    CollectionIndex old_index;
    STATUS_CHECK(GetSnapshotIndex(collection_name, field_name, old_index));

    if (utils::IsSameIndex(old_index, new_index)) {
        return Status::OK();  // same index
    }

    // step 3: drop old index
    DropIndex(collection_name, field_name);
    WaitMergeFileFinish();  // let merge file thread finish since DropIndex start a merge task

    // step 4: create field element for index
    status = SetSnapshotIndex(collection_name, field_name, new_index);
    if (!status.ok()) {
        return status;
    }

    // step 5: start background build index thread
    std::vector<std::string> collection_names = {collection_name};
    WaitBuildIndexFinish();
    StartBuildIndexTask(collection_names);

    // step 6: iterate segments need to be build index, wait until all segments are built
    while (true) {
        SnapshotVisitor ss_visitor(collection_name);
        snapshot::IDS_TYPE segment_ids;
        ss_visitor.SegmentsToIndex(field_name, segment_ids);
        if (segment_ids.empty()) {
            break;
<<<<<<< HEAD
=======
        }

        index_req_swn_.Wait_For(std::chrono::seconds(1));

        // client break the connection, no need to block, check every 1 second
        if (context && context->IsConnectionBroken()) {
            LOG_ENGINE_DEBUG_ << "Client connection broken, build index in background";
            break;  // just break, not return, continue to update partitions files to to_index
>>>>>>> 96d79965
        }

<<<<<<< HEAD
        index_req_swn_.Wait_For(std::chrono::seconds(1));

        // client break the connection, no need to block, check every 1 second
        if (context && context->IsConnectionBroken()) {
            LOG_ENGINE_DEBUG_ << "Client connection broken, build index in background";
            break;  // just break, not return, continue to update partitions files to to_index
        }
    }
=======
    return Status::OK();
}

Status
DBImpl::DropIndex(const std::string& collection_name, const std::string& field_name) {
    CHECK_INITIALIZED;

    LOG_ENGINE_DEBUG_ << "Drop index for collection: " << collection_name << " field: " << field_name;

    STATUS_CHECK(DeleteSnapshotIndex(collection_name, field_name));

    std::set<std::string> merge_collection_names = {collection_name};
    StartMergeTask(merge_collection_names, true);
>>>>>>> 96d79965

    return Status::OK();
}

Status
<<<<<<< HEAD
DBImpl::DropIndex(const std::string& collection_name, const std::string& field_name) {
    CHECK_INITIALIZED;

    LOG_ENGINE_DEBUG_ << "Drop index for collection: " << collection_name << " field: " << field_name;

    STATUS_CHECK(DeleteSnapshotIndex(collection_name, field_name));

    std::set<std::string> merge_collection_names = {collection_name};
    StartMergeTask(merge_collection_names, true);

    return Status::OK();
}

Status
DBImpl::DescribeIndex(const std::string& collection_name, const std::string& field_name, CollectionIndex& index) {
    CHECK_INITIALIZED;

    LOG_ENGINE_DEBUG_ << "Describe index for collection: " << collection_name << " field: " << field_name;

    STATUS_CHECK(GetSnapshotIndex(collection_name, field_name, index));

    return Status::OK();
}

Status
DBImpl::Insert(const std::string& collection_name, const std::string& partition_name, DataChunkPtr& data_chunk) {
    CHECK_INITIALIZED;

    if (data_chunk == nullptr) {
        return Status(DB_ERROR, "Null pointer");
=======
DBImpl::DescribeIndex(const std::string& collection_name, const std::string& field_name, CollectionIndex& index) {
    CHECK_INITIALIZED;

    LOG_ENGINE_DEBUG_ << "Describe index for collection: " << collection_name << " field: " << field_name;

    STATUS_CHECK(GetSnapshotIndex(collection_name, field_name, index));

    return Status::OK();
}

Status
DBImpl::Insert(const std::string& collection_name, const std::string& partition_name, DataChunkPtr& data_chunk) {
    CHECK_INITIALIZED;

    if (data_chunk == nullptr) {
        return Status(DB_ERROR, "Null pointer");
    }

    snapshot::ScopedSnapshotT ss;
    STATUS_CHECK(snapshot::Snapshots::GetInstance().GetSnapshot(ss, collection_name));

    auto partition_ptr = ss->GetPartition(partition_name);
    if (partition_ptr == nullptr) {
        return Status(DB_NOT_FOUND, "Fail to get partition " + partition_name);
    }

    auto id_field = ss->GetField(DEFAULT_UID_NAME);
    if (id_field == nullptr) {
        return Status(DB_ERROR, "Field '_id' not found");
    }

    auto& params = id_field->GetParams();
    bool auto_increment = true;
    if (params.find(PARAM_UID_AUTOGEN) != params.end()) {
        auto_increment = params[PARAM_UID_AUTOGEN];
    }

    // id is auto increment, but client provides id, return error
    FIXEDX_FIELD_MAP& fields = data_chunk->fixed_fields_;
    if (auto_increment) {
        auto pair = fields.find(engine::DEFAULT_UID_NAME);
        if (pair != fields.end() && pair->second != nullptr) {
            return Status(DB_ERROR, "Field '_id' is auto increment, no need to provide id");
        }
    }

    // id is not auto increment, but client doesn't provide id, return error
    if (!auto_increment) {
        auto pair = fields.find(engine::DEFAULT_UID_NAME);
        if (pair == fields.end() || pair->second == nullptr) {
            return Status(DB_ERROR, "Field '_id' is user defined");
        }
    }

    // generate id
    DataChunkPtr new_chunk = std::make_shared<DataChunk>();
    new_chunk->fixed_fields_ = data_chunk->fixed_fields_;
    new_chunk->variable_fields_ = data_chunk->variable_fields_;
    new_chunk->count_ = data_chunk->count_;
    if (auto_increment) {
        SafeIDGenerator& id_generator = SafeIDGenerator::GetInstance();
        IDNumbers ids;
        STATUS_CHECK(id_generator.GetNextIDNumbers(data_chunk->count_, ids));
        BinaryDataPtr id_data = std::make_shared<BinaryData>();
        id_data->data_.resize(ids.size() * sizeof(int64_t));
        memcpy(id_data->data_.data(), ids.data(), ids.size() * sizeof(int64_t));
        new_chunk->fixed_fields_[engine::DEFAULT_UID_NAME] = id_data;
    }

    if (options_.wal_enable_) {
        return Status(SERVER_NOT_IMPLEMENT, "Wal not implemented");
        //  auto vector_it = entity.vector_data_.begin();
        //  if (!vector_it->second.binary_data_.empty()) {
        //      wal_mgr_->InsertEntities(collection_name, partition_name, entity.id_array_,
        //      vector_it->second.binary_data_,
        //                               attr_nbytes, attr_data);
        //  } else if (!vector_it->second.float_data_.empty()) {
        //      wal_mgr_->InsertEntities(collection_name, partition_name, entity.id_array_,
        //      vector_it->second.float_data_,
        //                               attr_nbytes, attr_data);
        //  }
        //  swn_wal_.Notify();
    } else {
        // insert entities: collection_name is field id
        wal::MXLogRecord record;
        record.lsn = 0;
        record.collection_id = collection_name;
        record.partition_tag = partition_name;
        record.data_chunk = new_chunk;
        record.length = new_chunk->count_;
        record.type = wal::MXLogType::Entity;

        STATUS_CHECK(ExecWalRecord(record));
>>>>>>> 96d79965
    }

    snapshot::ScopedSnapshotT ss;
    STATUS_CHECK(snapshot::Snapshots::GetInstance().GetSnapshot(ss, collection_name));

<<<<<<< HEAD
    auto partition_ptr = ss->GetPartition(partition_name);
    if (partition_ptr == nullptr) {
        return Status(DB_NOT_FOUND, "Fail to get partition " + partition_name);
    }

    // Generate id
    if (data_chunk->fixed_fields_.find(engine::DEFAULT_UID_NAME) == data_chunk->fixed_fields_.end()) {
        SafeIDGenerator& id_generator = SafeIDGenerator::GetInstance();
        IDNumbers ids;
        STATUS_CHECK(id_generator.GetNextIDNumbers(data_chunk->count_, ids));
        FIXED_FIELD_DATA& id_data = data_chunk->fixed_fields_[engine::DEFAULT_UID_NAME];
        id_data.resize(ids.size() * sizeof(int64_t));
        memcpy(id_data.data(), ids.data(), ids.size() * sizeof(int64_t));
    }

    if (options_.wal_enable_) {
        return Status(SERVER_NOT_IMPLEMENT, "Wal not implemented");
        //  auto vector_it = entity.vector_data_.begin();
        //  if (!vector_it->second.binary_data_.empty()) {
        //      wal_mgr_->InsertEntities(collection_name, partition_name, entity.id_array_,
        //      vector_it->second.binary_data_,
        //                               attr_nbytes, attr_data);
        //  } else if (!vector_it->second.float_data_.empty()) {
        //      wal_mgr_->InsertEntities(collection_name, partition_name, entity.id_array_,
        //      vector_it->second.float_data_,
        //                               attr_nbytes, attr_data);
        //  }
        //  swn_wal_.Notify();
    } else {
        // insert entities: collection_name is field id
        wal::MXLogRecord record;
        record.lsn = 0;
        record.collection_id = collection_name;
        record.partition_tag = partition_name;
        record.data_chunk = data_chunk;
        record.length = data_chunk->count_;
        record.type = wal::MXLogType::Entity;

        STATUS_CHECK(ExecWalRecord(record));
    }

    return Status::OK();
}

Status
DBImpl::GetEntityByID(const std::string& collection_name, const IDNumbers& id_array,
                      const std::vector<std::string>& field_names, std::vector<bool>& valid_row,
                      DataChunkPtr& data_chunk) {
    CHECK_INITIALIZED;

    snapshot::ScopedSnapshotT ss;
    STATUS_CHECK(snapshot::Snapshots::GetInstance().GetSnapshot(ss, collection_name));

    std::string dir_root = options_.meta_.path_;
    valid_row.resize(id_array.size(), false);
    auto handler =
        std::make_shared<GetEntityByIdSegmentHandler>(nullptr, ss, dir_root, id_array, field_names, valid_row);
    handler->Iterate();
    STATUS_CHECK(handler->GetStatus());

    data_chunk = handler->data_chunk_;
    return Status::OK();
}

Status
DBImpl::DeleteEntityByID(const std::string& collection_name, const engine::IDNumbers entity_ids) {
    CHECK_INITIALIZED;

    Status status;
    if (options_.wal_enable_) {
        return Status(SERVER_NOT_IMPLEMENT, "Wal not implemented");
        //  wal_mgr_->DeleteById(collection_name, entity_ids);
        //  swn_wal_.Notify();
    } else {
        wal::MXLogRecord record;
        record.lsn = 0;  // need to get from meta ?
        record.type = wal::MXLogType::Delete;
        record.collection_id = collection_name;
        record.ids = entity_ids.data();
        record.length = entity_ids.size();

        status = ExecWalRecord(record);
    }

    return status;
}

Status
DBImpl::Query(const server::ContextPtr& context, const query::QueryPtr& query_ptr, engine::QueryResultPtr& result) {
    CHECK_INITIALIZED;

    TimeRecorder rc("DBImpl::Query");

    snapshot::ScopedSnapshotT ss;
    STATUS_CHECK(snapshot::Snapshots::GetInstance().GetSnapshot(ss, query_ptr->collection_id));
    auto ss_id = ss->GetID();

    /* collect all valid segment */
    std::vector<SegmentVisitor::Ptr> segment_visitors;
    auto exec = [&](const snapshot::Segment::Ptr& segment, snapshot::SegmentIterator* handler) -> Status {
        auto p_id = segment->GetPartitionId();
        auto p_ptr = ss->GetResource<snapshot::Partition>(p_id);
        auto& p_name = p_ptr->GetName();

=======
Status
DBImpl::GetEntityByID(const std::string& collection_name, const IDNumbers& id_array,
                      const std::vector<std::string>& field_names, std::vector<bool>& valid_row,
                      DataChunkPtr& data_chunk) {
    CHECK_INITIALIZED;

    snapshot::ScopedSnapshotT ss;
    STATUS_CHECK(snapshot::Snapshots::GetInstance().GetSnapshot(ss, collection_name));

    std::string dir_root = options_.meta_.path_;
    valid_row.resize(id_array.size(), false);
    auto handler =
        std::make_shared<GetEntityByIdSegmentHandler>(nullptr, ss, dir_root, id_array, field_names, valid_row);
    handler->Iterate();
    STATUS_CHECK(handler->GetStatus());

    data_chunk = handler->data_chunk_;
    return Status::OK();
}

Status
DBImpl::DeleteEntityByID(const std::string& collection_name, const engine::IDNumbers entity_ids) {
    CHECK_INITIALIZED;

    Status status;
    if (options_.wal_enable_) {
        return Status(SERVER_NOT_IMPLEMENT, "Wal not implemented");
        //  wal_mgr_->DeleteById(collection_name, entity_ids);
        //  swn_wal_.Notify();
    } else {
        wal::MXLogRecord record;
        record.lsn = 0;  // need to get from meta ?
        record.type = wal::MXLogType::Delete;
        record.collection_id = collection_name;
        record.ids = entity_ids.data();
        record.length = entity_ids.size();

        status = ExecWalRecord(record);
    }

    return status;
}

Status
DBImpl::Query(const server::ContextPtr& context, const query::QueryPtr& query_ptr, engine::QueryResultPtr& result) {
    CHECK_INITIALIZED;

    TimeRecorder rc("DBImpl::Query");

    if (!query_ptr->root) {
        return Status{DB_ERROR, "BinaryQuery is null"};
    }

    snapshot::ScopedSnapshotT ss;
    STATUS_CHECK(snapshot::Snapshots::GetInstance().GetSnapshot(ss, query_ptr->collection_id));
    auto ss_id = ss->GetID();

    /* collect all valid segment */
    std::vector<SegmentVisitor::Ptr> segment_visitors;
    auto exec = [&](const snapshot::Segment::Ptr& segment, snapshot::SegmentIterator* handler) -> Status {
        auto p_id = segment->GetPartitionId();
        auto p_ptr = ss->GetResource<snapshot::Partition>(p_id);
        auto& p_name = p_ptr->GetName();

>>>>>>> 96d79965
        /* check partition match pattern */
        bool match = false;
        if (query_ptr->partitions.empty()) {
            match = true;
        } else {
            for (auto& pattern : query_ptr->partitions) {
                if (StringHelpFunctions::IsRegexMatch(p_name, pattern)) {
                    match = true;
                    break;
                }
            }
        }

        if (match) {
            auto visitor = SegmentVisitor::Build(ss, segment->GetID());
            if (!visitor) {
                return Status(milvus::SS_ERROR, "Cannot build segment visitor");
            }
            segment_visitors.push_back(visitor);
        }
        return Status::OK();
    };
<<<<<<< HEAD

    auto segment_iter = std::make_shared<snapshot::SegmentIterator>(ss, exec);
    segment_iter->Iterate();
    STATUS_CHECK(segment_iter->GetStatus());

    LOG_ENGINE_DEBUG_ << LogOut("Engine query begin, segment count: %ld", segment_visitors.size());

    engine::snapshot::IDS_TYPE segment_ids;
    for (auto& sv : segment_visitors) {
        segment_ids.emplace_back(sv->GetSegment()->GetID());
    }

    scheduler::SearchJobPtr job = std::make_shared<scheduler::SearchJob>(nullptr, ss, options_, query_ptr, segment_ids);

    /* put search job to scheduler and wait job finish */
    scheduler::JobMgrInst::GetInstance()->Put(job);
    job->WaitFinish();

    if (!job->status().ok()) {
        return job->status();
    }

    if (job->query_result()) {
        result = job->query_result();
    }

    // step 4: get entities by result ids
    std::vector<bool> valid_row;
    if (!query_ptr->field_names.empty()) {
        STATUS_CHECK(GetEntityByID(query_ptr->collection_id, result->result_ids_, query_ptr->field_names, valid_row,
                                   result->data_chunk_));
    }

    // step 5: filter entities by field names
    //    std::vector<engine::AttrsData> filter_attrs;
    //    for (auto attr : result.attrs_) {
    //        AttrsData attrs_data;
    //        attrs_data.attr_type_ = attr.attr_type_;
    //        attrs_data.attr_count_ = attr.attr_count_;
    //        attrs_data.id_array_ = attr.id_array_;
    //        for (auto& name : field_names) {
    //            if (attr.attr_data_.find(name) != attr.attr_data_.end()) {
    //                attrs_data.attr_data_.insert(std::make_pair(name, attr.attr_data_.at(name)));
    //            }
    //        }
    //        filter_attrs.emplace_back(attrs_data);
    //    }

    rc.ElapseFromBegin("Engine query totally cost");

    // tracer.Context()->GetTraceContext()->GetSpan()->Finish();
=======

    auto segment_iter = std::make_shared<snapshot::SegmentIterator>(ss, exec);
    segment_iter->Iterate();
    STATUS_CHECK(segment_iter->GetStatus());

    LOG_ENGINE_DEBUG_ << LogOut("Engine query begin, segment count: %ld", segment_visitors.size());

    engine::snapshot::IDS_TYPE segment_ids;
    for (auto& sv : segment_visitors) {
        segment_ids.emplace_back(sv->GetSegment()->GetID());
    }

    scheduler::SearchJobPtr job = std::make_shared<scheduler::SearchJob>(nullptr, ss, options_, query_ptr, segment_ids);

    /* put search job to scheduler and wait job finish */
    scheduler::JobMgrInst::GetInstance()->Put(job);
    job->WaitFinish();

    if (!job->status().ok()) {
        return job->status();
    }

    if (job->query_result()) {
        result = job->query_result();
    }

    // step 4: get entities by result ids
    std::vector<bool> valid_row;
    if (!query_ptr->field_names.empty()) {
        STATUS_CHECK(GetEntityByID(query_ptr->collection_id, result->result_ids_, query_ptr->field_names, valid_row,
                                   result->data_chunk_));
    }

    // step 5: filter entities by field names
    //    std::vector<engine::AttrsData> filter_attrs;
    //    for (auto attr : result.attrs_) {
    //        AttrsData attrs_data;
    //        attrs_data.attr_type_ = attr.attr_type_;
    //        attrs_data.attr_count_ = attr.attr_count_;
    //        attrs_data.id_array_ = attr.id_array_;
    //        for (auto& name : field_names) {
    //            if (attr.attr_data_.find(name) != attr.attr_data_.end()) {
    //                attrs_data.attr_data_.insert(std::make_pair(name, attr.attr_data_.at(name)));
    //            }
    //        }
    //        filter_attrs.emplace_back(attrs_data);
    //    }

    rc.ElapseFromBegin("Engine query totally cost");

    // tracer.Context()->GetTraceContext()->GetSpan()->Finish();

    return Status::OK();
}

Status
DBImpl::ListIDInSegment(const std::string& collection_name, int64_t segment_id, IDNumbers& entity_ids) {
    CHECK_INITIALIZED;

    snapshot::ScopedSnapshotT ss;
    STATUS_CHECK(snapshot::Snapshots::GetInstance().GetSnapshot(ss, collection_name));

    auto read_visitor = engine::SegmentVisitor::Build(ss, segment_id);
    if (!read_visitor) {
        return Status(SERVER_FILE_NOT_FOUND, "Segment not exist");
    }
    segment::SegmentReaderPtr segment_reader =
        std::make_shared<segment::SegmentReader>(options_.meta_.path_, read_visitor);

    STATUS_CHECK(segment_reader->LoadUids(entity_ids));
>>>>>>> 96d79965

    return Status::OK();
}

Status
<<<<<<< HEAD
DBImpl::ListIDInSegment(const std::string& collection_name, int64_t segment_id, IDNumbers& entity_ids) {
=======
DBImpl::LoadCollection(const server::ContextPtr& context, const std::string& collection_name,
                       const std::vector<std::string>& field_names, bool force) {
>>>>>>> 96d79965
    CHECK_INITIALIZED;

    snapshot::ScopedSnapshotT ss;
    STATUS_CHECK(snapshot::Snapshots::GetInstance().GetSnapshot(ss, collection_name));

<<<<<<< HEAD
    auto read_visitor = engine::SegmentVisitor::Build(ss, segment_id);
    if (!read_visitor) {
        return Status(SERVER_FILE_NOT_FOUND, "Segment not exist");
    }
    segment::SegmentReaderPtr segment_reader =
        std::make_shared<segment::SegmentReader>(options_.meta_.path_, read_visitor);

    STATUS_CHECK(segment_reader->LoadUids(entity_ids));

    return Status::OK();
}

Status
DBImpl::LoadCollection(const server::ContextPtr& context, const std::string& collection_name,
                       const std::vector<std::string>& field_names, bool force) {
    CHECK_INITIALIZED;

    snapshot::ScopedSnapshotT ss;
    STATUS_CHECK(snapshot::Snapshots::GetInstance().GetSnapshot(ss, collection_name));

    auto handler = std::make_shared<LoadVectorFieldHandler>(context, ss);
    handler->Iterate();

    return handler->GetStatus();
}

Status
DBImpl::Flush(const std::string& collection_name) {
=======
    auto handler = std::make_shared<LoadVectorFieldHandler>(context, ss);
    handler->Iterate();

    return handler->GetStatus();
}

Status
DBImpl::Flush(const std::string& collection_name) {
    if (!initialized_.load(std::memory_order_acquire)) {
        return SHUTDOWN_ERROR;
    }

    Status status;
    bool has_collection;
    status = HasCollection(collection_name, has_collection);
    if (!status.ok()) {
        return status;
    }
    if (!has_collection) {
        LOG_ENGINE_ERROR_ << "Collection to flush does not exist: " << collection_name;
        return Status(DB_NOT_FOUND, "Collection to flush does not exist");
    }

    LOG_ENGINE_DEBUG_ << "Begin flush collection: " << collection_name;

    if (options_.wal_enable_) {
        return Status(SERVER_NOT_IMPLEMENT, "Wal not implemented");
        //        LOG_ENGINE_DEBUG_ << "WAL flush";
        //        auto lsn = wal_mgr_->Flush(collection_name);
        //        if (lsn != 0) {
        //            swn_wal_.Notify();
        //            flush_req_swn_.Wait();
        //        } else {
        //            // no collection flushed, call merge task to cleanup files
        //            std::set<std::string> merge_collection_names;
        //            StartMergeTask(merge_collection_names);
        //        }
    } else {
        LOG_ENGINE_DEBUG_ << "MemTable flush";
        InternalFlush(collection_name);
    }

    LOG_ENGINE_DEBUG_ << "End flush collection: " << collection_name;

    return status;
}

Status
DBImpl::Flush() {
>>>>>>> 96d79965
    if (!initialized_.load(std::memory_order_acquire)) {
        return SHUTDOWN_ERROR;
    }

<<<<<<< HEAD
    Status status;
    bool has_collection;
    status = HasCollection(collection_name, has_collection);
    if (!status.ok()) {
        return status;
    }
    if (!has_collection) {
        LOG_ENGINE_ERROR_ << "Collection to flush does not exist: " << collection_name;
        return Status(DB_NOT_FOUND, "Collection to flush does not exist");
    }

    LOG_ENGINE_DEBUG_ << "Begin flush collection: " << collection_name;
=======
    LOG_ENGINE_DEBUG_ << "Begin flush all collections";
>>>>>>> 96d79965

    Status status;
    fiu_do_on("options_wal_enable_false", options_.wal_enable_ = false);
    if (options_.wal_enable_) {
        return Status(SERVER_NOT_IMPLEMENT, "Wal not implemented");
        //        LOG_ENGINE_DEBUG_ << "WAL flush";
<<<<<<< HEAD
        //        auto lsn = wal_mgr_->Flush(collection_name);
=======
        //        auto lsn = wal_mgr_->Flush();
>>>>>>> 96d79965
        //        if (lsn != 0) {
        //            swn_wal_.Notify();
        //            flush_req_swn_.Wait();
        //        } else {
        //            // no collection flushed, call merge task to cleanup files
        //            std::set<std::string> merge_collection_names;
        //            StartMergeTask(merge_collection_names);
        //        }
    } else {
        LOG_ENGINE_DEBUG_ << "MemTable flush";
<<<<<<< HEAD
        InternalFlush(collection_name);
    }

    LOG_ENGINE_DEBUG_ << "End flush collection: " << collection_name;
=======
        InternalFlush();
    }

    LOG_ENGINE_DEBUG_ << "End flush all collections";
>>>>>>> 96d79965

    return status;
}

Status
<<<<<<< HEAD
DBImpl::Flush() {
=======
DBImpl::Compact(const std::shared_ptr<server::Context>& context, const std::string& collection_name, double threshold) {
>>>>>>> 96d79965
    if (!initialized_.load(std::memory_order_acquire)) {
        return SHUTDOWN_ERROR;
    }

<<<<<<< HEAD
    LOG_ENGINE_DEBUG_ << "Begin flush all collections";

    Status status;
    fiu_do_on("options_wal_enable_false", options_.wal_enable_ = false);
    if (options_.wal_enable_) {
        return Status(SERVER_NOT_IMPLEMENT, "Wal not implemented");
        //        LOG_ENGINE_DEBUG_ << "WAL flush";
        //        auto lsn = wal_mgr_->Flush();
        //        if (lsn != 0) {
        //            swn_wal_.Notify();
        //            flush_req_swn_.Wait();
        //        } else {
        //            // no collection flushed, call merge task to cleanup files
        //            std::set<std::string> merge_collection_names;
        //            StartMergeTask(merge_collection_names);
        //        }
    } else {
        LOG_ENGINE_DEBUG_ << "MemTable flush";
        InternalFlush();
    }

    LOG_ENGINE_DEBUG_ << "End flush all collections";

    return status;
}

Status
DBImpl::Compact(const std::shared_ptr<server::Context>& context, const std::string& collection_name, double threshold) {
    if (!initialized_.load(std::memory_order_acquire)) {
        return SHUTDOWN_ERROR;
    }

=======
>>>>>>> 96d79965
    LOG_ENGINE_DEBUG_ << "Before compacting, wait for build index thread to finish...";
    const std::lock_guard<std::mutex> index_lock(build_index_mutex_);
    const std::lock_guard<std::mutex> merge_lock(flush_merge_compact_mutex_);

    Status status;
    bool has_collection;
    status = HasCollection(collection_name, has_collection);
    if (!status.ok()) {
        return status;
    }
    if (!has_collection) {
        LOG_ENGINE_ERROR_ << "Collection to compact does not exist: " << collection_name;
        return Status(DB_NOT_FOUND, "Collection to compact does not exist");
    }

    snapshot::ScopedSnapshotT latest_ss;
    status = snapshot::Snapshots::GetInstance().GetSnapshot(latest_ss, collection_name);
    if (!status.ok()) {
        return status;
    }

    auto& segments = latest_ss->GetResources<snapshot::Segment>();
    for (auto& kv : segments) {
        // client break the connection, no need to continue
        if (context && context->IsConnectionBroken()) {
            LOG_ENGINE_DEBUG_ << "Client connection broken, stop compact operation";
            break;
        }

        snapshot::ID_TYPE segment_id = kv.first;
        auto read_visitor = engine::SegmentVisitor::Build(latest_ss, segment_id);
        segment::SegmentReaderPtr segment_reader =
            std::make_shared<segment::SegmentReader>(options_.meta_.path_, read_visitor);

        segment::DeletedDocsPtr deleted_docs;
        status = segment_reader->LoadDeletedDocs(deleted_docs);
        if (!status.ok() || deleted_docs == nullptr) {
            continue;  // no deleted docs, no need to compact
        }

        auto segment_commit = latest_ss->GetSegmentCommitBySegmentId(segment_id);
        auto row_count = segment_commit->GetRowCount();
        if (row_count == 0) {
            continue;
        }

        auto deleted_count = deleted_docs->GetSize();
        if (deleted_count / (row_count + deleted_count) < threshold) {
            continue;  // no need to compact
        }

        snapshot::IDS_TYPE ids = {segment_id};
        MergeTask merge_task(options_, latest_ss, ids);
        status = merge_task.Execute();
        if (!status.ok()) {
            LOG_ENGINE_ERROR_ << "Compact failed for segment " << segment_reader->GetSegmentPath() << ": "
                              << status.message();
            continue;  // skip this file and try compact next one
        }
    }

    return status;
}

////////////////////////////////////////////////////////////////////////////////
// Internal APIs
////////////////////////////////////////////////////////////////////////////////
void
DBImpl::InternalFlush(const std::string& collection_name) {
    wal::MXLogRecord record;
    record.type = wal::MXLogType::Flush;
    record.collection_id = collection_name;
    ExecWalRecord(record);
}

void
DBImpl::TimingFlushThread() {
    SetThreadName("flush_thread");
    server::SystemInfo::GetInstance().Init();
    while (true) {
        if (!initialized_.load(std::memory_order_acquire)) {
            LOG_ENGINE_DEBUG_ << "DB background flush thread exit";
            break;
        }

        InternalFlush();
        if (options_.auto_flush_interval_ > 0) {
            swn_flush_.Wait_For(std::chrono::seconds(options_.auto_flush_interval_));
        } else {
            swn_flush_.Wait();
        }
    }
}

void
DBImpl::StartMetricTask() {
    server::Metrics::GetInstance().KeepingAliveCounterIncrement(BACKGROUND_METRIC_INTERVAL);
    int64_t cache_usage = cache::CpuCacheMgr::GetInstance().CacheUsage();
    int64_t cache_total = cache::CpuCacheMgr::GetInstance().CacheCapacity();
    fiu_do_on("DBImpl.StartMetricTask.InvalidTotalCache", cache_total = 0);

    if (cache_total > 0) {
        double cache_usage_double = cache_usage;
        server::Metrics::GetInstance().CpuCacheUsageGaugeSet(cache_usage_double * 100 / cache_total);
    } else {
        server::Metrics::GetInstance().CpuCacheUsageGaugeSet(0);
    }

    server::Metrics::GetInstance().GpuCacheUsageGaugeSet();
    /* SS TODO */
    // uint64_t size;
    // Size(size);
    // server::Metrics::GetInstance().DataFileSizeGaugeSet(size);
    server::Metrics::GetInstance().CPUUsagePercentSet();
    server::Metrics::GetInstance().RAMUsagePercentSet();
    server::Metrics::GetInstance().GPUPercentGaugeSet();
    server::Metrics::GetInstance().GPUMemoryUsageGaugeSet();
    server::Metrics::GetInstance().OctetsSet();

    server::Metrics::GetInstance().CPUCoreUsagePercentSet();
    server::Metrics::GetInstance().GPUTemperature();
    server::Metrics::GetInstance().CPUTemperature();
    server::Metrics::GetInstance().PushToGateway();
}

void
DBImpl::TimingMetricThread() {
    SetThreadName("metric_thread");
    server::SystemInfo::GetInstance().Init();
    while (true) {
        if (!initialized_.load(std::memory_order_acquire)) {
            LOG_ENGINE_DEBUG_ << "DB background metric thread exit";
            break;
        }

        swn_metric_.Wait_For(std::chrono::seconds(BACKGROUND_METRIC_INTERVAL));
        StartMetricTask();
    }
}

void
DBImpl::StartBuildIndexTask(const std::vector<std::string>& collection_names) {
    // build index has been finished?
    {
        std::lock_guard<std::mutex> lck(index_result_mutex_);
        if (!index_thread_results_.empty()) {
            std::chrono::milliseconds span(10);
            if (index_thread_results_.back().wait_for(span) == std::future_status::ready) {
                index_thread_results_.pop_back();
            }
        }
    }

    // add new build index task
    {
        std::lock_guard<std::mutex> lck(index_result_mutex_);
        if (index_thread_results_.empty()) {
            index_thread_results_.push_back(
                index_thread_pool_.enqueue(&DBImpl::BackgroundBuildIndexTask, this, collection_names));
        }
    }
}

void
DBImpl::BackgroundBuildIndexTask(std::vector<std::string> collection_names) {
    std::unique_lock<std::mutex> lock(build_index_mutex_);

    for (auto collection_name : collection_names) {
        snapshot::ScopedSnapshotT latest_ss;
        auto status = snapshot::Snapshots::GetInstance().GetSnapshot(latest_ss, collection_name);
        if (!status.ok()) {
            return;
        }
        SnapshotVisitor ss_visitor(latest_ss);

        snapshot::IDS_TYPE segment_ids;
        ss_visitor.SegmentsToIndex("", segment_ids);
        if (segment_ids.empty()) {
            continue;
        }

        LOG_ENGINE_DEBUG_ << "Create BuildIndexJob for " << segment_ids.size() << " segments of " << collection_name;
        scheduler::BuildIndexJobPtr job = std::make_shared<scheduler::BuildIndexJob>(latest_ss, options_, segment_ids);
        scheduler::JobMgrInst::GetInstance()->Put(job);
        job->WaitFinish();

        if (!job->status().ok()) {
            LOG_ENGINE_ERROR_ << job->status().message();
            break;
        }
    }
}

void
DBImpl::TimingIndexThread() {
    SetThreadName("index_thread");
    server::SystemInfo::GetInstance().Init();
    while (true) {
        if (!initialized_.load(std::memory_order_acquire)) {
            WaitMergeFileFinish();
            WaitBuildIndexFinish();

            LOG_ENGINE_DEBUG_ << "DB background thread exit";
            break;
        }

        swn_index_.Wait_For(std::chrono::seconds(BACKGROUND_INDEX_INTERVAL));

        std::vector<std::string> collection_names;
        snapshot::Snapshots::GetInstance().GetCollectionNames(collection_names);
        WaitMergeFileFinish();
        StartBuildIndexTask(collection_names);
    }
}

void
DBImpl::WaitBuildIndexFinish() {
    //    LOG_ENGINE_DEBUG_ << "Begin WaitBuildIndexFinish";
    std::lock_guard<std::mutex> lck(index_result_mutex_);
    for (auto& iter : index_thread_results_) {
        iter.wait();
    }
    //    LOG_ENGINE_DEBUG_ << "End WaitBuildIndexFinish";
}

void
DBImpl::TimingWalThread() {
    //    SetThreadName("wal_thread");
    //    server::SystemInfo::GetInstance().Init();
    //
    //    std::chrono::system_clock::time_point next_auto_flush_time;
    //    auto get_next_auto_flush_time = [&]() {
    //        return std::chrono::system_clock::now() + std::chrono::seconds(options_.auto_flush_interval_);
    //    };
    //    if (options_.auto_flush_interval_ > 0) {
    //        next_auto_flush_time = get_next_auto_flush_time();
    //    }
    //
    //    InternalFlush();
    //    while (true) {
    //        if (options_.auto_flush_interval_ > 0) {
    //            if (std::chrono::system_clock::now() >= next_auto_flush_time) {
    //                InternalFlush();
    //                next_auto_flush_time = get_next_auto_flush_time();
    //            }
    //        }
    //
    //        wal::MXLogRecord record;
    //        auto error_code = wal_mgr_->GetNextRecord(record);
    //        if (error_code != WAL_SUCCESS) {
    //            LOG_ENGINE_ERROR_ << "WAL background GetNextRecord error";
    //            break;
    //        }
    //
    //        if (record.type != wal::MXLogType::None) {
    //            ExecWalRecord(record);
    //            if (record.type == wal::MXLogType::Flush) {
    //                // notify flush request to return
    //                flush_req_swn_.Notify();
    //
    //                // if user flush all manually, update auto flush also
    //                if (record.collection_id.empty() && options_.auto_flush_interval_ > 0) {
    //                    next_auto_flush_time = get_next_auto_flush_time();
    //                }
    //            }
    //
    //        } else {
    //            if (!initialized_.load(std::memory_order_acquire)) {
    //                InternalFlush();
    //                flush_req_swn_.Notify();
    //                // SS TODO
    //                // WaitMergeFileFinish();
    //                // WaitBuildIndexFinish();
    //                LOG_ENGINE_DEBUG_ << "WAL background thread exit";
    //                break;
    //            }
    //
    //            if (options_.auto_flush_interval_ > 0) {
    //                swn_wal_.Wait_Until(next_auto_flush_time);
    //            } else {
    //                swn_wal_.Wait();
    //            }
    //        }
    //    }
}

Status
DBImpl::ExecWalRecord(const wal::MXLogRecord& record) {
    auto collections_flushed = [&](const std::string& collection_name,
                                   const std::set<std::string>& target_collection_names) -> uint64_t {
        uint64_t max_lsn = 0;
        if (options_.wal_enable_ && !target_collection_names.empty()) {
            //            uint64_t lsn = 0;
            //            for (auto& collection_name : target_collection_names) {
            //                snapshot::ScopedSnapshotT ss;
            //                snapshot::Snapshots::GetInstance().GetSnapshot(ss, collection_name);
            //                lsn = ss->GetMaxLsn();
            //                if (lsn > max_lsn) {
            //                    max_lsn = lsn;
            //                }
            //            }
            //            wal_mgr_->CollectionFlushed(collection_name, lsn);
        }

        std::set<std::string> merge_collection_names;
        for (auto& collection : target_collection_names) {
            merge_collection_names.insert(collection);
        }
        StartMergeTask(merge_collection_names);
        return max_lsn;
    };

    auto force_flush_if_mem_full = [&]() -> void {
        if (mem_mgr_->GetCurrentMem() > options_.insert_buffer_size_) {
            LOG_ENGINE_DEBUG_ << LogOut("[%s][%ld] ", "insert", 0) << "Insert buffer size exceeds limit. Force flush";
            InternalFlush();
        }
    };

    auto get_collection_partition_id = [&](const wal::MXLogRecord& record, int64_t& col_id,
                                           int64_t& part_id) -> Status {
        snapshot::ScopedSnapshotT ss;
        auto status = snapshot::Snapshots::GetInstance().GetSnapshot(ss, record.collection_id);
        if (!status.ok()) {
            LOG_ENGINE_ERROR_ << LogOut("[%s][%ld] ", "insert", 0) << "Get snapshot fail: " << status.message();
            return status;
        }
        col_id = ss->GetCollectionId();
        snapshot::PartitionPtr part = ss->GetPartition(record.partition_tag);
        if (part == nullptr) {
            LOG_ENGINE_ERROR_ << LogOut("[%s][%ld] ", "insert", 0) << "Get partition fail: " << status.message();
            return status;
        }
        part_id = part->GetID();

        return Status::OK();
    };

    Status status;

    switch (record.type) {
        case wal::MXLogType::Entity: {
            int64_t collection_name = 0, partition_id = 0;
            status = get_collection_partition_id(record, collection_name, partition_id);
            if (!status.ok()) {
                LOG_WAL_ERROR_ << LogOut("[%s][%ld] ", "insert", 0) << status.message();
                return status;
            }

            status = mem_mgr_->InsertEntities(collection_name, partition_id, record.data_chunk, record.lsn);
            force_flush_if_mem_full();

            // metrics
            milvus::server::CollectInsertMetrics metrics(record.length, status);
            break;
        }

        case wal::MXLogType::Delete: {
            snapshot::ScopedSnapshotT ss;
            status = snapshot::Snapshots::GetInstance().GetSnapshot(ss, record.collection_id);
            if (!status.ok()) {
                LOG_WAL_ERROR_ << LogOut("[%s][%ld] ", "delete", 0) << "Get snapshot fail: " << status.message();
                return status;
            }

            if (record.length == 1) {
                status = mem_mgr_->DeleteEntity(ss->GetCollectionId(), *record.ids, record.lsn);
                if (!status.ok()) {
                    return status;
                }
            } else {
                status = mem_mgr_->DeleteEntities(ss->GetCollectionId(), record.length, record.ids, record.lsn);
                if (!status.ok()) {
                    return status;
                }
            }
            break;
        }

        case wal::MXLogType::Flush: {
            if (!record.collection_id.empty()) {
                // flush one collection
                snapshot::ScopedSnapshotT ss;
                status = snapshot::Snapshots::GetInstance().GetSnapshot(ss, record.collection_id);
                if (!status.ok()) {
                    LOG_WAL_ERROR_ << LogOut("[%s][%ld] ", "flush", 0) << "Get snapshot fail: " << status.message();
                    return status;
                }

                const std::lock_guard<std::mutex> lock(flush_merge_compact_mutex_);
                int64_t collection_name = ss->GetCollectionId();
                status = mem_mgr_->Flush(collection_name);
                if (!status.ok()) {
                    return status;
                }

                std::set<std::string> flushed_collections;
                collections_flushed(record.collection_id, flushed_collections);

            } else {
                // flush all collections
                std::set<int64_t> collection_names;
                {
                    const std::lock_guard<std::mutex> lock(flush_merge_compact_mutex_);
                    status = mem_mgr_->Flush(collection_names);
                }

                std::set<std::string> flushed_collections;
                for (auto id : collection_names) {
                    snapshot::ScopedSnapshotT ss;
                    status = snapshot::Snapshots::GetInstance().GetSnapshot(ss, id);
                    if (!status.ok()) {
                        LOG_WAL_ERROR_ << LogOut("[%s][%ld] ", "flush", 0) << "Get snapshot fail: " << status.message();
                        return status;
                    }

                    flushed_collections.insert(ss->GetName());
                }

                uint64_t lsn = collections_flushed("", flushed_collections);
                if (options_.wal_enable_) {
                    //                    wal_mgr_->RemoveOldFiles(lsn);
                }
            }
            break;
        }

        default:
            break;
    }

    return status;
}

void
DBImpl::StartMergeTask(const std::set<std::string>& collection_names, bool force_merge_all) {
    // LOG_ENGINE_DEBUG_ << "Begin StartMergeTask";
    // merge task has been finished?
    {
        std::lock_guard<std::mutex> lck(merge_result_mutex_);
        if (!merge_thread_results_.empty()) {
            std::chrono::milliseconds span(10);
            if (merge_thread_results_.back().wait_for(span) == std::future_status::ready) {
                merge_thread_results_.pop_back();
            }
        }
    }

    // add new merge task
    {
        std::lock_guard<std::mutex> lck(merge_result_mutex_);
        if (merge_thread_results_.empty()) {
            // start merge file thread
            merge_thread_results_.push_back(
                merge_thread_pool_.enqueue(&DBImpl::BackgroundMerge, this, collection_names, force_merge_all));
        }
    }

    // LOG_ENGINE_DEBUG_ << "End StartMergeTask";
}

void
DBImpl::BackgroundMerge(std::set<std::string> collection_names, bool force_merge_all) {
    // LOG_ENGINE_TRACE_ << " Background merge thread start";

    for (auto& collection_name : collection_names) {
        const std::lock_guard<std::mutex> lock(flush_merge_compact_mutex_);

        auto status = merge_mgr_ptr_->MergeFiles(collection_name);
        if (!status.ok()) {
            LOG_ENGINE_ERROR_ << "Failed to get merge files for collection: " << collection_name
                              << " reason:" << status.message();
        }

        if (!initialized_.load(std::memory_order_acquire)) {
            LOG_ENGINE_DEBUG_ << "Server will shutdown, skip merge action for collection: " << collection_name;
            break;
        }
    }
}

void
DBImpl::WaitMergeFileFinish() {
    //    LOG_ENGINE_DEBUG_ << "Begin WaitMergeFileFinish";
    std::lock_guard<std::mutex> lck(merge_result_mutex_);
    for (auto& iter : merge_thread_results_) {
        iter.wait();
    }
    //    LOG_ENGINE_DEBUG_ << "End WaitMergeFileFinish";
}

void
DBImpl::SuspendIfFirst() {
    std::lock_guard<std::mutex> lock(suspend_build_mutex_);
    if (++live_search_num_ == 1) {
        LOG_ENGINE_TRACE_ << "live_search_num_: " << live_search_num_;
        knowhere::BuilderSuspend();
    }
}

void
DBImpl::ResumeIfLast() {
    std::lock_guard<std::mutex> lock(suspend_build_mutex_);
    if (--live_search_num_ == 0) {
        LOG_ENGINE_TRACE_ << "live_search_num_: " << live_search_num_;
        knowhere::BuildResume();
    }
}

void
DBImpl::ConfigUpdate(const std::string& name) {
    if (name == "storage.auto_flush_interval") {
        options_.auto_flush_interval_ = config.storage.auto_flush_interval();
    }
}

}  // namespace engine
}  // namespace milvus<|MERGE_RESOLUTION|>--- conflicted
+++ resolved
@@ -27,10 +27,7 @@
 #include "db/snapshot/Snapshots.h"
 #include "insert/MemManagerFactory.h"
 #include "knowhere/index/vector_index/helpers/BuilderSuspend.h"
-<<<<<<< HEAD
-=======
 #include "knowhere/index/vector_index/helpers/FaissIO.h"
->>>>>>> 96d79965
 #include "metrics/Metrics.h"
 #include "metrics/SystemInfo.h"
 #include "scheduler/Definition.h"
@@ -108,11 +105,8 @@
     snapshot::EventExecutor::GetInstance().Start();
     snapshot::Snapshots::GetInstance().Init(store);
 
-<<<<<<< HEAD
-=======
     knowhere::enable_faiss_logging();
 
->>>>>>> 96d79965
     // LOG_ENGINE_TRACE_ << "DB service start";
     initialized_.store(true, std::memory_order_release);
 
@@ -218,13 +212,6 @@
     CHECK_INITIALIZED;
 
     auto ctx = context;
-<<<<<<< HEAD
-    // check uid existence/validation
-    bool has_uid = false;
-    for (auto& pair : ctx.fields_schema) {
-        if (pair.first->GetFtype() == DataType::UID) {
-            has_uid = true;
-=======
     // check uid params
     bool has_uid = false;
     for (auto& pair : ctx.fields_schema) {
@@ -235,20 +222,15 @@
                 params[PARAM_UID_AUTOGEN] = true;
                 pair.first->SetParams(params);
             }
->>>>>>> 96d79965
             break;
         }
     }
 
     // add uid field if not specified
     if (!has_uid) {
-<<<<<<< HEAD
-        auto uid_field = std::make_shared<snapshot::Field>(DEFAULT_UID_NAME, 0, milvus::engine::DataType::UID);
-=======
         json params;
         params[PARAM_UID_AUTOGEN] = true;
         auto uid_field = std::make_shared<snapshot::Field>(DEFAULT_UID_NAME, 0, DataType::INT64, params);
->>>>>>> 96d79965
         auto bloom_filter_element = std::make_shared<snapshot::FieldElement>(
             0, 0, DEFAULT_BLOOM_FILTER_NAME, milvus::engine::FieldElementType::FET_BLOOM_FILTER);
         auto delete_doc_element = std::make_shared<snapshot::FieldElement>(
@@ -450,8 +432,6 @@
         ss_visitor.SegmentsToIndex(field_name, segment_ids);
         if (segment_ids.empty()) {
             break;
-<<<<<<< HEAD
-=======
         }
 
         index_req_swn_.Wait_For(std::chrono::seconds(1));
@@ -460,19 +440,9 @@
         if (context && context->IsConnectionBroken()) {
             LOG_ENGINE_DEBUG_ << "Client connection broken, build index in background";
             break;  // just break, not return, continue to update partitions files to to_index
->>>>>>> 96d79965
-        }
-
-<<<<<<< HEAD
-        index_req_swn_.Wait_For(std::chrono::seconds(1));
-
-        // client break the connection, no need to block, check every 1 second
-        if (context && context->IsConnectionBroken()) {
-            LOG_ENGINE_DEBUG_ << "Client connection broken, build index in background";
-            break;  // just break, not return, continue to update partitions files to to_index
-        }
-    }
-=======
+        }
+    }
+
     return Status::OK();
 }
 
@@ -486,44 +456,11 @@
 
     std::set<std::string> merge_collection_names = {collection_name};
     StartMergeTask(merge_collection_names, true);
->>>>>>> 96d79965
-
-    return Status::OK();
-}
-
-Status
-<<<<<<< HEAD
-DBImpl::DropIndex(const std::string& collection_name, const std::string& field_name) {
-    CHECK_INITIALIZED;
-
-    LOG_ENGINE_DEBUG_ << "Drop index for collection: " << collection_name << " field: " << field_name;
-
-    STATUS_CHECK(DeleteSnapshotIndex(collection_name, field_name));
-
-    std::set<std::string> merge_collection_names = {collection_name};
-    StartMergeTask(merge_collection_names, true);
-
-    return Status::OK();
-}
-
-Status
-DBImpl::DescribeIndex(const std::string& collection_name, const std::string& field_name, CollectionIndex& index) {
-    CHECK_INITIALIZED;
-
-    LOG_ENGINE_DEBUG_ << "Describe index for collection: " << collection_name << " field: " << field_name;
-
-    STATUS_CHECK(GetSnapshotIndex(collection_name, field_name, index));
-
-    return Status::OK();
-}
-
-Status
-DBImpl::Insert(const std::string& collection_name, const std::string& partition_name, DataChunkPtr& data_chunk) {
-    CHECK_INITIALIZED;
-
-    if (data_chunk == nullptr) {
-        return Status(DB_ERROR, "Null pointer");
-=======
+
+    return Status::OK();
+}
+
+Status
 DBImpl::DescribeIndex(const std::string& collection_name, const std::string& field_name, CollectionIndex& index) {
     CHECK_INITIALIZED;
 
@@ -617,52 +554,6 @@
         record.type = wal::MXLogType::Entity;
 
         STATUS_CHECK(ExecWalRecord(record));
->>>>>>> 96d79965
-    }
-
-    snapshot::ScopedSnapshotT ss;
-    STATUS_CHECK(snapshot::Snapshots::GetInstance().GetSnapshot(ss, collection_name));
-
-<<<<<<< HEAD
-    auto partition_ptr = ss->GetPartition(partition_name);
-    if (partition_ptr == nullptr) {
-        return Status(DB_NOT_FOUND, "Fail to get partition " + partition_name);
-    }
-
-    // Generate id
-    if (data_chunk->fixed_fields_.find(engine::DEFAULT_UID_NAME) == data_chunk->fixed_fields_.end()) {
-        SafeIDGenerator& id_generator = SafeIDGenerator::GetInstance();
-        IDNumbers ids;
-        STATUS_CHECK(id_generator.GetNextIDNumbers(data_chunk->count_, ids));
-        FIXED_FIELD_DATA& id_data = data_chunk->fixed_fields_[engine::DEFAULT_UID_NAME];
-        id_data.resize(ids.size() * sizeof(int64_t));
-        memcpy(id_data.data(), ids.data(), ids.size() * sizeof(int64_t));
-    }
-
-    if (options_.wal_enable_) {
-        return Status(SERVER_NOT_IMPLEMENT, "Wal not implemented");
-        //  auto vector_it = entity.vector_data_.begin();
-        //  if (!vector_it->second.binary_data_.empty()) {
-        //      wal_mgr_->InsertEntities(collection_name, partition_name, entity.id_array_,
-        //      vector_it->second.binary_data_,
-        //                               attr_nbytes, attr_data);
-        //  } else if (!vector_it->second.float_data_.empty()) {
-        //      wal_mgr_->InsertEntities(collection_name, partition_name, entity.id_array_,
-        //      vector_it->second.float_data_,
-        //                               attr_nbytes, attr_data);
-        //  }
-        //  swn_wal_.Notify();
-    } else {
-        // insert entities: collection_name is field id
-        wal::MXLogRecord record;
-        record.lsn = 0;
-        record.collection_id = collection_name;
-        record.partition_tag = partition_name;
-        record.data_chunk = data_chunk;
-        record.length = data_chunk->count_;
-        record.type = wal::MXLogType::Entity;
-
-        STATUS_CHECK(ExecWalRecord(record));
     }
 
     return Status::OK();
@@ -717,6 +608,10 @@
 
     TimeRecorder rc("DBImpl::Query");
 
+    if (!query_ptr->root) {
+        return Status{DB_ERROR, "BinaryQuery is null"};
+    }
+
     snapshot::ScopedSnapshotT ss;
     STATUS_CHECK(snapshot::Snapshots::GetInstance().GetSnapshot(ss, query_ptr->collection_id));
     auto ss_id = ss->GetID();
@@ -728,72 +623,6 @@
         auto p_ptr = ss->GetResource<snapshot::Partition>(p_id);
         auto& p_name = p_ptr->GetName();
 
-=======
-Status
-DBImpl::GetEntityByID(const std::string& collection_name, const IDNumbers& id_array,
-                      const std::vector<std::string>& field_names, std::vector<bool>& valid_row,
-                      DataChunkPtr& data_chunk) {
-    CHECK_INITIALIZED;
-
-    snapshot::ScopedSnapshotT ss;
-    STATUS_CHECK(snapshot::Snapshots::GetInstance().GetSnapshot(ss, collection_name));
-
-    std::string dir_root = options_.meta_.path_;
-    valid_row.resize(id_array.size(), false);
-    auto handler =
-        std::make_shared<GetEntityByIdSegmentHandler>(nullptr, ss, dir_root, id_array, field_names, valid_row);
-    handler->Iterate();
-    STATUS_CHECK(handler->GetStatus());
-
-    data_chunk = handler->data_chunk_;
-    return Status::OK();
-}
-
-Status
-DBImpl::DeleteEntityByID(const std::string& collection_name, const engine::IDNumbers entity_ids) {
-    CHECK_INITIALIZED;
-
-    Status status;
-    if (options_.wal_enable_) {
-        return Status(SERVER_NOT_IMPLEMENT, "Wal not implemented");
-        //  wal_mgr_->DeleteById(collection_name, entity_ids);
-        //  swn_wal_.Notify();
-    } else {
-        wal::MXLogRecord record;
-        record.lsn = 0;  // need to get from meta ?
-        record.type = wal::MXLogType::Delete;
-        record.collection_id = collection_name;
-        record.ids = entity_ids.data();
-        record.length = entity_ids.size();
-
-        status = ExecWalRecord(record);
-    }
-
-    return status;
-}
-
-Status
-DBImpl::Query(const server::ContextPtr& context, const query::QueryPtr& query_ptr, engine::QueryResultPtr& result) {
-    CHECK_INITIALIZED;
-
-    TimeRecorder rc("DBImpl::Query");
-
-    if (!query_ptr->root) {
-        return Status{DB_ERROR, "BinaryQuery is null"};
-    }
-
-    snapshot::ScopedSnapshotT ss;
-    STATUS_CHECK(snapshot::Snapshots::GetInstance().GetSnapshot(ss, query_ptr->collection_id));
-    auto ss_id = ss->GetID();
-
-    /* collect all valid segment */
-    std::vector<SegmentVisitor::Ptr> segment_visitors;
-    auto exec = [&](const snapshot::Segment::Ptr& segment, snapshot::SegmentIterator* handler) -> Status {
-        auto p_id = segment->GetPartitionId();
-        auto p_ptr = ss->GetResource<snapshot::Partition>(p_id);
-        auto& p_name = p_ptr->GetName();
-
->>>>>>> 96d79965
         /* check partition match pattern */
         bool match = false;
         if (query_ptr->partitions.empty()) {
@@ -816,7 +645,6 @@
         }
         return Status::OK();
     };
-<<<<<<< HEAD
 
     auto segment_iter = std::make_shared<snapshot::SegmentIterator>(ss, exec);
     segment_iter->Iterate();
@@ -868,58 +696,6 @@
     rc.ElapseFromBegin("Engine query totally cost");
 
     // tracer.Context()->GetTraceContext()->GetSpan()->Finish();
-=======
-
-    auto segment_iter = std::make_shared<snapshot::SegmentIterator>(ss, exec);
-    segment_iter->Iterate();
-    STATUS_CHECK(segment_iter->GetStatus());
-
-    LOG_ENGINE_DEBUG_ << LogOut("Engine query begin, segment count: %ld", segment_visitors.size());
-
-    engine::snapshot::IDS_TYPE segment_ids;
-    for (auto& sv : segment_visitors) {
-        segment_ids.emplace_back(sv->GetSegment()->GetID());
-    }
-
-    scheduler::SearchJobPtr job = std::make_shared<scheduler::SearchJob>(nullptr, ss, options_, query_ptr, segment_ids);
-
-    /* put search job to scheduler and wait job finish */
-    scheduler::JobMgrInst::GetInstance()->Put(job);
-    job->WaitFinish();
-
-    if (!job->status().ok()) {
-        return job->status();
-    }
-
-    if (job->query_result()) {
-        result = job->query_result();
-    }
-
-    // step 4: get entities by result ids
-    std::vector<bool> valid_row;
-    if (!query_ptr->field_names.empty()) {
-        STATUS_CHECK(GetEntityByID(query_ptr->collection_id, result->result_ids_, query_ptr->field_names, valid_row,
-                                   result->data_chunk_));
-    }
-
-    // step 5: filter entities by field names
-    //    std::vector<engine::AttrsData> filter_attrs;
-    //    for (auto attr : result.attrs_) {
-    //        AttrsData attrs_data;
-    //        attrs_data.attr_type_ = attr.attr_type_;
-    //        attrs_data.attr_count_ = attr.attr_count_;
-    //        attrs_data.id_array_ = attr.id_array_;
-    //        for (auto& name : field_names) {
-    //            if (attr.attr_data_.find(name) != attr.attr_data_.end()) {
-    //                attrs_data.attr_data_.insert(std::make_pair(name, attr.attr_data_.at(name)));
-    //            }
-    //        }
-    //        filter_attrs.emplace_back(attrs_data);
-    //    }
-
-    rc.ElapseFromBegin("Engine query totally cost");
-
-    // tracer.Context()->GetTraceContext()->GetSpan()->Finish();
 
     return Status::OK();
 }
@@ -939,53 +715,18 @@
         std::make_shared<segment::SegmentReader>(options_.meta_.path_, read_visitor);
 
     STATUS_CHECK(segment_reader->LoadUids(entity_ids));
->>>>>>> 96d79965
-
-    return Status::OK();
-}
-
-Status
-<<<<<<< HEAD
-DBImpl::ListIDInSegment(const std::string& collection_name, int64_t segment_id, IDNumbers& entity_ids) {
-=======
+
+    return Status::OK();
+}
+
+Status
 DBImpl::LoadCollection(const server::ContextPtr& context, const std::string& collection_name,
                        const std::vector<std::string>& field_names, bool force) {
->>>>>>> 96d79965
     CHECK_INITIALIZED;
 
     snapshot::ScopedSnapshotT ss;
     STATUS_CHECK(snapshot::Snapshots::GetInstance().GetSnapshot(ss, collection_name));
 
-<<<<<<< HEAD
-    auto read_visitor = engine::SegmentVisitor::Build(ss, segment_id);
-    if (!read_visitor) {
-        return Status(SERVER_FILE_NOT_FOUND, "Segment not exist");
-    }
-    segment::SegmentReaderPtr segment_reader =
-        std::make_shared<segment::SegmentReader>(options_.meta_.path_, read_visitor);
-
-    STATUS_CHECK(segment_reader->LoadUids(entity_ids));
-
-    return Status::OK();
-}
-
-Status
-DBImpl::LoadCollection(const server::ContextPtr& context, const std::string& collection_name,
-                       const std::vector<std::string>& field_names, bool force) {
-    CHECK_INITIALIZED;
-
-    snapshot::ScopedSnapshotT ss;
-    STATUS_CHECK(snapshot::Snapshots::GetInstance().GetSnapshot(ss, collection_name));
-
-    auto handler = std::make_shared<LoadVectorFieldHandler>(context, ss);
-    handler->Iterate();
-
-    return handler->GetStatus();
-}
-
-Status
-DBImpl::Flush(const std::string& collection_name) {
-=======
     auto handler = std::make_shared<LoadVectorFieldHandler>(context, ss);
     handler->Iterate();
 
@@ -1035,74 +776,10 @@
 
 Status
 DBImpl::Flush() {
->>>>>>> 96d79965
     if (!initialized_.load(std::memory_order_acquire)) {
         return SHUTDOWN_ERROR;
     }
 
-<<<<<<< HEAD
-    Status status;
-    bool has_collection;
-    status = HasCollection(collection_name, has_collection);
-    if (!status.ok()) {
-        return status;
-    }
-    if (!has_collection) {
-        LOG_ENGINE_ERROR_ << "Collection to flush does not exist: " << collection_name;
-        return Status(DB_NOT_FOUND, "Collection to flush does not exist");
-    }
-
-    LOG_ENGINE_DEBUG_ << "Begin flush collection: " << collection_name;
-=======
-    LOG_ENGINE_DEBUG_ << "Begin flush all collections";
->>>>>>> 96d79965
-
-    Status status;
-    fiu_do_on("options_wal_enable_false", options_.wal_enable_ = false);
-    if (options_.wal_enable_) {
-        return Status(SERVER_NOT_IMPLEMENT, "Wal not implemented");
-        //        LOG_ENGINE_DEBUG_ << "WAL flush";
-<<<<<<< HEAD
-        //        auto lsn = wal_mgr_->Flush(collection_name);
-=======
-        //        auto lsn = wal_mgr_->Flush();
->>>>>>> 96d79965
-        //        if (lsn != 0) {
-        //            swn_wal_.Notify();
-        //            flush_req_swn_.Wait();
-        //        } else {
-        //            // no collection flushed, call merge task to cleanup files
-        //            std::set<std::string> merge_collection_names;
-        //            StartMergeTask(merge_collection_names);
-        //        }
-    } else {
-        LOG_ENGINE_DEBUG_ << "MemTable flush";
-<<<<<<< HEAD
-        InternalFlush(collection_name);
-    }
-
-    LOG_ENGINE_DEBUG_ << "End flush collection: " << collection_name;
-=======
-        InternalFlush();
-    }
-
-    LOG_ENGINE_DEBUG_ << "End flush all collections";
->>>>>>> 96d79965
-
-    return status;
-}
-
-Status
-<<<<<<< HEAD
-DBImpl::Flush() {
-=======
-DBImpl::Compact(const std::shared_ptr<server::Context>& context, const std::string& collection_name, double threshold) {
->>>>>>> 96d79965
-    if (!initialized_.load(std::memory_order_acquire)) {
-        return SHUTDOWN_ERROR;
-    }
-
-<<<<<<< HEAD
     LOG_ENGINE_DEBUG_ << "Begin flush all collections";
 
     Status status;
@@ -1135,8 +812,6 @@
         return SHUTDOWN_ERROR;
     }
 
-=======
->>>>>>> 96d79965
     LOG_ENGINE_DEBUG_ << "Before compacting, wait for build index thread to finish...";
     const std::lock_guard<std::mutex> index_lock(build_index_mutex_);
     const std::lock_guard<std::mutex> merge_lock(flush_merge_compact_mutex_);
