// Copyright (C) 2019-2020 Zilliz. All rights reserved.
//
// Licensed under the Apache License, Version 2.0 (the "License"); you may not use this file except in compliance
// with the License. You may obtain a copy of the License at
//
// http://www.apache.org/licenses/LICENSE-2.0
//
// Unless required by applicable law or agreed to in writing, software distributed under the License
// is distributed on an "AS IS" BASIS, WITHOUT WARRANTIES OR CONDITIONS OF ANY KIND, either express
// or implied. See the License for the specific language governing permissions and limitations under the License.

#include "db/DBImpl.h"
#include "cache/CpuCacheMgr.h"
#include "codecs/Codec.h"
#include "config/ServerConfig.h"
#include "db/IDGenerator.h"
#include "db/SnapshotUtils.h"
#include "db/SnapshotVisitor.h"
#include "db/merge/MergeManagerFactory.h"
#include "db/merge/MergeTask.h"
#include "db/snapshot/CompoundOperations.h"
#include "db/snapshot/EventExecutor.h"
#include "db/snapshot/IterateHandler.h"
#include "db/snapshot/OperationExecutor.h"
#include "db/snapshot/ResourceHelper.h"
#include "db/snapshot/ResourceTypes.h"
#include "db/snapshot/Snapshots.h"
#include "insert/MemManagerFactory.h"
#include "knowhere/index/vector_index/helpers/BuilderSuspend.h"
#include "metrics/Metrics.h"
#include "metrics/SystemInfo.h"
#include "scheduler/Definition.h"
#include "scheduler/SchedInst.h"
#include "scheduler/job/SearchJob.h"
#include "segment/SegmentReader.h"
#include "segment/SegmentWriter.h"
#include "utils/Exception.h"
#include "utils/StringHelpFunctions.h"
#include "utils/TimeRecorder.h"
#include "wal/WalDefinations.h"

#include <fiu-local.h>
#include <src/scheduler/job/BuildIndexJob.h>
#include <limits>
#include <utility>

namespace milvus {
namespace engine {

namespace {
constexpr uint64_t BACKGROUND_METRIC_INTERVAL = 1;
constexpr uint64_t BACKGROUND_INDEX_INTERVAL = 1;
constexpr uint64_t WAIT_BUILD_INDEX_INTERVAL = 5;

static const Status SHUTDOWN_ERROR = Status(DB_ERROR, "Milvus server is shutdown!");
}  // namespace

#define CHECK_INITIALIZED                                \
    if (!initialized_.load(std::memory_order_acquire)) { \
        return SHUTDOWN_ERROR;                           \
    }

DBImpl::DBImpl(const DBOptions& options)
    : options_(options), initialized_(false), merge_thread_pool_(1, 1), index_thread_pool_(1, 1) {
    mem_mgr_ = MemManagerFactory::Build(options_);
    merge_mgr_ptr_ = MergeManagerFactory::SSBuild(options_);

    if (options_.wal_enable_) {
        //        wal::MXLogConfiguration mxlog_config;
        //        mxlog_config.recovery_error_ignore = options_.recovery_error_ignore_;
        //        // 2 buffers in the WAL
        //        mxlog_config.buffer_size = options_.buffer_size_ / 2;
        //        mxlog_config.mxlog_path = options_.mxlog_path_;
        //        wal_mgr_ = std::make_shared<wal::WalManager>(mxlog_config);
    }

    /* watch on storage.auto_flush_interval */
    ConfigMgr::GetInstance().Attach("storage.auto_flush_interval", this);

    Start();
}

DBImpl::~DBImpl() {
    ConfigMgr::GetInstance().Detach("storage.auto_flush_interval", this);

    Stop();
}

////////////////////////////////////////////////////////////////////////////////
// External APIs
////////////////////////////////////////////////////////////////////////////////
Status
DBImpl::Start() {
    if (initialized_.load(std::memory_order_acquire)) {
        return Status::OK();
    }

    // snapshot
    auto store = snapshot::Store::Build(options_.meta_.backend_uri_, options_.meta_.path_,
                                        codec::Codec::instance().GetSuffixSet());
    snapshot::OperationExecutor::Init(store);
    snapshot::OperationExecutor::GetInstance().Start();
    snapshot::EventExecutor::Init(store);
    snapshot::EventExecutor::GetInstance().Start();
    snapshot::Snapshots::GetInstance().Init(store);

    // LOG_ENGINE_TRACE_ << "DB service start";
    initialized_.store(true, std::memory_order_release);

    // TODO: merge files

    // wal
    if (options_.wal_enable_) {
        return Status(SERVER_NOT_IMPLEMENT, "Wal not implemented");
        //        auto error_code = DB_ERROR;
        //        if (wal_mgr_ != nullptr) {
        //            error_code = wal_mgr_->Init();
        //        }
        //        if (error_code != WAL_SUCCESS) {
        //            throw Exception(error_code, "Wal init error!");
        //        }
        //
        //        // recovery
        //        while (true) {
        //            wal::MXLogRecord record;
        //            auto error_code = wal_mgr_->GetNextRecovery(record);
        //            if (error_code != WAL_SUCCESS) {
        //                throw Exception(error_code, "Wal recovery error!");
        //            }
        //            if (record.type == wal::MXLogType::None) {
        //                break;
        //            }
        //            ExecWalRecord(record);
        //        }
        //
        //        // for distribute version, some nodes are read only
        //        if (options_.mode_ != DBOptions::MODE::CLUSTER_READONLY) {
        //            // background wal thread
        //            bg_wal_thread_ = std::thread(&SSDBImpl::TimingWalThread, this);
        //        }
    } else {
        // for distribute version, some nodes are read only
        if (options_.mode_ != DBOptions::MODE::CLUSTER_READONLY) {
            // background flush thread
            bg_flush_thread_ = std::thread(&DBImpl::TimingFlushThread, this);
        }
    }

    // for distribute version, some nodes are read only
    if (options_.mode_ != DBOptions::MODE::CLUSTER_READONLY) {
        // background build index thread
        bg_index_thread_ = std::thread(&DBImpl::TimingIndexThread, this);
    }

    // background metric thread
    fiu_do_on("options_metric_enable", options_.metric_enable_ = true);
    if (options_.metric_enable_) {
        bg_metric_thread_ = std::thread(&DBImpl::TimingMetricThread, this);
    }

    return Status::OK();
}

Status
DBImpl::Stop() {
    if (!initialized_.load(std::memory_order_acquire)) {
        return Status::OK();
    }

    initialized_.store(false, std::memory_order_release);

    if (options_.mode_ != DBOptions::MODE::CLUSTER_READONLY) {
        if (options_.wal_enable_) {
            //            // wait wal thread finish
            //            swn_wal_.Notify();
            //            bg_wal_thread_.join();
        } else {
            // flush all without merge
            wal::MXLogRecord record;
            record.type = wal::MXLogType::Flush;
            ExecWalRecord(record);

            // wait flush thread finish
            swn_flush_.Notify();
            bg_flush_thread_.join();
        }

        WaitMergeFileFinish();

        swn_index_.Notify();
        bg_index_thread_.join();
    }

    // wait metric thread exit
    if (options_.metric_enable_) {
        swn_metric_.Notify();
        bg_metric_thread_.join();
    }

    snapshot::EventExecutor::GetInstance().Stop();
    snapshot::OperationExecutor::GetInstance().Stop();

    // LOG_ENGINE_TRACE_ << "DB service stop";
    return Status::OK();
}

Status
DBImpl::CreateCollection(const snapshot::CreateCollectionContext& context) {
    CHECK_INITIALIZED;

    auto ctx = context;
    // check uid existence/validation
    bool has_uid = false;
    for (auto& pair : ctx.fields_schema) {
        if (pair.first->GetFtype() == meta::DataType::UID) {
            has_uid = true;
            break;
        }
    }

    // add uid field if not specified
    if (!has_uid) {
        auto uid_field = std::make_shared<snapshot::Field>(DEFAULT_UID_NAME, 0, milvus::engine::FieldType::UID);
        auto bloom_filter_element = std::make_shared<snapshot::FieldElement>(
            0, 0, DEFAULT_BLOOM_FILTER_NAME, milvus::engine::FieldElementType::FET_BLOOM_FILTER);
        auto delete_doc_element = std::make_shared<snapshot::FieldElement>(
            0, 0, DEFAULT_DELETED_DOCS_NAME, milvus::engine::FieldElementType::FET_DELETED_DOCS);

        ctx.fields_schema[uid_field] = {bloom_filter_element, delete_doc_element};
    }

    if (options_.wal_enable_) {
        //        ctx.lsn = wal_mgr_->CreateCollection(context.collection->GetName());
    }
    auto op = std::make_shared<snapshot::CreateCollectionOperation>(ctx);
    return op->Push();
}

Status
DBImpl::DropCollection(const std::string& name) {
    CHECK_INITIALIZED;

    LOG_ENGINE_DEBUG_ << "Prepare to drop collection " << name;

    snapshot::ScopedSnapshotT ss;
    auto& snapshots = snapshot::Snapshots::GetInstance();
    STATUS_CHECK(snapshots.GetSnapshot(ss, name));

    if (options_.wal_enable_) {
        // SS TODO
        /* wal_mgr_->DropCollection(ss->GetCollectionId()); */
    }

    mem_mgr_->EraseMemVector(ss->GetCollectionId());  // not allow insert

    return snapshots.DropCollection(ss->GetCollectionId(), std::numeric_limits<snapshot::LSN_TYPE>::max());
}

Status
DBImpl::HasCollection(const std::string& collection_name, bool& has_or_not) {
    CHECK_INITIALIZED;

    snapshot::ScopedSnapshotT ss;
    auto status = snapshot::Snapshots::GetInstance().GetSnapshot(ss, collection_name);
    has_or_not = status.ok();

    return status;
}

Status
DBImpl::ListCollections(std::vector<std::string>& names) {
    CHECK_INITIALIZED;

    names.clear();
    return snapshot::Snapshots::GetInstance().GetCollectionNames(names);
}

Status
DBImpl::GetCollectionInfo(const std::string& collection_name, snapshot::CollectionPtr& collection,
                          snapshot::CollectionMappings& fields_schema) {
    CHECK_INITIALIZED;

    snapshot::ScopedSnapshotT ss;
    STATUS_CHECK(snapshot::Snapshots::GetInstance().GetSnapshot(ss, collection_name));

    collection = ss->GetCollection();
    auto& fields = ss->GetResources<snapshot::Field>();
    for (auto& kv : fields) {
        fields_schema[kv.second.Get()] = ss->GetFieldElementsByField(kv.second->GetName());
    }
    return Status::OK();
}

Status
DBImpl::GetCollectionStats(const std::string& collection_name, milvus::json& collection_stats) {
    CHECK_INITIALIZED;

    STATUS_CHECK(GetSnapshotInfo(collection_name, collection_stats));
    return Status::OK();
}

Status
DBImpl::CountEntities(const std::string& collection_name, int64_t& row_count) {
    CHECK_INITIALIZED;

    snapshot::ScopedSnapshotT ss;
    STATUS_CHECK(snapshot::Snapshots::GetInstance().GetSnapshot(ss, collection_name));

    row_count = ss->GetCollectionCommit()->GetRowCount();
    return Status::OK();
}

Status
DBImpl::CreatePartition(const std::string& collection_name, const std::string& partition_name) {
    CHECK_INITIALIZED;

    snapshot::ScopedSnapshotT ss;
    STATUS_CHECK(snapshot::Snapshots::GetInstance().GetSnapshot(ss, collection_name));

    snapshot::LSN_TYPE lsn = 0;
    if (options_.wal_enable_) {
        // SS TODO
        /* lsn = wal_mgr_->CreatePartition(collection_name, partition_tag); */
    }

    snapshot::OperationContext context;
    context.lsn = lsn;
    auto op = std::make_shared<snapshot::CreatePartitionOperation>(context, ss);

    snapshot::PartitionContext p_ctx;
    p_ctx.name = partition_name;
    snapshot::PartitionPtr partition;
    STATUS_CHECK(op->CommitNewPartition(p_ctx, partition));
    return op->Push();
}

Status
DBImpl::DropPartition(const std::string& collection_name, const std::string& partition_name) {
    CHECK_INITIALIZED;

    snapshot::ScopedSnapshotT ss;
    STATUS_CHECK(snapshot::Snapshots::GetInstance().GetSnapshot(ss, collection_name));

    // SS TODO: Is below step needed? Or How to implement it?
    /* mem_mgr_->EraseMemVector(partition_name); */

    snapshot::PartitionContext context;
    context.name = partition_name;
    auto op = std::make_shared<snapshot::DropPartitionOperation>(context, ss);
    return op->Push();
}

Status
DBImpl::HasPartition(const std::string& collection_name, const std::string& partition_tag, bool& exist) {
    CHECK_INITIALIZED;

    snapshot::ScopedSnapshotT ss;
    STATUS_CHECK(snapshot::Snapshots::GetInstance().GetSnapshot(ss, collection_name));

    auto partition_tags = std::move(ss->GetPartitionNames());
    for (auto& tag : partition_tags) {
        if (tag == partition_tag) {
            exist = true;
            return Status::OK();
        }
    }

    exist = false;
    return Status::OK();
}

Status
DBImpl::ListPartitions(const std::string& collection_name, std::vector<std::string>& partition_names) {
    CHECK_INITIALIZED;

    snapshot::ScopedSnapshotT ss;
    STATUS_CHECK(snapshot::Snapshots::GetInstance().GetSnapshot(ss, collection_name));

    partition_names = std::move(ss->GetPartitionNames());
    return Status::OK();
}

Status
DBImpl::CreateIndex(const std::shared_ptr<server::Context>& context, const std::string& collection_name,
                    const std::string& field_name, const CollectionIndex& index) {
    CHECK_INITIALIZED;

    // step 1: wait merge file thread finished to avoid duplicate data bug
    auto status = Flush();
    WaitMergeFileFinish();  // let merge file thread finish

    // step 2: compare old index and new index
    CollectionIndex new_index = index;
    CollectionIndex old_index;
    STATUS_CHECK(GetSnapshotIndex(collection_name, field_name, old_index));

    if (utils::IsSameIndex(old_index, new_index)) {
        return Status::OK();  // same index
    }

    // step 3: drop old index
    DropIndex(collection_name);
    WaitMergeFileFinish();  // let merge file thread finish since DropIndex start a merge task

    // step 4: create field element for index
    status = SetSnapshotIndex(collection_name, field_name, new_index);
    if (!status.ok()) {
        return status;
    }

    // step 5: start background build index thread
    std::vector<std::string> collection_names = {collection_name};
    WaitBuildIndexFinish();
    StartBuildIndexTask(collection_names);

    // step 6: iterate segments need to be build index, wait until all segments are built
    while (true) {
        SnapshotVisitor ss_visitor(collection_name);
        snapshot::IDS_TYPE segment_ids;
        ss_visitor.SegmentsToIndex(field_name, segment_ids);
        if (segment_ids.empty()) {
            break;
        }

        index_req_swn_.Wait_For(std::chrono::seconds(1));

        // client break the connection, no need to block, check every 1 second
        if (context && context->IsConnectionBroken()) {
            LOG_ENGINE_DEBUG_ << "Client connection broken, build index in background";
            break;  // just break, not return, continue to update partitions files to to_index
        }
    }

    return Status::OK();
}

Status
DBImpl::DropIndex(const std::string& collection_name, const std::string& field_name) {
    CHECK_INITIALIZED;

    LOG_ENGINE_DEBUG_ << "Drop index for collection: " << collection_name;

    STATUS_CHECK(DeleteSnapshotIndex(collection_name, field_name));

    std::set<std::string> merge_collection_names = {collection_name};
    StartMergeTask(merge_collection_names, true);
    return Status::OK();
}

Status
DBImpl::DropIndex(const std::string& collection_name) {
    CHECK_INITIALIZED;

    LOG_ENGINE_DEBUG_ << "Drop index for collection: " << collection_name;

    std::vector<std::string> field_names;
    {
        snapshot::ScopedSnapshotT ss;
        STATUS_CHECK(snapshot::Snapshots::GetInstance().GetSnapshot(ss, collection_name));
        field_names = ss->GetFieldNames();
    }

    snapshot::OperationContext context;
    for (auto& field_name : field_names) {
        STATUS_CHECK(DeleteSnapshotIndex(collection_name, field_name));
    }

    std::set<std::string> merge_collection_names = {collection_name};
    StartMergeTask(merge_collection_names, true);
    return Status::OK();
}

Status
DBImpl::Insert(const std::string& collection_name, const std::string& partition_name, DataChunkPtr& data_chunk) {
    CHECK_INITIALIZED;

    if (data_chunk == nullptr) {
        return Status(DB_ERROR, "Null pointer");
    }

    snapshot::ScopedSnapshotT ss;
    STATUS_CHECK(snapshot::Snapshots::GetInstance().GetSnapshot(ss, collection_name));

    auto partition_ptr = ss->GetPartition(partition_name);
    if (partition_ptr == nullptr) {
        return Status(DB_NOT_FOUND, "Fail to get partition " + partition_name);
    }

    // Generate id
    if (data_chunk->fixed_fields_.find(engine::DEFAULT_UID_NAME) == data_chunk->fixed_fields_.end()) {
        SafeIDGenerator& id_generator = SafeIDGenerator::GetInstance();
        IDNumbers ids;
        STATUS_CHECK(id_generator.GetNextIDNumbers(data_chunk->count_, ids));
        FIXED_FIELD_DATA& id_data = data_chunk->fixed_fields_[engine::DEFAULT_UID_NAME];
        id_data.resize(ids.size() * sizeof(int64_t));
        memcpy(id_data.data(), ids.data(), ids.size() * sizeof(int64_t));
    }

    if (options_.wal_enable_) {
        return Status(SERVER_NOT_IMPLEMENT, "Wal not implemented");
        //  auto vector_it = entity.vector_data_.begin();
        //  if (!vector_it->second.binary_data_.empty()) {
        //      wal_mgr_->InsertEntities(collection_name, partition_name, entity.id_array_,
        //      vector_it->second.binary_data_,
        //                               attr_nbytes, attr_data);
        //  } else if (!vector_it->second.float_data_.empty()) {
        //      wal_mgr_->InsertEntities(collection_name, partition_name, entity.id_array_,
        //      vector_it->second.float_data_,
        //                               attr_nbytes, attr_data);
        //  }
        //  swn_wal_.Notify();
    } else {
        // insert entities: collection_name is field id
        wal::MXLogRecord record;
        record.lsn = 0;
        record.collection_id = collection_name;
        record.partition_tag = partition_name;
        record.data_chunk = data_chunk;
        record.length = data_chunk->count_;
        record.type = wal::MXLogType::Entity;

        STATUS_CHECK(ExecWalRecord(record));
    }

    return Status::OK();
}

Status
DBImpl::GetEntityByID(const std::string& collection_name, const IDNumbers& id_array,
                      const std::vector<std::string>& field_names, std::vector<bool>& valid_row,
                      DataChunkPtr& data_chunk) {
    CHECK_INITIALIZED;

    snapshot::ScopedSnapshotT ss;
    STATUS_CHECK(snapshot::Snapshots::GetInstance().GetSnapshot(ss, collection_name));

    std::string dir_root = options_.meta_.path_;
    auto handler =
        std::make_shared<GetEntityByIdSegmentHandler>(nullptr, ss, dir_root, id_array, field_names, valid_row);
    handler->Iterate();
    STATUS_CHECK(handler->GetStatus());

    data_chunk = handler->data_chunk_;
    return Status::OK();
}

Status
DBImpl::DeleteEntityByID(const std::string& collection_name, const engine::IDNumbers entity_ids) {
    CHECK_INITIALIZED;

    Status status;
    if (options_.wal_enable_) {
        return Status(SERVER_NOT_IMPLEMENT, "Wal not implemented");
        //  wal_mgr_->DeleteById(collection_name, entity_ids);
        //  swn_wal_.Notify();
    } else {
        wal::MXLogRecord record;
        record.lsn = 0;  // need to get from meta ?
        record.type = wal::MXLogType::Delete;
        record.collection_id = collection_name;
        record.ids = entity_ids.data();
        record.length = entity_ids.size();

        status = ExecWalRecord(record);
    }

    return status;
}

Status
DBImpl::Query(const server::ContextPtr& context, const query::QueryPtr& query_ptr, engine::QueryResultPtr& result) {
    CHECK_INITIALIZED;

    TimeRecorder rc("DBImpl::Query");

    snapshot::ScopedSnapshotT ss;
    STATUS_CHECK(snapshot::Snapshots::GetInstance().GetSnapshot(ss, query_ptr->collection_id));
    auto ss_id = ss->GetID();

    /* collect all valid segment */
    std::vector<SegmentVisitor::Ptr> segment_visitors;
    auto exec = [&](const snapshot::Segment::Ptr& segment, snapshot::SegmentIterator* handler) -> Status {
        auto p_id = segment->GetPartitionId();
        auto p_ptr = ss->GetResource<snapshot::Partition>(p_id);
        auto& p_name = p_ptr->GetName();

        /* check partition match pattern */
        bool match = false;
        if (query_ptr->partitions.empty()) {
            match = true;
        } else {
            for (auto& pattern : query_ptr->partitions) {
                if (StringHelpFunctions::IsRegexMatch(p_name, pattern)) {
                    match = true;
                    break;
                }
            }
        }

        if (match) {
            auto visitor = SegmentVisitor::Build(ss, segment->GetID());
            if (!visitor) {
                return Status(milvus::SS_ERROR, "Cannot build segment visitor");
            }
            segment_visitors.push_back(visitor);
        }
        return Status::OK();
    };

    auto segment_iter = std::make_shared<snapshot::SegmentIterator>(ss, exec);
    segment_iter->Iterate();
    STATUS_CHECK(segment_iter->GetStatus());

    LOG_ENGINE_DEBUG_ << LogOut("Engine query begin, segment count: %ld", segment_visitors.size());

    engine::snapshot::IDS_TYPE segment_ids;
    for (auto& sv : segment_visitors) {
        segment_ids.emplace_back(sv->GetSegment()->GetID());
    }

    scheduler::SearchJobPtr job = std::make_shared<scheduler::SearchJob>(nullptr, ss, options_, query_ptr, segment_ids);

    /* put search job to scheduler and wait job finish */
    scheduler::JobMgrInst::GetInstance()->Put(job);
    job->WaitFinish();

    if (!job->status().ok()) {
        return job->status();
    }

    result = job->query_result();
<<<<<<< HEAD
=======
    // step 3: construct results
    //    result.row_num_ = job->vector_count();
    //    result.result_ids_ = job->GetResultIds();
    //    result.result_distances_ = job->GetResultDistances();
>>>>>>> 5e59056a

    // step 4: get entities by result ids
    std::vector<bool> valid_row;
    STATUS_CHECK(GetEntityByID(query_ptr->collection_id, result->result_ids_, query_ptr->field_names, valid_row,
                               result->data_chunk_));

    // step 5: filter entities by field names
    //    std::vector<engine::AttrsData> filter_attrs;
    //    for (auto attr : result.attrs_) {
    //        AttrsData attrs_data;
    //        attrs_data.attr_type_ = attr.attr_type_;
    //        attrs_data.attr_count_ = attr.attr_count_;
    //        attrs_data.id_array_ = attr.id_array_;
    //        for (auto& name : field_names) {
    //            if (attr.attr_data_.find(name) != attr.attr_data_.end()) {
    //                attrs_data.attr_data_.insert(std::make_pair(name, attr.attr_data_.at(name)));
    //            }
    //        }
    //        filter_attrs.emplace_back(attrs_data);
    //    }

    rc.ElapseFromBegin("Engine query totally cost");

    // tracer.Context()->GetTraceContext()->GetSpan()->Finish();

    return Status::OK();
}

Status
DBImpl::ListIDInSegment(const std::string& collection_name, int64_t segment_id, IDNumbers& entity_ids) {
    CHECK_INITIALIZED;

    snapshot::ScopedSnapshotT ss;
    STATUS_CHECK(snapshot::Snapshots::GetInstance().GetSnapshot(ss, collection_name));

    auto read_visitor = engine::SegmentVisitor::Build(ss, segment_id);
    segment::SegmentReaderPtr segment_reader =
        std::make_shared<segment::SegmentReader>(options_.meta_.path_, read_visitor);

    STATUS_CHECK(segment_reader->LoadUids(entity_ids));

    return Status::OK();
}

Status
DBImpl::LoadCollection(const server::ContextPtr& context, const std::string& collection_name,
                       const std::vector<std::string>& field_names, bool force) {
    CHECK_INITIALIZED;

    snapshot::ScopedSnapshotT ss;
    STATUS_CHECK(snapshot::Snapshots::GetInstance().GetSnapshot(ss, collection_name));

    auto handler = std::make_shared<LoadVectorFieldHandler>(context, ss);
    handler->Iterate();

    return handler->GetStatus();
}

Status
DBImpl::Flush(const std::string& collection_name) {
    if (!initialized_.load(std::memory_order_acquire)) {
        return SHUTDOWN_ERROR;
    }

    Status status;
    bool has_collection;
    status = HasCollection(collection_name, has_collection);
    if (!status.ok()) {
        return status;
    }
    if (!has_collection) {
        LOG_ENGINE_ERROR_ << "Collection to flush does not exist: " << collection_name;
        return Status(DB_NOT_FOUND, "Collection to flush does not exist");
    }

    LOG_ENGINE_DEBUG_ << "Begin flush collection: " << collection_name;

    if (options_.wal_enable_) {
        return Status(SERVER_NOT_IMPLEMENT, "Wal not implemented");
        //        LOG_ENGINE_DEBUG_ << "WAL flush";
        //        auto lsn = wal_mgr_->Flush(collection_name);
        //        if (lsn != 0) {
        //            swn_wal_.Notify();
        //            flush_req_swn_.Wait();
        //        } else {
        //            // no collection flushed, call merge task to cleanup files
        //            std::set<std::string> merge_collection_names;
        //            StartMergeTask(merge_collection_names);
        //        }
    } else {
        LOG_ENGINE_DEBUG_ << "MemTable flush";
        InternalFlush(collection_name);
    }

    LOG_ENGINE_DEBUG_ << "End flush collection: " << collection_name;

    return status;
}

Status
DBImpl::Flush() {
    if (!initialized_.load(std::memory_order_acquire)) {
        return SHUTDOWN_ERROR;
    }

    LOG_ENGINE_DEBUG_ << "Begin flush all collections";

    Status status;
    fiu_do_on("options_wal_enable_false", options_.wal_enable_ = false);
    if (options_.wal_enable_) {
        return Status(SERVER_NOT_IMPLEMENT, "Wal not implemented");
        //        LOG_ENGINE_DEBUG_ << "WAL flush";
        //        auto lsn = wal_mgr_->Flush();
        //        if (lsn != 0) {
        //            swn_wal_.Notify();
        //            flush_req_swn_.Wait();
        //        } else {
        //            // no collection flushed, call merge task to cleanup files
        //            std::set<std::string> merge_collection_names;
        //            StartMergeTask(merge_collection_names);
        //        }
    } else {
        LOG_ENGINE_DEBUG_ << "MemTable flush";
        InternalFlush();
    }

    LOG_ENGINE_DEBUG_ << "End flush all collections";

    return status;
}

Status
DBImpl::Compact(const std::shared_ptr<server::Context>& context, const std::string& collection_name, double threshold) {
    if (!initialized_.load(std::memory_order_acquire)) {
        return SHUTDOWN_ERROR;
    }

    LOG_ENGINE_DEBUG_ << "Before compacting, wait for build index thread to finish...";
    const std::lock_guard<std::mutex> index_lock(build_index_mutex_);
    const std::lock_guard<std::mutex> merge_lock(flush_merge_compact_mutex_);

    Status status;
    bool has_collection;
    status = HasCollection(collection_name, has_collection);
    if (!status.ok()) {
        return status;
    }
    if (!has_collection) {
        LOG_ENGINE_ERROR_ << "Collection to compact does not exist: " << collection_name;
        return Status(DB_NOT_FOUND, "Collection to compact does not exist");
    }

    snapshot::ScopedSnapshotT latest_ss;
    status = snapshot::Snapshots::GetInstance().GetSnapshot(latest_ss, collection_name);
    if (!status.ok()) {
        return status;
    }

    auto& segments = latest_ss->GetResources<snapshot::Segment>();
    for (auto& kv : segments) {
        // client break the connection, no need to continue
        if (context && context->IsConnectionBroken()) {
            LOG_ENGINE_DEBUG_ << "Client connection broken, stop compact operation";
            break;
        }

        snapshot::ID_TYPE segment_id = kv.first;
        auto read_visitor = engine::SegmentVisitor::Build(latest_ss, segment_id);
        segment::SegmentReaderPtr segment_reader =
            std::make_shared<segment::SegmentReader>(options_.meta_.path_, read_visitor);

        segment::DeletedDocsPtr deleted_docs;
        status = segment_reader->LoadDeletedDocs(deleted_docs);
        if (!status.ok() || deleted_docs == nullptr) {
            continue;  // no deleted docs, no need to compact
        }

        auto segment_commit = latest_ss->GetSegmentCommitBySegmentId(segment_id);
        auto row_count = segment_commit->GetRowCount();
        if (row_count == 0) {
            continue;
        }

        auto deleted_count = deleted_docs->GetSize();
        if (deleted_count / (row_count + deleted_count) < threshold) {
            continue;  // no need to compact
        }

        snapshot::IDS_TYPE ids = {segment_id};
        MergeTask merge_task(options_, latest_ss, ids);
        status = merge_task.Execute();
        if (!status.ok()) {
            LOG_ENGINE_ERROR_ << "Compact failed for segment " << segment_reader->GetSegmentPath() << ": "
                              << status.message();
            continue;  // skip this file and try compact next one
        }
    }

    return status;
}

////////////////////////////////////////////////////////////////////////////////
// Internal APIs
////////////////////////////////////////////////////////////////////////////////
void
DBImpl::InternalFlush(const std::string& collection_name) {
    wal::MXLogRecord record;
    record.type = wal::MXLogType::Flush;
    record.collection_id = collection_name;
    ExecWalRecord(record);
}

void
DBImpl::TimingFlushThread() {
    SetThreadName("flush_thread");
    server::SystemInfo::GetInstance().Init();
    while (true) {
        if (!initialized_.load(std::memory_order_acquire)) {
            LOG_ENGINE_DEBUG_ << "DB background flush thread exit";
            break;
        }

        InternalFlush();
        if (options_.auto_flush_interval_ > 0) {
            swn_flush_.Wait_For(std::chrono::seconds(options_.auto_flush_interval_));
        } else {
            swn_flush_.Wait();
        }
    }
}

void
DBImpl::StartMetricTask() {
    server::Metrics::GetInstance().KeepingAliveCounterIncrement(BACKGROUND_METRIC_INTERVAL);
    int64_t cache_usage = cache::CpuCacheMgr::GetInstance()->CacheUsage();
    int64_t cache_total = cache::CpuCacheMgr::GetInstance()->CacheCapacity();
    fiu_do_on("DBImpl.StartMetricTask.InvalidTotalCache", cache_total = 0);

    if (cache_total > 0) {
        double cache_usage_double = cache_usage;
        server::Metrics::GetInstance().CpuCacheUsageGaugeSet(cache_usage_double * 100 / cache_total);
    } else {
        server::Metrics::GetInstance().CpuCacheUsageGaugeSet(0);
    }

    server::Metrics::GetInstance().GpuCacheUsageGaugeSet();
    /* SS TODO */
    // uint64_t size;
    // Size(size);
    // server::Metrics::GetInstance().DataFileSizeGaugeSet(size);
    server::Metrics::GetInstance().CPUUsagePercentSet();
    server::Metrics::GetInstance().RAMUsagePercentSet();
    server::Metrics::GetInstance().GPUPercentGaugeSet();
    server::Metrics::GetInstance().GPUMemoryUsageGaugeSet();
    server::Metrics::GetInstance().OctetsSet();

    server::Metrics::GetInstance().CPUCoreUsagePercentSet();
    server::Metrics::GetInstance().GPUTemperature();
    server::Metrics::GetInstance().CPUTemperature();
    server::Metrics::GetInstance().PushToGateway();
}

void
DBImpl::TimingMetricThread() {
    SetThreadName("metric_thread");
    server::SystemInfo::GetInstance().Init();
    while (true) {
        if (!initialized_.load(std::memory_order_acquire)) {
            LOG_ENGINE_DEBUG_ << "DB background metric thread exit";
            break;
        }

        swn_metric_.Wait_For(std::chrono::seconds(BACKGROUND_METRIC_INTERVAL));
        StartMetricTask();
    }
}

void
DBImpl::StartBuildIndexTask(const std::vector<std::string>& collection_names) {
    // build index has been finished?
    {
        std::lock_guard<std::mutex> lck(index_result_mutex_);
        if (!index_thread_results_.empty()) {
            std::chrono::milliseconds span(10);
            if (index_thread_results_.back().wait_for(span) == std::future_status::ready) {
                index_thread_results_.pop_back();
            }
        }
    }

    // add new build index task
    {
        std::lock_guard<std::mutex> lck(index_result_mutex_);
        if (index_thread_results_.empty()) {
            index_thread_results_.push_back(
                index_thread_pool_.enqueue(&DBImpl::BackgroundBuildIndexTask, this, collection_names));
        }
    }
}

void
DBImpl::BackgroundBuildIndexTask(std::vector<std::string> collection_names) {
    std::unique_lock<std::mutex> lock(build_index_mutex_);

    for (auto collection_name : collection_names) {
        snapshot::ScopedSnapshotT latest_ss;
        auto status = snapshot::Snapshots::GetInstance().GetSnapshot(latest_ss, collection_name);
        if (!status.ok()) {
            return;
        }
        SnapshotVisitor ss_visitor(latest_ss);

        snapshot::IDS_TYPE segment_ids;
        ss_visitor.SegmentsToIndex("", segment_ids);
        if (segment_ids.empty()) {
            continue;
        }

        LOG_ENGINE_DEBUG_ << "Create BuildIndexJob for " << segment_ids.size() << " segments of " << collection_name;
        scheduler::BuildIndexJobPtr job = std::make_shared<scheduler::BuildIndexJob>(latest_ss, options_, segment_ids);
        scheduler::JobMgrInst::GetInstance()->Put(job);
        job->WaitFinish();

        if (!job->status().ok()) {
            LOG_ENGINE_ERROR_ << job->status().message();
            break;
        }
    }
}

void
DBImpl::TimingIndexThread() {
    SetThreadName("index_thread");
    server::SystemInfo::GetInstance().Init();
    while (true) {
        if (!initialized_.load(std::memory_order_acquire)) {
            WaitMergeFileFinish();
            WaitBuildIndexFinish();

            LOG_ENGINE_DEBUG_ << "DB background thread exit";
            break;
        }

        swn_index_.Wait_For(std::chrono::seconds(BACKGROUND_INDEX_INTERVAL));

        std::vector<std::string> collection_names;
        snapshot::Snapshots::GetInstance().GetCollectionNames(collection_names);
        WaitMergeFileFinish();
        StartBuildIndexTask(collection_names);
    }
}

void
DBImpl::WaitBuildIndexFinish() {
    //    LOG_ENGINE_DEBUG_ << "Begin WaitBuildIndexFinish";
    std::lock_guard<std::mutex> lck(index_result_mutex_);
    for (auto& iter : index_thread_results_) {
        iter.wait();
    }
    //    LOG_ENGINE_DEBUG_ << "End WaitBuildIndexFinish";
}

void
DBImpl::TimingWalThread() {
    //    SetThreadName("wal_thread");
    //    server::SystemInfo::GetInstance().Init();
    //
    //    std::chrono::system_clock::time_point next_auto_flush_time;
    //    auto get_next_auto_flush_time = [&]() {
    //        return std::chrono::system_clock::now() + std::chrono::seconds(options_.auto_flush_interval_);
    //    };
    //    if (options_.auto_flush_interval_ > 0) {
    //        next_auto_flush_time = get_next_auto_flush_time();
    //    }
    //
    //    InternalFlush();
    //    while (true) {
    //        if (options_.auto_flush_interval_ > 0) {
    //            if (std::chrono::system_clock::now() >= next_auto_flush_time) {
    //                InternalFlush();
    //                next_auto_flush_time = get_next_auto_flush_time();
    //            }
    //        }
    //
    //        wal::MXLogRecord record;
    //        auto error_code = wal_mgr_->GetNextRecord(record);
    //        if (error_code != WAL_SUCCESS) {
    //            LOG_ENGINE_ERROR_ << "WAL background GetNextRecord error";
    //            break;
    //        }
    //
    //        if (record.type != wal::MXLogType::None) {
    //            ExecWalRecord(record);
    //            if (record.type == wal::MXLogType::Flush) {
    //                // notify flush request to return
    //                flush_req_swn_.Notify();
    //
    //                // if user flush all manually, update auto flush also
    //                if (record.collection_id.empty() && options_.auto_flush_interval_ > 0) {
    //                    next_auto_flush_time = get_next_auto_flush_time();
    //                }
    //            }
    //
    //        } else {
    //            if (!initialized_.load(std::memory_order_acquire)) {
    //                InternalFlush();
    //                flush_req_swn_.Notify();
    //                // SS TODO
    //                // WaitMergeFileFinish();
    //                // WaitBuildIndexFinish();
    //                LOG_ENGINE_DEBUG_ << "WAL background thread exit";
    //                break;
    //            }
    //
    //            if (options_.auto_flush_interval_ > 0) {
    //                swn_wal_.Wait_Until(next_auto_flush_time);
    //            } else {
    //                swn_wal_.Wait();
    //            }
    //        }
    //    }
}

Status
DBImpl::ExecWalRecord(const wal::MXLogRecord& record) {
    auto collections_flushed = [&](const std::string& collection_name,
                                   const std::set<std::string>& target_collection_names) -> uint64_t {
        uint64_t max_lsn = 0;
        if (options_.wal_enable_ && !target_collection_names.empty()) {
            //            uint64_t lsn = 0;
            //            for (auto& collection_name : target_collection_names) {
            //                snapshot::ScopedSnapshotT ss;
            //                snapshot::Snapshots::GetInstance().GetSnapshot(ss, collection_name);
            //                lsn = ss->GetMaxLsn();
            //                if (lsn > max_lsn) {
            //                    max_lsn = lsn;
            //                }
            //            }
            //            wal_mgr_->CollectionFlushed(collection_name, lsn);
        }

        std::set<std::string> merge_collection_names;
        for (auto& collection : target_collection_names) {
            merge_collection_names.insert(collection);
        }
        StartMergeTask(merge_collection_names);
        return max_lsn;
    };

    auto force_flush_if_mem_full = [&]() -> void {
        if (mem_mgr_->GetCurrentMem() > options_.insert_buffer_size_) {
            LOG_ENGINE_DEBUG_ << LogOut("[%s][%ld] ", "insert", 0) << "Insert buffer size exceeds limit. Force flush";
            InternalFlush();
        }
    };

    auto get_collection_partition_id = [&](const wal::MXLogRecord& record, int64_t& col_id,
                                           int64_t& part_id) -> Status {
        snapshot::ScopedSnapshotT ss;
        auto status = snapshot::Snapshots::GetInstance().GetSnapshot(ss, record.collection_id);
        if (!status.ok()) {
            LOG_ENGINE_ERROR_ << LogOut("[%s][%ld] ", "insert", 0) << "Get snapshot fail: " << status.message();
            return status;
        }
        col_id = ss->GetCollectionId();
        snapshot::PartitionPtr part = ss->GetPartition(record.partition_tag);
        if (part == nullptr) {
            LOG_ENGINE_ERROR_ << LogOut("[%s][%ld] ", "insert", 0) << "Get partition fail: " << status.message();
            return status;
        }
        part_id = part->GetID();

        return Status::OK();
    };

    Status status;

    switch (record.type) {
        case wal::MXLogType::Entity: {
            int64_t collection_name = 0, partition_id = 0;
            status = get_collection_partition_id(record, collection_name, partition_id);
            if (!status.ok()) {
                LOG_WAL_ERROR_ << LogOut("[%s][%ld] ", "insert", 0) << status.message();
                return status;
            }

            status = mem_mgr_->InsertEntities(collection_name, partition_id, record.data_chunk, record.lsn);
            force_flush_if_mem_full();

            // metrics
            milvus::server::CollectInsertMetrics metrics(record.length, status);
            break;
        }

        case wal::MXLogType::Delete: {
            snapshot::ScopedSnapshotT ss;
            status = snapshot::Snapshots::GetInstance().GetSnapshot(ss, record.collection_id);
            if (!status.ok()) {
                LOG_WAL_ERROR_ << LogOut("[%s][%ld] ", "delete", 0) << "Get snapshot fail: " << status.message();
                return status;
            }

            if (record.length == 1) {
                status = mem_mgr_->DeleteEntity(ss->GetCollectionId(), *record.ids, record.lsn);
                if (!status.ok()) {
                    return status;
                }
            } else {
                status = mem_mgr_->DeleteEntities(ss->GetCollectionId(), record.length, record.ids, record.lsn);
                if (!status.ok()) {
                    return status;
                }
            }
            break;
        }

        case wal::MXLogType::Flush: {
            if (!record.collection_id.empty()) {
                // flush one collection
                snapshot::ScopedSnapshotT ss;
                status = snapshot::Snapshots::GetInstance().GetSnapshot(ss, record.collection_id);
                if (!status.ok()) {
                    LOG_WAL_ERROR_ << LogOut("[%s][%ld] ", "flush", 0) << "Get snapshot fail: " << status.message();
                    return status;
                }

                const std::lock_guard<std::mutex> lock(flush_merge_compact_mutex_);
                int64_t collection_name = ss->GetCollectionId();
                status = mem_mgr_->Flush(collection_name);
                if (!status.ok()) {
                    return status;
                }

                std::set<std::string> flushed_collections;
                collections_flushed(record.collection_id, flushed_collections);

            } else {
                // flush all collections
                std::set<int64_t> collection_names;
                {
                    const std::lock_guard<std::mutex> lock(flush_merge_compact_mutex_);
                    status = mem_mgr_->Flush(collection_names);
                }

                std::set<std::string> flushed_collections;
                for (auto id : collection_names) {
                    snapshot::ScopedSnapshotT ss;
                    status = snapshot::Snapshots::GetInstance().GetSnapshot(ss, id);
                    if (!status.ok()) {
                        LOG_WAL_ERROR_ << LogOut("[%s][%ld] ", "flush", 0) << "Get snapshot fail: " << status.message();
                        return status;
                    }

                    flushed_collections.insert(ss->GetName());
                }

                uint64_t lsn = collections_flushed("", flushed_collections);
                if (options_.wal_enable_) {
                    //                    wal_mgr_->RemoveOldFiles(lsn);
                }
            }
            break;
        }

        default:
            break;
    }

    return status;
}

void
DBImpl::StartMergeTask(const std::set<std::string>& collection_names, bool force_merge_all) {
    // LOG_ENGINE_DEBUG_ << "Begin StartMergeTask";
    // merge task has been finished?
    {
        std::lock_guard<std::mutex> lck(merge_result_mutex_);
        if (!merge_thread_results_.empty()) {
            std::chrono::milliseconds span(10);
            if (merge_thread_results_.back().wait_for(span) == std::future_status::ready) {
                merge_thread_results_.pop_back();
            }
        }
    }

    // add new merge task
    {
        std::lock_guard<std::mutex> lck(merge_result_mutex_);
        if (merge_thread_results_.empty()) {
            // start merge file thread
            merge_thread_results_.push_back(
                merge_thread_pool_.enqueue(&DBImpl::BackgroundMerge, this, collection_names, force_merge_all));
        }
    }

    // LOG_ENGINE_DEBUG_ << "End StartMergeTask";
}

void
DBImpl::BackgroundMerge(std::set<std::string> collection_names, bool force_merge_all) {
    // LOG_ENGINE_TRACE_ << " Background merge thread start";

    Status status;
    for (auto& collection_name : collection_names) {
        const std::lock_guard<std::mutex> lock(flush_merge_compact_mutex_);

        auto old_strategy = merge_mgr_ptr_->Strategy();
        if (force_merge_all) {
            merge_mgr_ptr_->UseStrategy(MergeStrategyType::ADAPTIVE);
        }

        status = merge_mgr_ptr_->MergeFiles(collection_name);
        merge_mgr_ptr_->UseStrategy(old_strategy);
        if (!status.ok()) {
            LOG_ENGINE_ERROR_ << "Failed to get merge files for collection: " << collection_name
                              << " reason:" << status.message();
        }

        if (!initialized_.load(std::memory_order_acquire)) {
            LOG_ENGINE_DEBUG_ << "Server will shutdown, skip merge action for collection: " << collection_name;
            break;
        }
    }

    // TODO: cleanup with ttl
}

void
DBImpl::WaitMergeFileFinish() {
    //    LOG_ENGINE_DEBUG_ << "Begin WaitMergeFileFinish";
    std::lock_guard<std::mutex> lck(merge_result_mutex_);
    for (auto& iter : merge_thread_results_) {
        iter.wait();
    }
    //    LOG_ENGINE_DEBUG_ << "End WaitMergeFileFinish";
}

void
DBImpl::SuspendIfFirst() {
    std::lock_guard<std::mutex> lock(suspend_build_mutex_);
    if (++live_search_num_ == 1) {
        LOG_ENGINE_TRACE_ << "live_search_num_: " << live_search_num_;
        knowhere::BuilderSuspend();
    }
}

void
DBImpl::ResumeIfLast() {
    std::lock_guard<std::mutex> lock(suspend_build_mutex_);
    if (--live_search_num_ == 0) {
        LOG_ENGINE_TRACE_ << "live_search_num_: " << live_search_num_;
        knowhere::BuildResume();
    }
}

void
DBImpl::ConfigUpdate(const std::string& name) {
    if (name == "storage.auto_flush_interval") {
        options_.auto_flush_interval_ = config.storage.auto_flush_interval();
    }
}

}  // namespace engine
}  // namespace milvus<|MERGE_RESOLUTION|>--- conflicted
+++ resolved
@@ -629,13 +629,6 @@
     }
 
     result = job->query_result();
-<<<<<<< HEAD
-=======
-    // step 3: construct results
-    //    result.row_num_ = job->vector_count();
-    //    result.result_ids_ = job->GetResultIds();
-    //    result.result_distances_ = job->GetResultDistances();
->>>>>>> 5e59056a
 
     // step 4: get entities by result ids
     std::vector<bool> valid_row;
