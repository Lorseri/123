// Licensed to the Apache Software Foundation (ASF) under one
// or more contributor license agreements.  See the NOTICE file
// distributed with this work for additional information
// regarding copyright ownership.  The ASF licenses this file
// to you under the Apache License, Version 2.0 (the
// "License"); you may not use this file except in compliance
// with the License.  You may obtain a copy of the License at
//
//   http://www.apache.org/licenses/LICENSE-2.0
//
// Unless required by applicable law or agreed to in writing,
// software distributed under the License is distributed on an
// "AS IS" BASIS, WITHOUT WARRANTIES OR CONDITIONS OF ANY
// KIND, either express or implied.  See the License for the
// specific language governing permissions and limitations
// under the License.

#include "db/DBImpl.h"

#include <assert.h>

#include <algorithm>
#include <boost/filesystem.hpp>
#include <chrono>
#include <cstring>
#include <iostream>
#include <set>
#include <thread>
#include <utility>

#include "Utils.h"
#include "cache/CpuCacheMgr.h"
#include "cache/GpuCacheMgr.h"
#include "engine/EngineFactory.h"
#include "insert/MemMenagerFactory.h"
#include "meta/MetaConsts.h"
#include "meta/MetaFactory.h"
#include "meta/SqliteMetaImpl.h"
#include "metrics/Metrics.h"
#include "scheduler/SchedInst.h"
#include "scheduler/job/BuildIndexJob.h"
#include "scheduler/job/DeleteJob.h"
#include "scheduler/job/SearchJob.h"
#include "utils/Log.h"
#include "utils/StringHelpFunctions.h"
#include "utils/TimeRecorder.h"

namespace milvus {
namespace engine {

namespace {

constexpr uint64_t METRIC_ACTION_INTERVAL = 1;
constexpr uint64_t COMPACT_ACTION_INTERVAL = 1;
constexpr uint64_t INDEX_ACTION_INTERVAL = 1;

static const Status SHUTDOWN_ERROR = Status(DB_ERROR, "Milvus server is shutdown!");

void
TraverseFiles(const meta::DatePartionedTableFilesSchema& date_files, meta::TableFilesSchema& files_array) {
    for (auto& day_files : date_files) {
        for (auto& file : day_files.second) {
            files_array.push_back(file);
        }
    }
}

}  // namespace

DBImpl::DBImpl(const DBOptions& options)
    : options_(options), initialized_(false), compact_thread_pool_(1, 1), index_thread_pool_(1, 1) {
    meta_ptr_ = MetaFactory::Build(options.meta_, options.mode_);
    mem_mgr_ = MemManagerFactory::Build(meta_ptr_, options_);
    Start();
}

DBImpl::~DBImpl() {
    Stop();
}

///////////////////////////////////////////////////////////////////////////////////////////////////////////////////
// external api
///////////////////////////////////////////////////////////////////////////////////////////////////////////////////
Status
DBImpl::Start() {
    if (initialized_.load(std::memory_order_acquire)) {
        return Status::OK();
    }

    // ENGINE_LOG_TRACE << "DB service start";
    initialized_.store(true, std::memory_order_release);

    // for distribute version, some nodes are read only
    if (options_.mode_ != DBOptions::MODE::CLUSTER_READONLY) {
        // ENGINE_LOG_TRACE << "StartTimerTasks";
        bg_timer_thread_ = std::thread(&DBImpl::BackgroundTimerTask, this);
    }

    return Status::OK();
}

Status
DBImpl::Stop() {
    if (!initialized_.load(std::memory_order_acquire)) {
        return Status::OK();
    }
    initialized_.store(false, std::memory_order_release);

    // makesure all memory data serialized
    std::set<std::string> sync_table_ids;
    SyncMemData(sync_table_ids);

    // wait compaction/buildindex finish
    bg_timer_thread_.join();

    if (options_.mode_ != DBOptions::MODE::CLUSTER_READONLY) {
        meta_ptr_->CleanUpShadowFiles();
    }

    // ENGINE_LOG_TRACE << "DB service stop";
    return Status::OK();
}

Status
DBImpl::DropAll() {
    return meta_ptr_->DropAll();
}

Status
DBImpl::CreateTable(meta::TableSchema& table_schema) {
    if (!initialized_.load(std::memory_order_acquire)) {
        return SHUTDOWN_ERROR;
    }

    meta::TableSchema temp_schema = table_schema;
    temp_schema.index_file_size_ *= ONE_MB;  // store as MB
    return meta_ptr_->CreateTable(temp_schema);
}

Status
DBImpl::DropTable(const std::string& table_id, const meta::DatesT& dates) {
    if (!initialized_.load(std::memory_order_acquire)) {
        return SHUTDOWN_ERROR;
    }

    return DropTableRecursively(table_id, dates);
}

Status
DBImpl::DescribeTable(meta::TableSchema& table_schema) {
    if (!initialized_.load(std::memory_order_acquire)) {
        return SHUTDOWN_ERROR;
    }

    auto stat = meta_ptr_->DescribeTable(table_schema);
    table_schema.index_file_size_ /= ONE_MB;  // return as MB
    return stat;
}

Status
DBImpl::HasTable(const std::string& table_id, bool& has_or_not) {
    if (!initialized_.load(std::memory_order_acquire)) {
        return SHUTDOWN_ERROR;
    }

    return meta_ptr_->HasTable(table_id, has_or_not);
}

Status
DBImpl::AllTables(std::vector<meta::TableSchema>& table_schema_array) {
    if (!initialized_.load(std::memory_order_acquire)) {
        return SHUTDOWN_ERROR;
    }

    std::vector<meta::TableSchema> all_tables;
    auto status = meta_ptr_->AllTables(all_tables);

    // only return real tables, dont return partition tables
    table_schema_array.clear();
    for (auto& schema : all_tables) {
        if (schema.owner_table_.empty()) {
            table_schema_array.push_back(schema);
        }
    }

    return status;
}

Status
DBImpl::PreloadTable(const std::string& table_id) {
    if (!initialized_.load(std::memory_order_acquire)) {
        return SHUTDOWN_ERROR;
    }

    // step 1: get all table files from parent table
    meta::DatesT dates;
    std::vector<size_t> ids;
    meta::TableFilesSchema files_array;
    auto status = GetFilesToSearch(table_id, ids, dates, files_array);
    if (!status.ok()) {
        return status;
    }

    // step 2: get files from partition tables
    std::vector<meta::TableSchema> partition_array;
    status = meta_ptr_->ShowPartitions(table_id, partition_array);
    for (auto& schema : partition_array) {
        status = GetFilesToSearch(schema.table_id_, ids, dates, files_array);
    }

    int64_t size = 0;
    int64_t cache_total = cache::CpuCacheMgr::GetInstance()->CacheCapacity();
    int64_t cache_usage = cache::CpuCacheMgr::GetInstance()->CacheUsage();
    int64_t available_size = cache_total - cache_usage;

    // step 3: load file one by one
    ENGINE_LOG_DEBUG << "Begin pre-load table:" + table_id + ", totally " << files_array.size()
                     << " files need to be pre-loaded";
    TimeRecorderAuto rc("Pre-load table:" + table_id);
    for (auto& file : files_array) {
        ExecutionEnginePtr engine = EngineFactory::Build(file.dimension_, file.location_, (EngineType)file.engine_type_,
                                                         (MetricType)file.metric_type_, file.nlist_);
        fiu_do_on("DBImpl.PreloadTable.null_engine", engine = nullptr);
        if (engine == nullptr) {
            ENGINE_LOG_ERROR << "Invalid engine type";
            return Status(DB_ERROR, "Invalid engine type");
        }

        size += engine->PhysicalSize();
        fiu_do_on("DBImpl.PreloadTable.exceed_cache", size = available_size + 1);
        if (size > available_size) {
            ENGINE_LOG_DEBUG << "Pre-load canceled since cache almost full";
            return Status(SERVER_CACHE_FULL, "Cache is full");
        } else {
            try {
                fiu_do_on("DBImpl.PreloadTable.engine_throw_exception", throw std::exception());
                std::string msg = "Pre-loaded file: " + file.file_id_ + " size: " + std::to_string(file.file_size_);
                TimeRecorderAuto rc_1(msg);
                engine->Load(true);
            } catch (std::exception& ex) {
                std::string msg = "Pre-load table encounter exception: " + std::string(ex.what());
                ENGINE_LOG_ERROR << msg;
                return Status(DB_ERROR, msg);
            }
        }
    }

    return Status::OK();
}

Status
DBImpl::UpdateTableFlag(const std::string& table_id, int64_t flag) {
    if (!initialized_.load(std::memory_order_acquire)) {
        return SHUTDOWN_ERROR;
    }

    return meta_ptr_->UpdateTableFlag(table_id, flag);
}

Status
DBImpl::GetTableRowCount(const std::string& table_id, uint64_t& row_count) {
    if (!initialized_.load(std::memory_order_acquire)) {
        return SHUTDOWN_ERROR;
    }

    return GetTableRowCountRecursively(table_id, row_count);
}

Status
DBImpl::CreatePartition(const std::string& table_id, const std::string& partition_name,
                        const std::string& partition_tag) {
    if (!initialized_.load(std::memory_order_acquire)) {
        return SHUTDOWN_ERROR;
    }

    return meta_ptr_->CreatePartition(table_id, partition_name, partition_tag);
}

Status
DBImpl::DropPartition(const std::string& partition_name) {
    if (!initialized_.load(std::memory_order_acquire)) {
        return SHUTDOWN_ERROR;
    }

    auto status = mem_mgr_->EraseMemVector(partition_name);  // not allow insert
    status = meta_ptr_->DropPartition(partition_name);       // soft delete table

    // scheduler will determine when to delete table files
    auto nres = scheduler::ResMgrInst::GetInstance()->GetNumOfComputeResource();
    scheduler::DeleteJobPtr job = std::make_shared<scheduler::DeleteJob>(partition_name, meta_ptr_, nres);
    scheduler::JobMgrInst::GetInstance()->Put(job);
    job->WaitAndDelete();

    return Status::OK();
}

Status
DBImpl::DropPartitionByTag(const std::string& table_id, const std::string& partition_tag) {
    if (!initialized_.load(std::memory_order_acquire)) {
        return SHUTDOWN_ERROR;
    }

    std::string partition_name;
    auto status = meta_ptr_->GetPartitionName(table_id, partition_tag, partition_name);
    if (!status.ok()) {
        ENGINE_LOG_ERROR << status.message();
        return status;
    }

    return DropPartition(partition_name);
}

Status
DBImpl::ShowPartitions(const std::string& table_id, std::vector<meta::TableSchema>& partition_schema_array) {
    if (!initialized_.load(std::memory_order_acquire)) {
        return SHUTDOWN_ERROR;
    }

    return meta_ptr_->ShowPartitions(table_id, partition_schema_array);
}

Status
DBImpl::InsertVectors(const std::string& table_id, const std::string& partition_tag, VectorsData& vectors) {
    //    ENGINE_LOG_DEBUG << "Insert " << n << " vectors to cache";
    if (!initialized_.load(std::memory_order_acquire)) {
        return SHUTDOWN_ERROR;
    }

    // if partition is specified, use partition as target table
    Status status;
    std::string target_table_name = table_id;
    if (!partition_tag.empty()) {
        std::string partition_name;
        status = meta_ptr_->GetPartitionName(table_id, partition_tag, target_table_name);
        if (!status.ok()) {
            ENGINE_LOG_ERROR << status.message();
            return status;
        }
    }

    // insert vectors into target table
    milvus::server::CollectInsertMetrics metrics(vectors.vector_count_, status);
    status = mem_mgr_->InsertVectors(target_table_name, vectors);

    return status;
}

Status
DBImpl::CreateIndex(const std::string& table_id, const TableIndex& index) {
    if (!initialized_.load(std::memory_order_acquire)) {
        return SHUTDOWN_ERROR;
    }

    // serialize memory data
    std::set<std::string> sync_table_ids;
    auto status = SyncMemData(sync_table_ids);

    {
        std::unique_lock<std::mutex> lock(build_index_mutex_);

        // step 1: check index difference
        TableIndex old_index;
        status = DescribeIndex(table_id, old_index);
        if (!status.ok()) {
            ENGINE_LOG_ERROR << "Failed to get table index info for table: " << table_id;
            return status;
        }

        // step 2: update index info
        TableIndex new_index = index;
        new_index.metric_type_ = old_index.metric_type_;  // dont change metric type, it was defined by CreateTable
        if (!utils::IsSameIndex(old_index, new_index)) {
            status = UpdateTableIndexRecursively(table_id, new_index);
            if (!status.ok()) {
                return status;
            }
        }
    }

    // step 3: let merge file thread finish
    // to avoid duplicate data bug
    WaitMergeFileFinish();

    // step 4: wait and build index
    status = index_failed_checker_.CleanFailedIndexFileOfTable(table_id);
    status = BuildTableIndexRecursively(table_id, index);

    return status;
}

Status
DBImpl::DescribeIndex(const std::string& table_id, TableIndex& index) {
    if (!initialized_.load(std::memory_order_acquire)) {
        return SHUTDOWN_ERROR;
    }

    return meta_ptr_->DescribeTableIndex(table_id, index);
}

Status
DBImpl::DropIndex(const std::string& table_id) {
    if (!initialized_.load(std::memory_order_acquire)) {
        return SHUTDOWN_ERROR;
    }

    ENGINE_LOG_DEBUG << "Drop index for table: " << table_id;
    return DropTableIndexRecursively(table_id);
}

Status
DBImpl::Query(const std::shared_ptr<server::Context>& context, const std::string& table_id,
              const std::vector<std::string>& partition_tags, uint64_t k, uint64_t nprobe, const VectorsData& vectors,
              ResultIds& result_ids, ResultDistances& result_distances) {
    if (!initialized_.load(std::memory_order_acquire)) {
        return SHUTDOWN_ERROR;
    }

    meta::DatesT dates = {utils::GetDate()};
    Status result = Query(context, table_id, partition_tags, k, nprobe, vectors, dates, result_ids, result_distances);
    return result;
}

Status
DBImpl::Query(const std::shared_ptr<server::Context>& context, const std::string& table_id,
              const std::vector<std::string>& partition_tags, uint64_t k, uint64_t nprobe, const VectorsData& vectors,
              const meta::DatesT& dates, ResultIds& result_ids, ResultDistances& result_distances) {
    auto query_ctx = context->Child("Query");

    if (!initialized_.load(std::memory_order_acquire)) {
        return SHUTDOWN_ERROR;
    }

    ENGINE_LOG_DEBUG << "Query by dates for table: " << table_id << " date range count: " << dates.size();

    Status status;
    std::vector<size_t> ids;
    meta::TableFilesSchema files_array;

    if (partition_tags.empty()) {
        // no partition tag specified, means search in whole table
        // get all table files from parent table
        status = GetFilesToSearch(table_id, ids, dates, files_array);
        if (!status.ok()) {
            return status;
        }

        std::vector<meta::TableSchema> partition_array;
        status = meta_ptr_->ShowPartitions(table_id, partition_array);
        for (auto& schema : partition_array) {
            status = GetFilesToSearch(schema.table_id_, ids, dates, files_array);
        }
    } else {
        // get files from specified partitions
        std::set<std::string> partition_name_array;
        GetPartitionsByTags(table_id, partition_tags, partition_name_array);

        for (auto& partition_name : partition_name_array) {
            status = GetFilesToSearch(partition_name, ids, dates, files_array);
        }
    }

    cache::CpuCacheMgr::GetInstance()->PrintInfo();  // print cache info before query
    status = QueryAsync(query_ctx, table_id, files_array, k, nprobe, vectors, result_ids, result_distances);
    cache::CpuCacheMgr::GetInstance()->PrintInfo();  // print cache info after query

    query_ctx->GetTraceContext()->GetSpan()->Finish();

    return status;
}

Status
DBImpl::QueryByFileID(const std::shared_ptr<server::Context>& context, const std::string& table_id,
                      const std::vector<std::string>& file_ids, uint64_t k, uint64_t nprobe, const VectorsData& vectors,
                      const meta::DatesT& dates, ResultIds& result_ids, ResultDistances& result_distances) {
    auto query_ctx = context->Child("Query by file id");

    if (!initialized_.load(std::memory_order_acquire)) {
        return SHUTDOWN_ERROR;
    }

    ENGINE_LOG_DEBUG << "Query by file ids for table: " << table_id << " date range count: " << dates.size();

    // get specified files
    std::vector<size_t> ids;
    for (auto& id : file_ids) {
        meta::TableFileSchema table_file;
        table_file.table_id_ = table_id;
        std::string::size_type sz;
        ids.push_back(std::stoul(id, &sz));
    }

    meta::TableFilesSchema files_array;
    auto status = GetFilesToSearch(table_id, ids, dates, files_array);
    if (!status.ok()) {
        return status;
    }

    fiu_do_on("DBImpl.QueryByFileID.empty_files_array", files_array.clear());
    if (files_array.empty()) {
        return Status(DB_ERROR, "Invalid file id");
    }

    cache::CpuCacheMgr::GetInstance()->PrintInfo();  // print cache info before query
    status = QueryAsync(query_ctx, table_id, files_array, k, nprobe, vectors, result_ids, result_distances);
    cache::CpuCacheMgr::GetInstance()->PrintInfo();  // print cache info after query

    query_ctx->GetTraceContext()->GetSpan()->Finish();

    return status;
}

Status
DBImpl::Size(uint64_t& result) {
    if (!initialized_.load(std::memory_order_acquire)) {
        return SHUTDOWN_ERROR;
    }

    return meta_ptr_->Size(result);
}

///////////////////////////////////////////////////////////////////////////////////////////////////////////////////
// internal methods
///////////////////////////////////////////////////////////////////////////////////////////////////////////////////
Status
DBImpl::QueryAsync(const std::shared_ptr<server::Context>& context, const std::string& table_id,
                   const meta::TableFilesSchema& files, uint64_t k, uint64_t nprobe, const VectorsData& vectors,
                   ResultIds& result_ids, ResultDistances& result_distances) {
    auto query_async_ctx = context->Child("Query Async");

    server::CollectQueryMetrics metrics(vectors.vector_count_);

    TimeRecorder rc("");

    // step 1: construct search job
    auto status = ongoing_files_checker_.MarkOngoingFiles(files);

    ENGINE_LOG_DEBUG << "Engine query begin, index file count: " << files.size();
    scheduler::SearchJobPtr job = std::make_shared<scheduler::SearchJob>(query_async_ctx, k, nprobe, vectors);
    for (auto& file : files) {
        scheduler::TableFileSchemaPtr file_ptr = std::make_shared<meta::TableFileSchema>(file);
        job->AddIndexFile(file_ptr);
    }

    // step 2: put search job to scheduler and wait result
    scheduler::JobMgrInst::GetInstance()->Put(job);
    job->WaitResult();

    status = ongoing_files_checker_.UnmarkOngoingFiles(files);
    if (!job->GetStatus().ok()) {
        return job->GetStatus();
    }

    // step 3: construct results
    result_ids = job->GetResultIds();
    result_distances = job->GetResultDistances();
    rc.ElapseFromBegin("Engine query totally cost");

    query_async_ctx->GetTraceContext()->GetSpan()->Finish();

    return Status::OK();
}

void
DBImpl::BackgroundTimerTask() {
    Status status;
    server::SystemInfo::GetInstance().Init();
    while (true) {
        if (!initialized_.load(std::memory_order_acquire)) {
            WaitMergeFileFinish();
            WaitBuildIndexFinish();

            ENGINE_LOG_DEBUG << "DB background thread exit";
            break;
        }

        std::this_thread::sleep_for(std::chrono::seconds(1));

        StartMetricTask();
        StartCompactionTask();
        StartBuildIndexTask();
    }
}

void
DBImpl::WaitMergeFileFinish() {
    std::lock_guard<std::mutex> lck(compact_result_mutex_);
    for (auto& iter : compact_thread_results_) {
        iter.wait();
    }
}

void
DBImpl::WaitBuildIndexFinish() {
    std::lock_guard<std::mutex> lck(index_result_mutex_);
    for (auto& iter : index_thread_results_) {
        iter.wait();
    }
}

void
DBImpl::StartMetricTask() {
    static uint64_t metric_clock_tick = 0;
    ++metric_clock_tick;
    if (metric_clock_tick % METRIC_ACTION_INTERVAL != 0) {
        return;
    }

    // ENGINE_LOG_TRACE << "Start metric task";

    server::Metrics::GetInstance().KeepingAliveCounterIncrement(METRIC_ACTION_INTERVAL);
    int64_t cache_usage = cache::CpuCacheMgr::GetInstance()->CacheUsage();
    int64_t cache_total = cache::CpuCacheMgr::GetInstance()->CacheCapacity();
    fiu_do_on("DBImpl.StartMetricTask.InvalidTotalCache", cache_total = 0);

    if (cache_total > 0) {
        double cache_usage_double = cache_usage;
        server::Metrics::GetInstance().CpuCacheUsageGaugeSet(cache_usage_double * 100 / cache_total);
    } else {
        server::Metrics::GetInstance().CpuCacheUsageGaugeSet(0);
    }

    server::Metrics::GetInstance().GpuCacheUsageGaugeSet();
    uint64_t size;
    Size(size);
    server::Metrics::GetInstance().DataFileSizeGaugeSet(size);
    server::Metrics::GetInstance().CPUUsagePercentSet();
    server::Metrics::GetInstance().RAMUsagePercentSet();
    server::Metrics::GetInstance().GPUPercentGaugeSet();
    server::Metrics::GetInstance().GPUMemoryUsageGaugeSet();
    server::Metrics::GetInstance().OctetsSet();

    server::Metrics::GetInstance().CPUCoreUsagePercentSet();
    server::Metrics::GetInstance().GPUTemperature();
    server::Metrics::GetInstance().CPUTemperature();
    server::Metrics::GetInstance().PushToGateway();

    // ENGINE_LOG_TRACE << "Metric task finished";
}

Status
DBImpl::SyncMemData(std::set<std::string>& sync_table_ids) {
    std::lock_guard<std::mutex> lck(mem_serialize_mutex_);
    std::set<std::string> temp_table_ids;
    mem_mgr_->Serialize(temp_table_ids);
    for (auto& id : temp_table_ids) {
        sync_table_ids.insert(id);
    }

    if (!temp_table_ids.empty()) {
        SERVER_LOG_DEBUG << "Insert cache serialized";
    }

    return Status::OK();
}

void
DBImpl::StartCompactionTask() {
    static uint64_t compact_clock_tick = 0;
    ++compact_clock_tick;
    if (compact_clock_tick % COMPACT_ACTION_INTERVAL != 0) {
        return;
    }

    // serialize memory data
    SyncMemData(compact_table_ids_);

    // compactiong has been finished?
    {
        std::lock_guard<std::mutex> lck(compact_result_mutex_);
        if (!compact_thread_results_.empty()) {
            std::chrono::milliseconds span(10);
            if (compact_thread_results_.back().wait_for(span) == std::future_status::ready) {
                compact_thread_results_.pop_back();
            }
        }
    }

    // add new compaction task
    {
        std::lock_guard<std::mutex> lck(compact_result_mutex_);
        if (compact_thread_results_.empty()) {
            // collect merge files for all tables(if compact_table_ids_ is empty) for two reasons:
            // 1. other tables may still has un-merged files
            // 2. server may be closed unexpected, these un-merge files need to be merged when server restart
            if (compact_table_ids_.empty()) {
                std::vector<meta::TableSchema> table_schema_array;
                meta_ptr_->AllTables(table_schema_array);
                for (auto& schema : table_schema_array) {
                    compact_table_ids_.insert(schema.table_id_);
                }
            }

            // start merge file thread
            compact_thread_results_.push_back(
                compact_thread_pool_.enqueue(&DBImpl::BackgroundCompaction, this, compact_table_ids_));
            compact_table_ids_.clear();
        }
    }
}

Status
DBImpl::MergeFiles(const std::string& table_id, const meta::DateT& date, const meta::TableFilesSchema& files) {
    ENGINE_LOG_DEBUG << "Merge files for table: " << table_id;

    // step 1: create table file
    meta::TableFileSchema table_file;
    table_file.table_id_ = table_id;
    table_file.date_ = date;
    table_file.file_type_ = meta::TableFileSchema::NEW_MERGE;
    Status status = meta_ptr_->CreateTableFile(table_file);

    if (!status.ok()) {
        ENGINE_LOG_ERROR << "Failed to create table: " << status.ToString();
        return status;
    }

    // step 2: merge files
    ExecutionEnginePtr index =
        EngineFactory::Build(table_file.dimension_, table_file.location_, (EngineType)table_file.engine_type_,
                             (MetricType)table_file.metric_type_, table_file.nlist_);

    meta::TableFilesSchema updated;
    int64_t index_size = 0;

    for (auto& file : files) {
        server::CollectMergeFilesMetrics metrics;

        index->Merge(file.location_);
        auto file_schema = file;
        file_schema.file_type_ = meta::TableFileSchema::TO_DELETE;
        updated.push_back(file_schema);
        index_size = index->Size();

        if (index_size >= file_schema.index_file_size_) {
            break;
        }
    }

    // step 3: serialize to disk
    try {
        status = index->Serialize();
        fiu_do_on("DBImpl.MergeFiles.Serialize_ThrowException", throw std::exception());
        fiu_do_on("DBImpl.MergeFiles.Serialize_ErrorStatus", status = Status(DB_ERROR, ""));
        if (!status.ok()) {
            ENGINE_LOG_ERROR << status.message();
        }
    } catch (std::exception& ex) {
        std::string msg = "Serialize merged index encounter exception: " + std::string(ex.what());
        ENGINE_LOG_ERROR << msg;
        status = Status(DB_ERROR, msg);
    }

    if (!status.ok()) {
        // if failed to serialize merge file to disk
        // typical error: out of disk space, out of memory or permition denied
        table_file.file_type_ = meta::TableFileSchema::TO_DELETE;
        status = meta_ptr_->UpdateTableFile(table_file);
        ENGINE_LOG_DEBUG << "Failed to update file to index, mark file: " << table_file.file_id_ << " to to_delete";

        ENGINE_LOG_ERROR << "Failed to persist merged file: " << table_file.location_
                         << ", possible out of disk space or memory";

        return status;
    }

    // step 4: update table files state
    // if index type isn't IDMAP, set file type to TO_INDEX if file size execeed index_file_size
    // else set file type to RAW, no need to build index
    if (table_file.engine_type_ != (int)EngineType::FAISS_IDMAP) {
        table_file.file_type_ = (index->PhysicalSize() >= table_file.index_file_size_) ? meta::TableFileSchema::TO_INDEX
                                                                                       : meta::TableFileSchema::RAW;
    } else {
        table_file.file_type_ = meta::TableFileSchema::RAW;
    }
    table_file.file_size_ = index->PhysicalSize();
    table_file.row_count_ = index->Count();
    updated.push_back(table_file);
    status = meta_ptr_->UpdateTableFiles(updated);
    ENGINE_LOG_DEBUG << "New merged file " << table_file.file_id_ << " of size " << index->PhysicalSize() << " bytes";

    if (options_.insert_cache_immediately_) {
        index->Cache();
    }

    return status;
}

Status
DBImpl::BackgroundMergeFiles(const std::string& table_id) {
    meta::DatePartionedTableFilesSchema raw_files;
    auto status = meta_ptr_->FilesToMerge(table_id, raw_files);
    if (!status.ok()) {
        ENGINE_LOG_ERROR << "Failed to get merge files for table: " << table_id;
        return status;
    }

    for (auto& kv : raw_files) {
        meta::TableFilesSchema& files = kv.second;
        if (files.size() < options_.merge_trigger_number_) {
            ENGINE_LOG_TRACE << "Files number not greater equal than merge trigger number, skip merge action";
            continue;
        }

        status = ongoing_files_checker_.MarkOngoingFiles(files);
        MergeFiles(table_id, kv.first, kv.second);
        status = ongoing_files_checker_.UnmarkOngoingFiles(files);

        if (!initialized_.load(std::memory_order_acquire)) {
            ENGINE_LOG_DEBUG << "Server will shutdown, skip merge action for table: " << table_id;
            break;
        }
    }

    return Status::OK();
}

void
DBImpl::BackgroundCompaction(std::set<std::string> table_ids) {
    // ENGINE_LOG_TRACE << " Background compaction thread start";

    Status status;
    for (auto& table_id : table_ids) {
        status = BackgroundMergeFiles(table_id);
        if (!status.ok()) {
            ENGINE_LOG_ERROR << "Merge files for table " << table_id << " failed: " << status.ToString();
        }

        if (!initialized_.load(std::memory_order_acquire)) {
            ENGINE_LOG_DEBUG << "Server will shutdown, skip merge action";
            break;
        }
    }

    meta_ptr_->Archive();

    {
        uint64_t ttl = 10 * meta::SECOND;  // default: file will be hard-deleted few seconds after soft-deleted
        if (options_.mode_ == DBOptions::MODE::CLUSTER_WRITABLE) {
            ttl = meta::HOUR;
        }

        meta_ptr_->CleanUpFilesWithTTL(ttl, &ongoing_files_checker_);
    }

    // ENGINE_LOG_TRACE << " Background compaction thread exit";
}

void
DBImpl::StartBuildIndexTask(bool force) {
    static uint64_t index_clock_tick = 0;
    ++index_clock_tick;
    if (!force && (index_clock_tick % INDEX_ACTION_INTERVAL != 0)) {
        return;
    }

    // build index has been finished?
    {
        std::lock_guard<std::mutex> lck(index_result_mutex_);
        if (!index_thread_results_.empty()) {
            std::chrono::milliseconds span(10);
            if (index_thread_results_.back().wait_for(span) == std::future_status::ready) {
                index_thread_results_.pop_back();
            }
        }
    }

    // add new build index task
    {
        std::lock_guard<std::mutex> lck(index_result_mutex_);
        if (index_thread_results_.empty()) {
            index_thread_results_.push_back(index_thread_pool_.enqueue(&DBImpl::BackgroundBuildIndex, this));
        }
    }
}

void
DBImpl::BackgroundBuildIndex() {
    std::unique_lock<std::mutex> lock(build_index_mutex_);
    meta::TableFilesSchema to_index_files;
    meta_ptr_->FilesToIndex(to_index_files);
    Status status = index_failed_checker_.IgnoreFailedIndexFiles(to_index_files);

    if (!to_index_files.empty()) {
        ENGINE_LOG_DEBUG << "Background build index thread begin";
        status = ongoing_files_checker_.MarkOngoingFiles(to_index_files);

        // step 2: put build index task to scheduler
        std::vector<std::pair<scheduler::BuildIndexJobPtr, scheduler::TableFileSchemaPtr>> job2file_map;
        for (auto& file : to_index_files) {
            scheduler::BuildIndexJobPtr job = std::make_shared<scheduler::BuildIndexJob>(meta_ptr_, options_);
            scheduler::TableFileSchemaPtr file_ptr = std::make_shared<meta::TableFileSchema>(file);
            job->AddToIndexFiles(file_ptr);
            scheduler::JobMgrInst::GetInstance()->Put(job);
            job2file_map.push_back(std::make_pair(job, file_ptr));
        }

        // step 3: wait build index finished and mark failed files
        for (auto iter = job2file_map.begin(); iter != job2file_map.end(); ++iter) {
            scheduler::BuildIndexJobPtr job = iter->first;
            meta::TableFileSchema& file_schema = *(iter->second.get());
            job->WaitBuildIndexFinish();
            if (!job->GetStatus().ok()) {
                Status status = job->GetStatus();
                ENGINE_LOG_ERROR << "Building index job " << job->id() << " failed: " << status.ToString();

                index_failed_checker_.MarkFailedIndexFile(file_schema, status.message());
            } else {
                ENGINE_LOG_DEBUG << "Building index job " << job->id() << " succeed.";

                index_failed_checker_.MarkSucceedIndexFile(file_schema);
            }
            status = ongoing_files_checker_.UnmarkOngoingFile(file_schema);
        }

        ENGINE_LOG_DEBUG << "Background build index thread finished";
    }
}

Status
DBImpl::GetFilesToBuildIndex(const std::string& table_id, const std::vector<int>& file_types,
                             meta::TableFilesSchema& files) {
    files.clear();
    auto status = meta_ptr_->FilesByType(table_id, file_types, files);

    // only build index for files that row count greater than certain threshold
    for (auto it = files.begin(); it != files.end();) {
        if ((*it).file_type_ == static_cast<int>(meta::TableFileSchema::RAW) &&
            (*it).row_count_ < meta::BUILD_INDEX_THRESHOLD) {
            it = files.erase(it);
        } else {
            ++it;
        }
    }

    return Status::OK();
}

Status
DBImpl::GetFilesToSearch(const std::string& table_id, const std::vector<size_t>& file_ids, const meta::DatesT& dates,
                         meta::TableFilesSchema& files) {
    ENGINE_LOG_DEBUG << "Collect files from table: " << table_id;

    meta::DatePartionedTableFilesSchema date_files;
    auto status = meta_ptr_->FilesToSearch(table_id, file_ids, dates, date_files);
    if (!status.ok()) {
        return status;
    }

    TraverseFiles(date_files, files);
    return Status::OK();
}

Status
DBImpl::GetPartitionsByTags(const std::string& table_id, const std::vector<std::string>& partition_tags,
                            std::set<std::string>& partition_name_array) {
    std::vector<meta::TableSchema> partition_array;
    auto status = meta_ptr_->ShowPartitions(table_id, partition_array);

    for (auto& tag : partition_tags) {
        // trim side-blank of tag, only compare valid characters
        // for example: " ab cd " is treated as "ab cd"
        std::string valid_tag = tag;
        server::StringHelpFunctions::TrimStringBlank(valid_tag);
        for (auto& schema : partition_array) {
            if (server::StringHelpFunctions::IsRegexMatch(schema.partition_tag_, valid_tag)) {
                partition_name_array.insert(schema.table_id_);
            }
        }
    }

    return Status::OK();
}

Status
DBImpl::DropTableRecursively(const std::string& table_id, const meta::DatesT& dates) {
    // dates partly delete files of the table but currently we don't support
    ENGINE_LOG_DEBUG << "Prepare to delete table " << table_id;

    Status status;
    if (dates.empty()) {
        status = mem_mgr_->EraseMemVector(table_id);  // not allow insert
        status = meta_ptr_->DropTable(table_id);      // soft delete table
        index_failed_checker_.CleanFailedIndexFileOfTable(table_id);

        // scheduler will determine when to delete table files
        auto nres = scheduler::ResMgrInst::GetInstance()->GetNumOfComputeResource();
        scheduler::DeleteJobPtr job = std::make_shared<scheduler::DeleteJob>(table_id, meta_ptr_, nres);
        scheduler::JobMgrInst::GetInstance()->Put(job);
        job->WaitAndDelete();
    } else {
        status = meta_ptr_->DropDataByDate(table_id, dates);
    }

    std::vector<meta::TableSchema> partition_array;
    status = meta_ptr_->ShowPartitions(table_id, partition_array);
    for (auto& schema : partition_array) {
        status = DropTableRecursively(schema.table_id_, dates);
        fiu_do_on("DBImpl.DropTableRecursively.failed", status = Status(DB_ERROR, ""));
        if (!status.ok()) {
            return status;
        }
    }

    return Status::OK();
}

Status
DBImpl::UpdateTableIndexRecursively(const std::string& table_id, const TableIndex& index) {
    DropIndex(table_id);

    auto status = meta_ptr_->UpdateTableIndex(table_id, index);
    fiu_do_on("DBImpl.UpdateTableIndexRecursively.fail_update_table_index",
              status = Status(DB_META_TRANSACTION_FAILED, ""));
    if (!status.ok()) {
        ENGINE_LOG_ERROR << "Failed to update table index info for table: " << table_id;
        return status;
    }

    std::vector<meta::TableSchema> partition_array;
    status = meta_ptr_->ShowPartitions(table_id, partition_array);
    for (auto& schema : partition_array) {
        status = UpdateTableIndexRecursively(schema.table_id_, index);
        if (!status.ok()) {
            return status;
        }
    }

    return Status::OK();
}

Status
DBImpl::BuildTableIndexRecursively(const std::string& table_id, const TableIndex& index) {
    // for IDMAP type, only wait all NEW file converted to RAW file
    // for other type, wait NEW/RAW/NEW_MERGE/NEW_INDEX/TO_INDEX files converted to INDEX files
    std::vector<int> file_types;
    if (index.engine_type_ == static_cast<int32_t>(EngineType::FAISS_IDMAP)) {
        file_types = {
            static_cast<int32_t>(meta::TableFileSchema::NEW),
            static_cast<int32_t>(meta::TableFileSchema::NEW_MERGE),
        };
    } else {
        file_types = {
            static_cast<int32_t>(meta::TableFileSchema::RAW),
            static_cast<int32_t>(meta::TableFileSchema::NEW),
            static_cast<int32_t>(meta::TableFileSchema::NEW_MERGE),
            static_cast<int32_t>(meta::TableFileSchema::NEW_INDEX),
            static_cast<int32_t>(meta::TableFileSchema::TO_INDEX),
        };
    }

    // get files to build index
    meta::TableFilesSchema table_files;
    auto status = GetFilesToBuildIndex(table_id, file_types, table_files);
    int times = 1;

    while (!table_files.empty()) {
        ENGINE_LOG_DEBUG << "Non index files detected! Will build index " << times;
        if (index.engine_type_ != (int)EngineType::FAISS_IDMAP) {
            status = meta_ptr_->UpdateTableFilesToIndex(table_id);
        }

        std::this_thread::sleep_for(std::chrono::milliseconds(std::min(10 * 1000, times * 100)));
        GetFilesToBuildIndex(table_id, file_types, table_files);
        ++times;

        index_failed_checker_.IgnoreFailedIndexFiles(table_files);
    }

    // build index for partition
    std::vector<meta::TableSchema> partition_array;
    status = meta_ptr_->ShowPartitions(table_id, partition_array);
    for (auto& schema : partition_array) {
        status = BuildTableIndexRecursively(schema.table_id_, index);
        fiu_do_on("DBImpl.BuildTableIndexRecursively.fail_build_table_Index_for_partition",
                  status = Status(DB_ERROR, ""));
        if (!status.ok()) {
            return status;
        }
    }

    // failed to build index for some files, return error
<<<<<<< HEAD
    std::vector<std::string> failed_files;
    index_failed_checker_.GetFailedIndexFileOfTable(table_id, failed_files);
    fiu_do_on("DBImpl.BuildTableIndexRecursively.not_empty_failed_files", failed_files.emplace_back("fiu"));
    if (!failed_files.empty()) {
        std::string msg = "Failed to build index for " + std::to_string(failed_files.size()) +
                          ((failed_files.size() == 1) ? " file" : " files");
        msg += ", please double check index parameters.";
        return Status(DB_ERROR, msg);
=======
    std::string err_msg;
    index_failed_checker_.GetErrMsgForTable(table_id, err_msg);
    if (!err_msg.empty()) {
        return Status(DB_ERROR, err_msg);
>>>>>>> c11f3e29
    }

    return Status::OK();
}

Status
DBImpl::DropTableIndexRecursively(const std::string& table_id) {
    ENGINE_LOG_DEBUG << "Drop index for table: " << table_id;
    index_failed_checker_.CleanFailedIndexFileOfTable(table_id);
    auto status = meta_ptr_->DropTableIndex(table_id);
    if (!status.ok()) {
        return status;
    }

    // drop partition index
    std::vector<meta::TableSchema> partition_array;
    status = meta_ptr_->ShowPartitions(table_id, partition_array);
    for (auto& schema : partition_array) {
        status = DropTableIndexRecursively(schema.table_id_);
        fiu_do_on("DBImpl.DropTableIndexRecursively.fail_drop_table_Index_for_partition",
                  status = Status(DB_ERROR, ""));
        if (!status.ok()) {
            return status;
        }
    }

    return Status::OK();
}

Status
DBImpl::GetTableRowCountRecursively(const std::string& table_id, uint64_t& row_count) {
    row_count = 0;
    auto status = meta_ptr_->Count(table_id, row_count);
    if (!status.ok()) {
        return status;
    }

    // get partition row count
    std::vector<meta::TableSchema> partition_array;
    status = meta_ptr_->ShowPartitions(table_id, partition_array);
    for (auto& schema : partition_array) {
        uint64_t partition_row_count = 0;
        status = GetTableRowCountRecursively(schema.table_id_, partition_row_count);
        fiu_do_on("DBImpl.GetTableRowCountRecursively.fail_get_table_rowcount_for_partition",
                  status = Status(DB_ERROR, ""));
        if (!status.ok()) {
            return status;
        }

        row_count += partition_row_count;
    }

    return Status::OK();
}

}  // namespace engine
}  // namespace milvus<|MERGE_RESOLUTION|>--- conflicted
+++ resolved
@@ -1079,21 +1079,10 @@
     }
 
     // failed to build index for some files, return error
-<<<<<<< HEAD
-    std::vector<std::string> failed_files;
-    index_failed_checker_.GetFailedIndexFileOfTable(table_id, failed_files);
-    fiu_do_on("DBImpl.BuildTableIndexRecursively.not_empty_failed_files", failed_files.emplace_back("fiu"));
-    if (!failed_files.empty()) {
-        std::string msg = "Failed to build index for " + std::to_string(failed_files.size()) +
-                          ((failed_files.size() == 1) ? " file" : " files");
-        msg += ", please double check index parameters.";
-        return Status(DB_ERROR, msg);
-=======
     std::string err_msg;
     index_failed_checker_.GetErrMsgForTable(table_id, err_msg);
     if (!err_msg.empty()) {
         return Status(DB_ERROR, err_msg);
->>>>>>> c11f3e29
     }
 
     return Status::OK();
