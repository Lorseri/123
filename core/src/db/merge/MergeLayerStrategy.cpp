// Copyright (C) 2019-2020 Zilliz. All rights reserved.
//
// Licensed under the Apache License, Version 2.0 (the "License"); you may not use this file except in compliance
// with the License. You may obtain a copy of the License at
//
// http://www.apache.org/licenses/LICENSE-2.0
//
// Unless required by applicable law or agreed to in writing, software distributed under the License
// is distributed on an "AS IS" BASIS, WITHOUT WARRANTIES OR CONDITIONS OF ANY KIND, either express
// or implied. See the License for the specific language governing permissions and limitations under the License.

#include "db/merge/MergeLayerStrategy.h"
#include "db/Utils.h"
#include "utils/Log.h"

#include <map>
#include <utility>

namespace milvus {
namespace engine {

namespace {
const int64_t FORCE_MERGE_THREASHOLD = 30;  // force merge files older this time(in second)

using LayerGroups = std::map<int64_t, SegmentInfoList>;

void
ConstructLayers(LayerGroups& groups, int64_t row_count_per_segment) {
    groups.clear();
    int64_t power = 12;
    while (true) {
        int64_t key = 1UL << power;
        power += 2;
        groups.insert(std::pair(key, SegmentInfoList()));
        if (key >= row_count_per_segment || key >= MAX_SEGMENT_ROW_COUNT) {
            break;
        }
    }
}
}  // namespace

Status
MergeLayerStrategy::RegroupSegments(const Partition2SegmentsMap& part2segment, int64_t row_per_segment,
                                    SegmentGroups& groups) {
    auto now = utils::GetMicroSecTimeStamp();
    for (auto& kv : part2segment) {
        if (kv.second.size() <= 1) {
            continue;  // no segment or only one segment, no need to merge
        }

        LayerGroups layers;
        ConstructLayers(layers, row_per_segment);

        // distribute segments to layers according to segment row count
        SegmentInfoList temp_list = kv.second;
        for (auto iter = temp_list.begin(); iter != temp_list.end();) {
            SegmentInfo& segment_info = *iter;
            if (segment_info.row_count_ <= 0 || segment_info.row_count_ >= row_per_segment) {
                iter = temp_list.erase(iter);
                continue;  // empty segment or full segment
            }

<<<<<<< HEAD
            for (auto & layer : layers) {
                if (segment_info.row_count_ < layer.first) {
                    layer.second.push_back(segment_info);
=======
            for (auto& layer_iter : layers) {
                if (segment_info.row_count_ < layer_iter.first) {
                    layer_iter.second.push_back(segment_info);
>>>>>>> 2a1bf34e
                    break;
                }
            }

            iter = temp_list.erase(iter);
        }

        // if some segment's create time is 30 seconds ago, and it still un-merged, force merge with upper layer
        SegmentInfoList force_list;
        for (auto& pair : layers) {
            SegmentInfoList& segments = pair.second;
            if (!force_list.empty()) {
                segments.insert(segments.begin(), force_list.begin(), force_list.end());
                force_list.clear();
            }

            if (segments.size() == 1) {
                if (now - segments[0].create_on_ > static_cast<int64_t>(FORCE_MERGE_THREASHOLD * 1000)) {
                    force_list.swap(segments);
                }
            }
        }

        // merge for each layer
        for (auto& pair : layers) {
            snapshot::IDS_TYPE ids;
            int64_t row_count_sum = 0;
            SegmentInfoList& segments = pair.second;
            for (auto& segment : segments) {
                ids.push_back(segment.id_);
                row_count_sum += segment.row_count_;
                if (row_count_sum >= row_per_segment) {
                    if (ids.size() >= 2) {
                        groups.push_back(ids);
                    }
                    ids.clear();
                    row_count_sum = 0;
                    continue;
                }
            }

            if (ids.size() >= 2) {
                groups.push_back(ids);
            }
        }
    }

    return Status::OK();
}

}  // namespace engine
}  // namespace milvus<|MERGE_RESOLUTION|>--- conflicted
+++ resolved
@@ -60,15 +60,9 @@
                 continue;  // empty segment or full segment
             }
 
-<<<<<<< HEAD
-            for (auto & layer : layers) {
-                if (segment_info.row_count_ < layer.first) {
-                    layer.second.push_back(segment_info);
-=======
             for (auto& layer_iter : layers) {
                 if (segment_info.row_count_ < layer_iter.first) {
                     layer_iter.second.push_back(segment_info);
->>>>>>> 2a1bf34e
                     break;
                 }
             }
