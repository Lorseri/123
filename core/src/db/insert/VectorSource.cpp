// Licensed to the Apache Software Foundation (ASF) under one
// or more contributor license agreements.  See the NOTICE file
// distributed with this work for additional information
// regarding copyright ownership.  The ASF licenses this file
// to you under the Apache License, Version 2.0 (the
// "License"); you may not use this file except in compliance
// with the License.  You may obtain a copy of the License at
//
//   http://www.apache.org/licenses/LICENSE-2.0
//
// Unless required by applicable law or agreed to in writing,
// software distributed under the License is distributed on an
// "AS IS" BASIS, WITHOUT WARRANTIES OR CONDITIONS OF ANY
// KIND, either express or implied.  See the License for the
// specific language governing permissions and limitations
// under the License.

#include "db/insert/VectorSource.h"

#include <utility>

#include "db/engine/EngineFactory.h"
#include "db/engine/ExecutionEngine.h"
#include "metrics/Metrics.h"
#include "utils/Log.h"

namespace milvus {
namespace engine {

<<<<<<< HEAD
VectorSource::VectorSource(VectorsData vectors)
    : vectors_(std::move(vectors)), id_generator_(std::make_shared<SimpleIDGenerator>()) {
=======
VectorSource::VectorSource(VectorsData& vectors)
    : vectors_(vectors), id_generator_(std::make_shared<SimpleIDGenerator>()) {
>>>>>>> 0f1aa5f8
    current_num_vectors_added = 0;
}

Status
<<<<<<< HEAD
VectorSource::Add(/*const ExecutionEnginePtr& execution_engine,*/ const segment::SegmentWriterPtr& segment_writer_ptr,
                  const meta::TableFileSchema& table_file_schema, const size_t& num_vectors_to_add,
                  size_t& num_vectors_added) {
=======
VectorSource::Add(const ExecutionEnginePtr& execution_engine, const meta::TableFileSchema& table_file_schema,
                  const size_t& num_vectors_to_add, size_t& num_vectors_added) {
>>>>>>> 0f1aa5f8
    uint64_t n = vectors_.vector_count_;
    server::CollectAddMetrics metrics(n, table_file_schema.dimension_);

    num_vectors_added =
        current_num_vectors_added + num_vectors_to_add <= n ? num_vectors_to_add : n - current_num_vectors_added;
    IDNumbers vector_ids_to_add;
    if (vectors_.id_array_.empty()) {
        id_generator_->GetNextIDNumbers(num_vectors_added, vector_ids_to_add);
    } else {
        vector_ids_to_add.resize(num_vectors_added);
        for (int pos = current_num_vectors_added; pos < current_num_vectors_added + num_vectors_added; pos++) {
            vector_ids_to_add[pos - current_num_vectors_added] = vectors_.id_array_[pos];
        }
    }

    Status status;
    if (!vectors_.float_data_.empty()) {
<<<<<<< HEAD
        /*
        status = execution_engine->AddWithIds(
            num_vectors_added, vectors_.float_data_.data() + current_num_vectors_added * table_file_schema.dimension_,
            vector_ids_to_add.data());
        */
        std::vector<uint8_t> vectors;
        auto size = vectors_.float_data_.size() * sizeof(float);
        vectors.resize(size);
        memcpy(vectors.data(), vectors_.float_data_.data(), size);
        status = segment_writer_ptr->AddVectors(table_file_schema.file_id_, vectors, vector_ids_to_add);

    } else if (!vectors_.binary_data_.empty()) {
        /*
=======
        status = execution_engine->AddWithIds(
            num_vectors_added, vectors_.float_data_.data() + current_num_vectors_added * table_file_schema.dimension_,
            vector_ids_to_add.data());
    } else if (!vectors_.binary_data_.empty()) {
>>>>>>> 0f1aa5f8
        status = execution_engine->AddWithIds(
            num_vectors_added,
            vectors_.binary_data_.data() + current_num_vectors_added * SingleVectorSize(table_file_schema.dimension_),
            vector_ids_to_add.data());
<<<<<<< HEAD
        */
        status = segment_writer_ptr->AddVectors(table_file_schema.file_id_, vectors_.binary_data_, vector_ids_to_add);
    }

    // Clear vector data

=======
    }

>>>>>>> 0f1aa5f8
    if (status.ok()) {
        current_num_vectors_added += num_vectors_added;
        // TODO(zhiru): remove
        vector_ids_.insert(vector_ids_.end(), std::make_move_iterator(vector_ids_to_add.begin()),
                           std::make_move_iterator(vector_ids_to_add.end()));
    } else {
        ENGINE_LOG_ERROR << "VectorSource::Add failed: " + status.ToString();
    }

    return status;
}

size_t
VectorSource::GetNumVectorsAdded() {
    return current_num_vectors_added;
}

size_t
VectorSource::SingleVectorSize(uint16_t dimension) {
    if (!vectors_.float_data_.empty()) {
        return dimension * FLOAT_TYPE_SIZE;
    } else if (!vectors_.binary_data_.empty()) {
        return dimension / 8;
    }

    return 0;
}

bool
VectorSource::AllAdded() {
    return (current_num_vectors_added == vectors_.vector_count_);
}

IDNumbers
VectorSource::GetVectorIds() {
    return vector_ids_;
}

}  // namespace engine
}  // namespace milvus<|MERGE_RESOLUTION|>--- conflicted
+++ resolved
@@ -27,25 +27,15 @@
 namespace milvus {
 namespace engine {
 
-<<<<<<< HEAD
 VectorSource::VectorSource(VectorsData vectors)
     : vectors_(std::move(vectors)), id_generator_(std::make_shared<SimpleIDGenerator>()) {
-=======
-VectorSource::VectorSource(VectorsData& vectors)
-    : vectors_(vectors), id_generator_(std::make_shared<SimpleIDGenerator>()) {
->>>>>>> 0f1aa5f8
     current_num_vectors_added = 0;
 }
 
 Status
-<<<<<<< HEAD
 VectorSource::Add(/*const ExecutionEnginePtr& execution_engine,*/ const segment::SegmentWriterPtr& segment_writer_ptr,
                   const meta::TableFileSchema& table_file_schema, const size_t& num_vectors_to_add,
                   size_t& num_vectors_added) {
-=======
-VectorSource::Add(const ExecutionEnginePtr& execution_engine, const meta::TableFileSchema& table_file_schema,
-                  const size_t& num_vectors_to_add, size_t& num_vectors_added) {
->>>>>>> 0f1aa5f8
     uint64_t n = vectors_.vector_count_;
     server::CollectAddMetrics metrics(n, table_file_schema.dimension_);
 
@@ -63,7 +53,6 @@
 
     Status status;
     if (!vectors_.float_data_.empty()) {
-<<<<<<< HEAD
         /*
         status = execution_engine->AddWithIds(
             num_vectors_added, vectors_.float_data_.data() + current_num_vectors_added * table_file_schema.dimension_,
@@ -77,27 +66,15 @@
 
     } else if (!vectors_.binary_data_.empty()) {
         /*
-=======
-        status = execution_engine->AddWithIds(
-            num_vectors_added, vectors_.float_data_.data() + current_num_vectors_added * table_file_schema.dimension_,
-            vector_ids_to_add.data());
-    } else if (!vectors_.binary_data_.empty()) {
->>>>>>> 0f1aa5f8
         status = execution_engine->AddWithIds(
             num_vectors_added,
             vectors_.binary_data_.data() + current_num_vectors_added * SingleVectorSize(table_file_schema.dimension_),
             vector_ids_to_add.data());
-<<<<<<< HEAD
         */
         status = segment_writer_ptr->AddVectors(table_file_schema.file_id_, vectors_.binary_data_, vector_ids_to_add);
     }
 
     // Clear vector data
-
-=======
-    }
-
->>>>>>> 0f1aa5f8
     if (status.ok()) {
         current_num_vectors_added += num_vectors_added;
         // TODO(zhiru): remove
