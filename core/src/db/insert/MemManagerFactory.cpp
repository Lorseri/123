--- conflicted
+++ resolved
@@ -12,12 +12,10 @@
 #include "db/insert/MemManagerFactory.h"
 #include "MemManagerImpl.h"
 
-<<<<<<< HEAD
-#include <cstdlib>
-#include <ctime>
-=======
->>>>>>> fb70337c
 #include <memory>
+#include <regex>
+#include <sstream>
+#include <string>
 
 namespace milvus {
 namespace engine {
