--- conflicted
+++ resolved
@@ -113,11 +113,7 @@
     auto found = std::find(uids.begin(), uids.end(), doc_id);
     if (found != uids.end()) {
         auto offset = std::distance(uids.begin(), found);
-<<<<<<< HEAD
-        segment_ptr->vectors_ptr_->Erase(offset, vector_type_size);
-=======
         segment_ptr->vectors_ptr_->Erase(offset);
->>>>>>> 68bbfb01
     }
 
     return Status::OK();
