--- conflicted
+++ resolved
@@ -62,11 +62,7 @@
 }
 
 Status
-<<<<<<< HEAD
 MemTableFile::Add(const VectorSourcePtr& source) {
-=======
-MemTableFile::Add(VectorSourcePtr& source) {
->>>>>>> 0f1aa5f8
     if (table_file_schema_.dimension_ <= 0) {
         std::string err_msg =
             "MemTableFile::Add: table_file_schema dimension = " + std::to_string(table_file_schema_.dimension_) +
@@ -80,12 +76,9 @@
     if (mem_left >= single_vector_mem_size) {
         size_t num_vectors_to_add = std::ceil(mem_left / single_vector_mem_size);
         size_t num_vectors_added;
-<<<<<<< HEAD
+
         auto status = source->Add(/*execution_engine_,*/ segment_writer_ptr_, table_file_schema_, num_vectors_to_add,
                                   num_vectors_added);
-=======
-        auto status = source->Add(execution_engine_, table_file_schema_, num_vectors_to_add, num_vectors_added);
->>>>>>> 0f1aa5f8
         if (status.ok()) {
             current_mem_ += (num_vectors_added * single_vector_mem_size);
         }
