// Copyright (C) 2019-2020 Zilliz. All rights reserved.
//
// Licensed under the Apache License, Version 2.0 (the "License"); you may not use this file except in compliance
// with the License. You may obtain a copy of the License at
//
// http://www.apache.org/licenses/LICENSE-2.0
//
// Unless required by applicable law or agreed to in writing, software distributed under the License
// is distributed on an "AS IS" BASIS, WITHOUT WARRANTIES OR CONDITIONS OF ANY KIND, either express
// or implied. See the License for the specific language governing permissions and limitations under the License.

#pragma once

#include "db/meta/FilesHolder.h"
#include "db/snapshot/Snapshot.h"

#include <map>
#include <memory>
#include <set>
#include <string>

namespace milvus {
namespace engine {

class SnapshotVisitor {
 public:
    explicit SnapshotVisitor(snapshot::ScopedSnapshotT ss);
    explicit SnapshotVisitor(const std::string& collection_name);
    explicit SnapshotVisitor(snapshot::ID_TYPE collection_id);

    Status
    SegmentsToSearch(meta::FilesHolder& files_holder);

 protected:
    snapshot::ScopedSnapshotT ss_;
    Status status_;
};

class SegmentFieldElementVisitor {
 public:
    using Ptr = std::shared_ptr<SegmentFieldElementVisitor>;

    static Ptr
    Build(snapshot::ScopedSnapshotT ss, snapshot::ID_TYPE segment_id, snapshot::ID_TYPE field_element_id);

    SegmentFieldElementVisitor() = default;

    void
    SetFieldElement(snapshot::FieldElementPtr field_element) {
        field_element_ = field_element;
    }
    void
    SetFile(snapshot::SegmentFilePtr file) {
        file_ = file;
    }

    const snapshot::FieldElementPtr
    GetElement() const {
        return field_element_;
    }
    const snapshot::SegmentFilePtr
    GetFile() const {
        return file_;
    }

 protected:
    snapshot::FieldElementPtr field_element_;
    snapshot::SegmentFilePtr file_;
};

class SegmentFieldVisitor {
 public:
    using Ptr = std::shared_ptr<SegmentFieldVisitor>;
    using ElementT = typename SegmentFieldElementVisitor::Ptr;
    using ElementsMapT = std::map<snapshot::ID_TYPE, ElementT>;

    static Ptr
    Build(snapshot::ScopedSnapshotT ss, snapshot::ID_TYPE segment_id, snapshot::ID_TYPE field_id);

    SegmentFieldVisitor() = default;

    const ElementsMapT&
    GetElementVistors() const {
        return elements_map_;
    }
    const snapshot::FieldPtr&
    GetField() const {
        return field_;
    }

    void
    SetField(snapshot::FieldPtr field) {
        field_ = field;
    }

    void
    InsertElement(ElementT element) {
        elements_map_[element->GetElement()->GetID()] = element;
    }

 protected:
    ElementsMapT elements_map_;
    snapshot::FieldPtr field_;
};
using SegmentFileVisitorPtr = SegmentFileVisitor::Ptr;

class SegmentVisitor {
 public:
    using Ptr = std::shared_ptr<SegmentVisitor>;
    using FieldVisitorT = typename SegmentFieldVisitor::Ptr;
    using IdMapT = std::map<snapshot::ID_TYPE, FieldVisitorT>;
    using NameMapT = std::map<std::string, FieldVisitorT>;

    static Ptr
    Build(snapshot::ScopedSnapshotT ss, snapshot::ID_TYPE segment_id);
    SegmentVisitor() = default;

    const IdMapT&
    GetFieldVisitors() const {
        return id_map_;
    }

<<<<<<< HEAD
=======
    FieldVisitorT
    GetFieldVisitor(snapshot::ID_TYPE field_id) const {
        auto it = id_map_.find(field_id);
        if (it == id_map_.end()) {
            return nullptr;
        }
        return it->second;
    }
    FieldVisitorT
    GetFieldVisitor(const std::string& field_name) const {
        auto it = name_map_.find(field_name);
        if (it == name_map_.end()) {
            return nullptr;
        }
        return it->second;
    }

>>>>>>> 9d4febde
    const snapshot::SegmentPtr&
    GetSegment() const {
        return segment_;
    }

    void
    SetSegment(snapshot::SegmentPtr segment) {
        segment_ = segment;
    }
    void
    InsertField(FieldVisitorT field_visitor) {
        id_map_[field_visitor->GetField()->GetID()] = field_visitor;
        name_map_[field_visitor->GetField()->GetName()] = field_visitor;
    }

    std::string
    ToString() const;

 protected:
    snapshot::SegmentPtr segment_;
    IdMapT id_map_;
    NameMapT name_map_;
};
using SegmentVisitorPtr = SegmentVisitor::Ptr;

}  // namespace engine
}  // namespace milvus<|MERGE_RESOLUTION|>--- conflicted
+++ resolved
@@ -102,7 +102,7 @@
     ElementsMapT elements_map_;
     snapshot::FieldPtr field_;
 };
-using SegmentFileVisitorPtr = SegmentFileVisitor::Ptr;
+using SegmentFieldVisitorPtr = SegmentFieldVisitor::Ptr;
 
 class SegmentVisitor {
  public:
@@ -120,8 +120,6 @@
         return id_map_;
     }
 
-<<<<<<< HEAD
-=======
     FieldVisitorT
     GetFieldVisitor(snapshot::ID_TYPE field_id) const {
         auto it = id_map_.find(field_id);
@@ -139,7 +137,6 @@
         return it->second;
     }
 
->>>>>>> 9d4febde
     const snapshot::SegmentPtr&
     GetSegment() const {
         return segment_;
