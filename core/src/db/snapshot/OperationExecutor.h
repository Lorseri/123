// Copyright (C) 2019-2020 Zilliz. All rights reserved.
//
// Licensed under the Apache License, Version 2.0 (the "License"); you may not use this file except in compliance
// with the License. You may obtain a copy of the License at
//
// http://www.apache.org/licenses/LICENSE-2.0
//
// Unless required by applicable law or agreed to in writing, software distributed under the License
// is distributed on an "AS IS" BASIS, WITHOUT WARRANTIES OR CONDITIONS OF ANY KIND, either express
// or implied. See the License for the specific language governing permissions and limitations under the License.

#pragma once

#include <memory>
#include <mutex>
#include <thread>
#include "Operations.h"
#include "Store.h"
#include "utils/BlockingQueue.h"

namespace milvus::engine::snapshot {

using ThreadPtr = std::shared_ptr<std::thread>;
using OperationQueue = BlockingQueue<OperationsPtr>;
using OperationQueuePtr = std::shared_ptr<OperationQueue>;

class OperationExecutor {
 public:
    OperationExecutor() = default;
    OperationExecutor(const OperationExecutor&) = delete;

    ~OperationExecutor() {
        Stop();
    }

    static OperationExecutor&
    GetInstance() {
        static OperationExecutor executor;
        return executor;
    }

    Status
<<<<<<< HEAD
    Submit(OperationsPtr operation, bool sync = true) {
        if (!operation) {
            return Status(SS_INVALID_ARGUMENT_ERROR, "Invalid Operation");
        }
        /* Store::GetInstance().Apply(*operation); */
        /* return true; */
        Enqueue(operation);
        if (sync) {
            return operation->WaitToFinish();
        }
        return Status::OK();
    }
=======
    Submit(const OperationsPtr& operation, bool sync = true);
>>>>>>> f1a1ee86

    void
    Start() {
        thread_ = std::thread(&OperationExecutor::ThreadMain, this);
        /* std::cout << "OperationExecutor Started" << std::endl; */
    }

    void
    Stop() {
        Enqueue(nullptr);
        thread_.join();
        std::cout << "OperationExecutor Stopped" << std::endl;
    }

 private:
    void
    ThreadMain() {
        while (true) {
            OperationsPtr operation = queue_.Take();
            if (!operation) {
                std::cout << "Stopping operation executor thread " << std::this_thread::get_id() << std::endl;
                break;
            }
            /* std::cout << std::this_thread::get_id() << " Dequeue Operation " << operation->GetID() << std::endl; */
            Store::GetInstance().Apply(*operation);
        }
    }

    void
<<<<<<< HEAD
    Enqueue(OperationsPtr operation) {
        /* std::cout << std::this_thread::get_id() << " Enqueue Operation " << operation->GetID() << std::endl; */
        queue_.Put(operation);
    }

 private:
=======
    Enqueue(const OperationsPtr& operation);

 protected:
    bool running_ = false;
>>>>>>> f1a1ee86
    std::thread thread_;
    OperationQueue queue_;
};

}  // namespace milvus::engine::snapshot<|MERGE_RESOLUTION|>--- conflicted
+++ resolved
@@ -40,8 +40,7 @@
     }
 
     Status
-<<<<<<< HEAD
-    Submit(OperationsPtr operation, bool sync = true) {
+    Submit(const OperationsPtr& operation, bool sync = true) {
         if (!operation) {
             return Status(SS_INVALID_ARGUMENT_ERROR, "Invalid Operation");
         }
@@ -53,9 +52,6 @@
         }
         return Status::OK();
     }
-=======
-    Submit(const OperationsPtr& operation, bool sync = true);
->>>>>>> f1a1ee86
 
     void
     Start() {
@@ -85,19 +81,12 @@
     }
 
     void
-<<<<<<< HEAD
-    Enqueue(OperationsPtr operation) {
+    Enqueue(const OperationsPtr& operation) {
         /* std::cout << std::this_thread::get_id() << " Enqueue Operation " << operation->GetID() << std::endl; */
         queue_.Put(operation);
     }
 
  private:
-=======
-    Enqueue(const OperationsPtr& operation);
-
- protected:
-    bool running_ = false;
->>>>>>> f1a1ee86
     std::thread thread_;
     OperationQueue queue_;
 };
