// Copyright (C) 2019-2020 Zilliz. All rights reserved.
//
// Licensed under the Apache License, Version 2.0 (the "License"); you may not use this file except in compliance
// with the License. You may obtain a copy of the License at
//
// http://www.apache.org/licenses/LICENSE-2.0
//
// Unless required by applicable law or agreed to in writing, software distributed under the License
// is distributed on an "AS IS" BASIS, WITHOUT WARRANTIES OR CONDITIONS OF ANY KIND, either express
// or implied. See the License for the specific language governing permissions and limitations under the License.

#include "db/snapshot/CompoundOperations.h"

#include <map>
#include <memory>
#include <sstream>
#include <vector>

#include "db/meta/MetaAdapter.h"
#include "db/snapshot/OperationExecutor.h"
#include "db/snapshot/ResourceContext.h"
#include "db/snapshot/Snapshots.h"
#include "utils/Status.h"

namespace milvus {
namespace engine {
namespace snapshot {

BuildOperation::BuildOperation(const OperationContext& context, ScopedSnapshotT prev_ss) : BaseT(context, prev_ss) {
}

Status
BuildOperation::DoExecute(Store& store) {
    STATUS_CHECK(CheckStale(std::bind(&BuildOperation::CheckSegmentStale, this, std::placeholders::_1,
                                      context_.new_segment_files[0]->GetSegmentId())));

    SegmentCommitOperation sc_op(context_, GetAdjustedSS());
    STATUS_CHECK(sc_op(store));
    STATUS_CHECK(sc_op.GetResource(context_.new_segment_commit));
    auto seg_commit_ctx_p = ResourceContextBuilder<SegmentCommit>()
                                .SetResource(context_.new_segment_commit)
                                .SetOp(meta::oUpdate)
                                .CreatePtr();
    AddStepWithLsn(*context_.new_segment_commit, context_.lsn, seg_commit_ctx_p);

    PartitionCommitOperation pc_op(context_, GetAdjustedSS());
    STATUS_CHECK(pc_op(store));
    OperationContext cc_context;
    STATUS_CHECK(pc_op.GetResource(cc_context.new_partition_commit));
    auto par_commit_ctx_p = ResourceContextBuilder<PartitionCommit>()
                                .SetResource(cc_context.new_partition_commit)
                                .SetOp(meta::oUpdate)
                                .CreatePtr();
    AddStepWithLsn(*cc_context.new_partition_commit, context_.lsn, par_commit_ctx_p);

    context_.new_partition_commit = cc_context.new_partition_commit;
    //    STATUS_CHECK(pc_op.GetResource(context_.new_partition_commit));
    //    AddStepWithLsn(*context_.new_partition_commit, context_.lsn);

    CollectionCommitOperation cc_op(cc_context, GetAdjustedSS());
    STATUS_CHECK(cc_op(store));
    STATUS_CHECK(cc_op.GetResource(context_.new_collection_commit));
    auto c_commit_ctx_p = ResourceContextBuilder<CollectionCommit>()
                              .SetResource(context_.new_collection_commit)
                              .SetOp(meta::oUpdate)
                              .CreatePtr();
    AddStepWithLsn(*context_.new_collection_commit, context_.lsn, c_commit_ctx_p);

    return Status::OK();
}

Status
BuildOperation::CheckSegmentStale(ScopedSnapshotT& latest_snapshot, ID_TYPE segment_id) const {
    auto segment = latest_snapshot->GetResource<Segment>(segment_id);
    if (!segment) {
        std::stringstream emsg;
        emsg << GetRepr() << ". Target segment " << segment_id << " is stale";
        return Status(SS_STALE_ERROR, emsg.str());
    }
    return Status::OK();
}

Status
BuildOperation::CommitNewSegmentFile(const SegmentFileContext& context, SegmentFilePtr& created) {
    STATUS_CHECK(
        CheckStale(std::bind(&BuildOperation::CheckSegmentStale, this, std::placeholders::_1, context.segment_id)));

    auto segment = GetStartedSS()->GetResource<Segment>(context.segment_id);
    if (!segment) {
        std::stringstream emsg;
        emsg << GetRepr() << ". Invalid segment " << context.segment_id << " in context";
        return Status(SS_INVALID_CONTEX_ERROR, emsg.str());
    }

    auto ctx = context;
    ctx.partition_id = segment->GetPartitionId();
    auto new_sf_op = std::make_shared<SegmentFileOperation>(ctx, GetStartedSS());
    STATUS_CHECK(new_sf_op->Push());
    STATUS_CHECK(new_sf_op->GetResource(created));
    context_.new_segment_files.push_back(created);
    auto sf_ctx_p = ResourceContextBuilder<SegmentFile>().SetOp(meta::oUpdate).CreatePtr();
    AddStepWithLsn(*created, context_.lsn, sf_ctx_p);

    return Status::OK();
}

DropAllIndexOperation::DropAllIndexOperation(const OperationContext& context, ScopedSnapshotT prev_ss)
    : BaseT(context, prev_ss) {
}

Status
DropAllIndexOperation::PreCheck() {
    if (context_.stale_field_element == nullptr) {
        std::stringstream emsg;
        emsg << GetRepr() << ". Stale field element is requried";
        return Status(SS_INVALID_CONTEX_ERROR, emsg.str());
    }

    if (!GetStartedSS()->GetResource<FieldElement>(context_.stale_field_element->GetID())) {
        std::stringstream emsg;
        emsg << GetRepr() << ".  Specified field element " << context_.stale_field_element->GetName();
        emsg << " is stale";
        return Status(SS_INVALID_CONTEX_ERROR, emsg.str());
    }
    // TODO: Check type
    return Status::OK();
}

Status
DropAllIndexOperation::DoExecute(Store& store) {
    auto& segment_files = GetAdjustedSS()->GetResources<SegmentFile>();

    OperationContext cc_context;
    {
        auto context = context_;
        context.stale_field_elements.push_back(context.stale_field_element);

        FieldCommitOperation fc_op(context, GetAdjustedSS());
        STATUS_CHECK(fc_op(store));
        FieldCommitPtr new_field_commit;
        STATUS_CHECK(fc_op.GetResource(new_field_commit));
        auto fc_ctx_p = ResourceContextBuilder<FieldCommit>().SetOp(meta::oUpdate).CreatePtr();
        AddStepWithLsn(*new_field_commit, context.lsn, fc_ctx_p);
        context.new_field_commits.push_back(new_field_commit);
        for (auto& kv : GetAdjustedSS()->GetResources<FieldCommit>()) {
            if (kv.second->GetFieldId() == new_field_commit->GetFieldId()) {
                context.stale_field_commits.push_back(kv.second.Get());
            }
        }

        SchemaCommitOperation sc_op(context, GetAdjustedSS());

        STATUS_CHECK(sc_op(store));
        STATUS_CHECK(sc_op.GetResource(cc_context.new_schema_commit));
        auto sc_ctx_p = ResourceContextBuilder<SchemaCommit>().SetOp(meta::oUpdate).CreatePtr();
        AddStepWithLsn(*cc_context.new_schema_commit, context.lsn, sc_ctx_p);
    }

    std::map<ID_TYPE, std::vector<SegmentCommitPtr>> p_sc_map;
    for (auto& kv : segment_files) {
        if (kv.second->GetFieldElementId() != context_.stale_field_element->GetID()) {
            continue;
        }

        auto context = context_;
        context.stale_segment_file = kv.second.Get();
        SegmentCommitOperation sc_op(context, GetAdjustedSS());
        STATUS_CHECK(sc_op(store));
        STATUS_CHECK(sc_op.GetResource(context.new_segment_commit));
        auto segc_ctx_p = ResourceContextBuilder<SegmentCommit>().SetOp(meta::oUpdate).CreatePtr();
        AddStepWithLsn(*context.new_segment_commit, context.lsn, segc_ctx_p);
        p_sc_map[context.new_segment_commit->GetPartitionId()].push_back(context.new_segment_commit);
    }

    for (auto& kv : p_sc_map) {
        auto& partition_id = kv.first;
        auto context = context_;
        context.new_segment_commits = kv.second;
        PartitionCommitOperation pc_op(context, GetAdjustedSS());
        STATUS_CHECK(pc_op(store));
        STATUS_CHECK(pc_op.GetResource(context.new_partition_commit));
        auto pc_ctx_p = ResourceContextBuilder<PartitionCommit>().SetOp(meta::oUpdate).CreatePtr();
        AddStepWithLsn(*context.new_partition_commit, context.lsn, pc_ctx_p);
        cc_context.new_partition_commits.push_back(context.new_partition_commit);
    }

    CollectionCommitOperation cc_op(cc_context, GetAdjustedSS());
    STATUS_CHECK(cc_op(store));
    STATUS_CHECK(cc_op.GetResource(context_.new_collection_commit));
    auto cc_ctx_p = ResourceContextBuilder<CollectionCommit>().SetOp(meta::oUpdate).CreatePtr();
    AddStepWithLsn(*context_.new_collection_commit, context_.lsn, cc_ctx_p);

    return Status::OK();
}

DropIndexOperation::DropIndexOperation(const OperationContext& context, ScopedSnapshotT prev_ss)
    : BaseT(context, prev_ss) {
}

Status
DropIndexOperation::PreCheck() {
    if (context_.stale_segment_file == nullptr) {
        std::stringstream emsg;
        emsg << GetRepr() << ". Stale segment is requried";
        return Status(SS_INVALID_CONTEX_ERROR, emsg.str());
    }
    // TODO: Check segment file type

    return Status::OK();
}

Status
DropIndexOperation::DoExecute(Store& store) {
    SegmentCommitOperation sc_op(context_, GetAdjustedSS());
    STATUS_CHECK(sc_op(store));
    STATUS_CHECK(sc_op.GetResource(context_.new_segment_commit));
    auto sc_ctx_p = ResourceContextBuilder<SegmentCommit>().SetOp(meta::oUpdate).CreatePtr();
    AddStepWithLsn(*context_.new_segment_commit, context_.lsn, sc_ctx_p);

    OperationContext cc_context;
    PartitionCommitOperation pc_op(context_, GetAdjustedSS());
    STATUS_CHECK(pc_op(store));
    STATUS_CHECK(pc_op.GetResource(cc_context.new_partition_commit));
    auto pc_ctx_p = ResourceContextBuilder<PartitionCommit>().SetOp(meta::oUpdate).CreatePtr();
    AddStepWithLsn(*cc_context.new_partition_commit, context_.lsn, pc_ctx_p);
    context_.new_partition_commit = cc_context.new_partition_commit;

    CollectionCommitOperation cc_op(cc_context, GetAdjustedSS());
    STATUS_CHECK(cc_op(store));
    STATUS_CHECK(cc_op.GetResource(context_.new_collection_commit));
    auto cc_ctx_p = ResourceContextBuilder<CollectionCommit>().SetOp(meta::oUpdate).CreatePtr();
    AddStepWithLsn(*context_.new_collection_commit, context_.lsn, cc_ctx_p);

    return Status::OK();
}

NewSegmentOperation::NewSegmentOperation(const OperationContext& context, ScopedSnapshotT prev_ss)
    : BaseT(context, prev_ss) {
}

Status
NewSegmentOperation::CommitRowCount(SIZE_TYPE row_cnt) {
    row_cnt_ = row_cnt;
    return Status::OK();
}

Status
NewSegmentOperation::DoExecute(Store& store) {
    // PXU TODO:
    // 1. Check all requried field elements have related segment files
    // 2. Check Stale and others
    /* auto status = PrevSnapshotRequried(); */
    /* if (!status.ok()) return status; */
    // TODO: Check Context
    SegmentCommitOperation sc_op(context_, GetAdjustedSS());
    STATUS_CHECK(sc_op(store));
    STATUS_CHECK(sc_op.GetResource(context_.new_segment_commit));
<<<<<<< HEAD
    // TODO: Check row cnt
    context_.new_segment_commit->SetRowCount(row_cnt_);
    AddStepWithLsn(*context_.new_segment_commit, context_.lsn);
=======
    auto sc_ctx_p = ResourceContextBuilder<SegmentCommit>().SetOp(meta::oUpdate).CreatePtr();
    AddStepWithLsn(*context_.new_segment_commit, context_.lsn, sc_ctx_p);
>>>>>>> a8033a59
    /* std::cout << GetRepr() << " POST_SC_MAP=("; */
    /* for (auto id : context_.new_segment_commit->GetMappings()) { */
    /*     std::cout << id << ","; */
    /* } */
    /* std::cout << ")" << std::endl; */

    OperationContext cc_context;
    PartitionCommitOperation pc_op(context_, GetAdjustedSS());
    STATUS_CHECK(pc_op(store));
    STATUS_CHECK(pc_op.GetResource(cc_context.new_partition_commit));
    auto pc_ctx_p = ResourceContextBuilder<PartitionCommit>().SetOp(meta::oUpdate).CreatePtr();
    AddStepWithLsn(*cc_context.new_partition_commit, context_.lsn, pc_ctx_p);
    context_.new_partition_commit = cc_context.new_partition_commit;
    /* std::cout << GetRepr() << " POST_PC_MAP=("; */
    /* for (auto id : cc_context.new_partition_commit->GetMappings()) { */
    /*     std::cout << id << ","; */
    /* } */
    /* std::cout << ")" << std::endl; */

    CollectionCommitOperation cc_op(cc_context, GetAdjustedSS());
    STATUS_CHECK(cc_op(store));
    STATUS_CHECK(cc_op.GetResource(context_.new_collection_commit));
    auto cc_ctx_p = ResourceContextBuilder<CollectionCommit>().SetOp(meta::oUpdate).CreatePtr();
    AddStepWithLsn(*context_.new_collection_commit, context_.lsn, cc_ctx_p);

    return Status::OK();
}

Status
NewSegmentOperation::CommitNewSegment(SegmentPtr& created) {
    auto op = std::make_shared<SegmentOperation>(context_, GetStartedSS());
    STATUS_CHECK(op->Push());
    STATUS_CHECK(op->GetResource(context_.new_segment));
    created = context_.new_segment;
    auto s_ctx_p = ResourceContextBuilder<Segment>().SetOp(meta::oUpdate).CreatePtr();
    AddStepWithLsn(*created, context_.lsn, s_ctx_p);
    return Status::OK();
}

Status
NewSegmentOperation::CommitNewSegmentFile(const SegmentFileContext& context, SegmentFilePtr& created) {
    auto ctx = context;
    ctx.segment_id = context_.new_segment->GetID();
    ctx.partition_id = context_.new_segment->GetPartitionId();
    auto new_sf_op = std::make_shared<SegmentFileOperation>(ctx, GetStartedSS());
    STATUS_CHECK(new_sf_op->Push());
    STATUS_CHECK(new_sf_op->GetResource(created));
    auto sf_ctx_p = ResourceContextBuilder<SegmentFile>().SetOp(meta::oUpdate).CreatePtr();
    AddStepWithLsn(*created, context_.lsn, sf_ctx_p);
    context_.new_segment_files.push_back(created);
    return Status::OK();
}

MergeOperation::MergeOperation(const OperationContext& context, ScopedSnapshotT prev_ss) : BaseT(context, prev_ss) {
}

Status
MergeOperation::OnSnapshotStale() {
    for (auto& stale_seg : context_.stale_segments) {
        auto expect_sc = GetStartedSS()->GetSegmentCommitBySegmentId(stale_seg->GetID());
        auto latest_sc = GetAdjustedSS()->GetSegmentCommitBySegmentId(stale_seg->GetID());
        if (!latest_sc || (latest_sc->GetID() != expect_sc->GetID())) {
            std::stringstream emsg;
            emsg << GetRepr() << ". Stale segment " << stale_seg->GetID() << " in context";
            return Status(SS_STALE_ERROR, emsg.str());
        }
    }
    return Status::OK();
}

Status
MergeOperation::CommitNewSegment(SegmentPtr& created) {
    if (context_.new_segment) {
        created = context_.new_segment;
        return Status::OK();
    }
    auto op = std::make_shared<SegmentOperation>(context_, GetStartedSS());
    STATUS_CHECK(op->Push());
    STATUS_CHECK(op->GetResource(context_.new_segment));
    created = context_.new_segment;
    auto seg_ctx_p = ResourceContextBuilder<Segment>().SetOp(meta::oUpdate).CreatePtr();
    AddStepWithLsn(*created, context_.lsn, seg_ctx_p);
    return Status::OK();
}

Status
MergeOperation::CommitNewSegmentFile(const SegmentFileContext& context, SegmentFilePtr& created) {
    // PXU TODO: Check element type and segment file mapping rules
    SegmentPtr new_segment;
    STATUS_CHECK(CommitNewSegment(new_segment));
    auto ctx = context;
    ctx.segment_id = new_segment->GetID();
    ctx.partition_id = new_segment->GetPartitionId();
    auto new_sf_op = std::make_shared<SegmentFileOperation>(ctx, GetStartedSS());
    STATUS_CHECK(new_sf_op->Push());
    STATUS_CHECK(new_sf_op->GetResource(created));
    context_.new_segment_files.push_back(created);
    auto sf_ctx_p = ResourceContextBuilder<SegmentFile>().SetOp(meta::oUpdate).CreatePtr();
    AddStepWithLsn(*created, context_.lsn, sf_ctx_p);
    return Status::OK();
}

Status
MergeOperation::DoExecute(Store& store) {
    auto row_cnt = 0;
    for (auto& stale_seg : context_.stale_segments) {
        row_cnt += GetStartedSS()->GetSegmentCommitBySegmentId(stale_seg->GetID())->GetRowCount();
    }
    // PXU TODO:
    // 1. Check all required field elements have related segment files
    // 2. Check Stale and others
    SegmentCommitOperation sc_op(context_, GetAdjustedSS());
    STATUS_CHECK(sc_op(store));
    STATUS_CHECK(sc_op.GetResource(context_.new_segment_commit));
<<<<<<< HEAD
    context_.new_segment_commit->SetRowCount(row_cnt);
    AddStepWithLsn(*context_.new_segment_commit, context_.lsn);
=======
    auto sc_ctx_p = ResourceContextBuilder<SegmentCommit>().SetOp(meta::oUpdate).CreatePtr();
    AddStepWithLsn(*context_.new_segment_commit, context_.lsn, sc_ctx_p);
>>>>>>> a8033a59
    /* std::cout << GetRepr() << " POST_SC_MAP=("; */
    /* for (auto id : context_.new_segment_commit->GetMappings()) { */
    /*     std::cout << id << ","; */
    /* } */
    /* std::cout << ")" << std::endl; */

    PartitionCommitOperation pc_op(context_, GetAdjustedSS());
    STATUS_CHECK(pc_op(store));
    OperationContext cc_context;
    STATUS_CHECK(pc_op.GetResource(cc_context.new_partition_commit));
    auto pc_ctx_p = ResourceContextBuilder<PartitionCommit>().SetOp(meta::oUpdate).CreatePtr();
    AddStepWithLsn(*cc_context.new_partition_commit, context_.lsn, pc_ctx_p);
    context_.new_partition_commit = cc_context.new_partition_commit;

    /* std::cout << GetRepr() << " POST_PC_MAP=("; */
    /* for (auto id : cc_context.new_partition_commit->GetMappings()) { */
    /*     std::cout << id << ","; */
    /* } */
    /* std::cout << ")" << std::endl; */

    CollectionCommitOperation cc_op(cc_context, GetAdjustedSS());
    STATUS_CHECK(cc_op(store));
    STATUS_CHECK(cc_op.GetResource(context_.new_collection_commit));
    auto cc_ctx_p = ResourceContextBuilder<CollectionCommit>().SetOp(meta::oUpdate).CreatePtr();
    AddStepWithLsn(*context_.new_collection_commit, context_.lsn, cc_ctx_p);

    return Status::OK();
}

GetSnapshotIDsOperation::GetSnapshotIDsOperation(ID_TYPE collection_id, bool reversed)
    : BaseT(OperationContext(), ScopedSnapshotT(), OperationsType::O_Compound),
      collection_id_(collection_id),
      reversed_(reversed) {
}

Status
GetSnapshotIDsOperation::DoExecute(Store& store) {
    ids_ = store.AllActiveCollectionCommitIds(collection_id_, reversed_);
    return Status::OK();
}

const IDS_TYPE&
GetSnapshotIDsOperation::GetIDs() const {
    return ids_;
}

GetCollectionIDsOperation::GetCollectionIDsOperation(bool reversed)
    : BaseT(OperationContext(), ScopedSnapshotT()), reversed_(reversed) {
}

Status
GetCollectionIDsOperation::DoExecute(Store& store) {
    ids_ = store.AllActiveCollectionIds(reversed_);
    return Status::OK();
}

const IDS_TYPE&
GetCollectionIDsOperation::GetIDs() const {
    return ids_;
}

DropPartitionOperation::DropPartitionOperation(const PartitionContext& context, ScopedSnapshotT prev_ss)
    : BaseT(OperationContext(), prev_ss), c_context_(context) {
}

std::string
DropPartitionOperation::GetRepr() const {
    std::stringstream ss;
    ss << "<" << GetName() << "(";
    if (GetAdjustedSS()) {
        ss << "SS=" << GetAdjustedSS()->GetID();
    }
    ss << "," << c_context_.ToString();
    ss << "," << context_.ToString();
    ss << ",LSN=" << GetContextLsn();
    ss << ")>";
    return ss.str();
}

Status
DropPartitionOperation::DoExecute(Store& store) {
    PartitionPtr p;
    auto id = c_context_.id;
    if (id == 0) {
        STATUS_CHECK(GetAdjustedSS()->GetPartitionId(c_context_.name, id));
        c_context_.id = id;
    }
    auto p_c = GetAdjustedSS()->GetPartitionCommitByPartitionId(id);
    if (!p_c) {
        std::stringstream emsg;
        emsg << GetRepr() << ". PartitionCommit " << id << " not found";
        return Status(SS_NOT_FOUND_ERROR, emsg.str());
    }
    context_.stale_partition_commit = p_c;

    OperationContext op_ctx;
    op_ctx.stale_partition_commit = p_c;
    auto cc_op = CollectionCommitOperation(op_ctx, GetAdjustedSS());
    STATUS_CHECK(cc_op(store));
    STATUS_CHECK(cc_op.GetResource(context_.new_collection_commit));
    auto cc_ctx_p = ResourceContextBuilder<CollectionCommit>()
                        .SetResource(context_.new_collection_commit)
                        .SetOp(meta::oUpdate)
                        .CreatePtr();
    AddStepWithLsn(*context_.new_collection_commit, c_context_.lsn, cc_ctx_p);
    return Status::OK();
}

CreatePartitionOperation::CreatePartitionOperation(const OperationContext& context, ScopedSnapshotT prev_ss)
    : BaseT(context, prev_ss) {
}

Status
CreatePartitionOperation::PreCheck() {
    STATUS_CHECK(BaseT::PreCheck());
    if (!context_.new_partition) {
        std::stringstream emsg;
        emsg << GetRepr() << ". Partition is missing";
        return Status(SS_INVALID_CONTEX_ERROR, emsg.str());
    }
    return Status::OK();
}

Status
CreatePartitionOperation::CommitNewPartition(const PartitionContext& context, PartitionPtr& partition) {
    auto op = std::make_shared<PartitionOperation>(context, GetStartedSS());
    STATUS_CHECK(op->Push());
    STATUS_CHECK(op->GetResource(partition));
    context_.new_partition = partition;
    auto par_ctx_p = ResourceContextBuilder<Partition>().SetOp(meta::oUpdate).CreatePtr();
    AddStepWithLsn(*partition, context_.lsn, par_ctx_p);
    return Status::OK();
}

Status
CreatePartitionOperation::DoExecute(Store& store) {
    STATUS_CHECK(CheckStale());

    auto collection = GetAdjustedSS()->GetCollection();
    auto partition = context_.new_partition;

    if (context_.new_partition) {
        if (GetAdjustedSS()->GetPartition(context_.new_partition->GetName())) {
            std::stringstream emsg;
            emsg << GetRepr() << ". Duplicate Partition \"" << context_.new_partition->GetName() << "\"";
            return Status(SS_DUPLICATED_ERROR, emsg.str());
        }
    }

    PartitionCommitPtr pc;
    OperationContext pc_context;
    pc_context.new_partition = partition;
    auto pc_op = PartitionCommitOperation(pc_context, GetAdjustedSS());
    STATUS_CHECK(pc_op(store));
    STATUS_CHECK(pc_op.GetResource(pc));
    auto pc_ctx_p = ResourceContextBuilder<PartitionCommit>().SetOp(meta::oUpdate).CreatePtr();
    AddStepWithLsn(*pc, context_.lsn, pc_ctx_p);

    OperationContext cc_context;
    cc_context.new_partition_commit = pc;
    context_.new_partition_commit = pc;
    auto cc_op = CollectionCommitOperation(cc_context, GetAdjustedSS());
    STATUS_CHECK(cc_op(store));
    CollectionCommitPtr cc;
    STATUS_CHECK(cc_op.GetResource(cc));
    auto cc_ctx_p = ResourceContextBuilder<CollectionCommit>().SetOp(meta::oUpdate).CreatePtr();
    AddStepWithLsn(*cc, context_.lsn, cc_ctx_p);
    context_.new_collection_commit = cc;

    return Status::OK();
}

CreateCollectionOperation::CreateCollectionOperation(const CreateCollectionContext& context)
    : BaseT(OperationContext(), ScopedSnapshotT()), c_context_(context) {
}

Status
CreateCollectionOperation::PreCheck() {
    // TODO
    return Status::OK();
}

std::string
CreateCollectionOperation::GetRepr() const {
    std::stringstream ss;
    ss << "<" << GetName() << "(";
    if (GetAdjustedSS()) {
        ss << "SS=" << GetAdjustedSS()->GetID();
    }
    ss << c_context_.ToString();
    ss << "," << context_.ToString();
    ss << ",LSN=" << GetContextLsn();
    ss << ")>";
    return ss.str();
}

Status
CreateCollectionOperation::DoExecute(Store& store) {
    // TODO: Do some checks
    //    LoadOperationContext context;
    //    context.id = id;
    //    auto op = std::make_shared<LoadOperation<ResourceT>>(context);
    //    (*op)(store);
    //    typename ResourceT::Ptr c;
    //    auto status = op->GetResource(c);
    //    if (status.ok() && c->IsActive()) {
    //        /* if (status.ok()) { */
    //        Add(c);
    //        return c;
    //    }
    //    return nullptr;
    std::vector<Collection::Ptr> collections;
    auto status = store.GetCollections(c_context_.collection->GetName(), collections);
    if (!status.ok()) {
        std::cerr << status.ToString() << std::endl;
        return status;
    }

    for (auto& clt : collections) {
        std::cout << "XXXXXXXXXX " << clt->GetName() << " " << clt->GetID() << std::endl;
        if (!clt->IsDeactive()) {
            return Status(SS_DUPLICATED_ERROR, "Collection has exist in DB");
        }
    }

    CollectionPtr collection;
    ScopedSnapshotT ss;
    Snapshots::GetInstance().GetSnapshot(ss, c_context_.collection->GetName());
    if (ss) {
        std::stringstream emsg;
        emsg << GetRepr() << ". Duplicated collection " << c_context_.collection->GetName();
        return Status(SS_DUPLICATED_ERROR, emsg.str());
    }

    status = store.CreateCollection(Collection(c_context_.collection->GetName()), collection);
    if (!status.ok()) {
        std::cerr << status.ToString() << std::endl;
        return status;
    }
    auto c_ctx_p = ResourceContextBuilder<Collection>().SetOp(meta::oUpdate).CreatePtr();
    AddStepWithLsn(*collection, c_context_.lsn, c_ctx_p);
    context_.new_collection = collection;
    MappingT field_commit_ids = {};
    ID_TYPE result_id;
    auto field_idx = 0;
    for (auto& field_kv : c_context_.fields_schema) {
        field_idx++;
        auto& field_schema = field_kv.first;
        auto& field_elements = field_kv.second;
        FieldPtr field;
        status =
            store.CreateResource<Field>(Field(field_schema->GetName(), field_idx, field_schema->GetFtype()), field);
        auto f_ctx_p = ResourceContextBuilder<Field>().SetOp(meta::oUpdate).CreatePtr();
        AddStepWithLsn(*field, c_context_.lsn, f_ctx_p);
        MappingT element_ids = {};
        FieldElementPtr raw_element;
        status = store.CreateResource<FieldElement>(
            FieldElement(collection->GetID(), field->GetID(), DEFAULT_RAW_DATA_NAME, FieldElementType::FET_RAW),
            raw_element);
        auto fe_ctx_p = ResourceContextBuilder<FieldElement>().SetOp(meta::oUpdate).CreatePtr();
        AddStepWithLsn(*raw_element, c_context_.lsn, fe_ctx_p);
        element_ids.insert(raw_element->GetID());
        for (auto& element_schema : field_elements) {
            FieldElementPtr element;
            status =
                store.CreateResource<FieldElement>(FieldElement(collection->GetID(), field->GetID(),
                                                                element_schema->GetName(), element_schema->GetFtype()),
                                                   element);
            auto t_fe_ctx_p = ResourceContextBuilder<FieldElement>().SetOp(meta::oUpdate).CreatePtr();
            AddStepWithLsn(*element, c_context_.lsn, t_fe_ctx_p);
            element_ids.insert(element->GetID());
        }
        FieldCommitPtr field_commit;
        status = store.CreateResource<FieldCommit>(FieldCommit(collection->GetID(), field->GetID(), element_ids),
                                                   field_commit);
        auto fc_ctx_p = ResourceContextBuilder<FieldCommit>().SetOp(meta::oUpdate).CreatePtr();
        AddStepWithLsn(*field_commit, c_context_.lsn, fc_ctx_p);
        field_commit_ids.insert(field_commit->GetID());
    }
    SchemaCommitPtr schema_commit;
    status = store.CreateResource<SchemaCommit>(SchemaCommit(collection->GetID(), field_commit_ids), schema_commit);
    auto sc_ctx_p = ResourceContextBuilder<SchemaCommit>().SetOp(meta::oUpdate).CreatePtr();
    AddStepWithLsn(*schema_commit, c_context_.lsn, sc_ctx_p);
    PartitionPtr partition;
    status = store.CreateResource<Partition>(Partition("_default", collection->GetID()), partition);
    auto p_ctx_p = ResourceContextBuilder<Partition>().SetOp(meta::oUpdate).CreatePtr();
    AddStepWithLsn(*partition, c_context_.lsn, p_ctx_p);
    context_.new_partition = partition;
    PartitionCommitPtr partition_commit;
    status = store.CreateResource<PartitionCommit>(PartitionCommit(collection->GetID(), partition->GetID()),
                                                   partition_commit);
    auto pc_ctx_p = ResourceContextBuilder<PartitionCommit>().SetOp(meta::oUpdate).CreatePtr();
    AddStepWithLsn(*partition_commit, c_context_.lsn, pc_ctx_p);
    context_.new_partition_commit = partition_commit;
    CollectionCommitPtr collection_commit;
    status = store.CreateResource<CollectionCommit>(
        CollectionCommit(collection->GetID(), schema_commit->GetID(), {partition_commit->GetID()}), collection_commit);
    auto cc_ctx_p = ResourceContextBuilder<CollectionCommit>().SetOp(meta::oUpdate).CreatePtr();
    AddStepWithLsn(*collection_commit, c_context_.lsn, cc_ctx_p);
    context_.new_collection_commit = collection_commit;
    c_context_.collection_commit = collection_commit;
    context_.new_collection_commit = collection_commit;
    return Status::OK();
}

Status
CreateCollectionOperation::GetSnapshot(ScopedSnapshotT& ss) const {
    STATUS_CHECK(CheckDone());
    STATUS_CHECK(CheckIDSNotEmpty());
    if (!c_context_.collection_commit) {
        std::stringstream emsg;
        emsg << GetRepr() << ". No snapshot is available";
        return Status(SS_CONSTRAINT_CHECK_ERROR, emsg.str());
    }
    /* status = Snapshots::GetInstance().GetSnapshot(ss, c_context_.collection_commit->GetCollectionId()); */
    ss = context_.latest_ss;
    return Status::OK();
}

Status
DropCollectionOperation::DoExecute(Store& store) {
    if (!context_.collection) {
        std::stringstream emsg;
        emsg << GetRepr() << ". Collection is missing in context";
        return Status(SS_INVALID_CONTEX_ERROR, emsg.str());
    }
    context_.collection->Deactivate();
    auto c_ctx_p =
        ResourceContextBuilder<Collection>().SetResource(context_.collection).SetOp(meta::oUpdate).CreatePtr();
    c_ctx_p->AddAttr(StateField::Name);
    AddStepWithLsn(*context_.collection, context_.lsn, c_ctx_p, false);
    return Status::OK();
}

}  // namespace snapshot
}  // namespace engine
}  // namespace milvus<|MERGE_RESOLUTION|>--- conflicted
+++ resolved
@@ -255,14 +255,9 @@
     SegmentCommitOperation sc_op(context_, GetAdjustedSS());
     STATUS_CHECK(sc_op(store));
     STATUS_CHECK(sc_op.GetResource(context_.new_segment_commit));
-<<<<<<< HEAD
-    // TODO: Check row cnt
     context_.new_segment_commit->SetRowCount(row_cnt_);
-    AddStepWithLsn(*context_.new_segment_commit, context_.lsn);
-=======
     auto sc_ctx_p = ResourceContextBuilder<SegmentCommit>().SetOp(meta::oUpdate).CreatePtr();
     AddStepWithLsn(*context_.new_segment_commit, context_.lsn, sc_ctx_p);
->>>>>>> a8033a59
     /* std::cout << GetRepr() << " POST_SC_MAP=("; */
     /* for (auto id : context_.new_segment_commit->GetMappings()) { */
     /*     std::cout << id << ","; */
@@ -377,13 +372,9 @@
     SegmentCommitOperation sc_op(context_, GetAdjustedSS());
     STATUS_CHECK(sc_op(store));
     STATUS_CHECK(sc_op.GetResource(context_.new_segment_commit));
-<<<<<<< HEAD
     context_.new_segment_commit->SetRowCount(row_cnt);
-    AddStepWithLsn(*context_.new_segment_commit, context_.lsn);
-=======
     auto sc_ctx_p = ResourceContextBuilder<SegmentCommit>().SetOp(meta::oUpdate).CreatePtr();
     AddStepWithLsn(*context_.new_segment_commit, context_.lsn, sc_ctx_p);
->>>>>>> a8033a59
     /* std::cout << GetRepr() << " POST_SC_MAP=("; */
     /* for (auto id : context_.new_segment_commit->GetMappings()) { */
     /*     std::cout << id << ","; */
