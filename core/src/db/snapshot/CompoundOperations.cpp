--- conflicted
+++ resolved
@@ -26,17 +26,13 @@
 namespace engine {
 namespace snapshot {
 
-AddSegmentFileOperation::AddSegmentFileOperation(const OperationContext& context, ScopedSnapshotT prev_ss) : BaseT(context, prev_ss) {
-}
-
-Status
-<<<<<<< HEAD
+AddSegmentFileOperation::AddSegmentFileOperation(const OperationContext& context, ScopedSnapshotT prev_ss)
+    : BaseT(context, prev_ss) {
+}
+
+Status
 AddSegmentFileOperation::DoExecute(StorePtr store) {
     STATUS_CHECK(CheckStale(std::bind(&AddSegmentFileOperation::CheckSegmentStale, this, std::placeholders::_1,
-=======
-BuildOperation::DoExecute(StorePtr store) {
-    STATUS_CHECK(CheckStale(std::bind(&BuildOperation::CheckSegmentStale, this, std::placeholders::_1,
->>>>>>> 482bc539
                                       context_.new_segment_files[0]->GetSegmentId())));
 
     auto update_size = [&](SegmentFilePtr& file) {
@@ -116,12 +112,12 @@
 
 Status
 AddSegmentFileOperation::CommitNewSegmentFile(const SegmentFileContext& context, SegmentFilePtr& created) {
-    STATUS_CHECK(
-        CheckStale(std::bind(&AddSegmentFileOperation::CheckSegmentStale, this, std::placeholders::_1, context.segment_id)));
+    STATUS_CHECK(CheckStale(
+        std::bind(&AddSegmentFileOperation::CheckSegmentStale, this, std::placeholders::_1, context.segment_id)));
 
     auto segment = GetStartedSS()->GetResource<Segment>(context.segment_id);
-    if (!segment || (context_.new_segment_files.size() > 0 && (
-                     context_.new_segment_files[0]->GetSegmentId() != context.segment_id))) {
+    if (!segment || (context_.new_segment_files.size() > 0 &&
+                     (context_.new_segment_files[0]->GetSegmentId() != context.segment_id))) {
         std::stringstream emsg;
         emsg << GetRepr() << ". Invalid segment " << context.segment_id << " in context";
         return Status(SS_INVALID_CONTEX_ERROR, emsg.str());
