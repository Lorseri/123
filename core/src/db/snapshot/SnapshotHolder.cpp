// Copyright (C) 2019-2020 Zilliz. All rights reserved.
//
// Licensed under the Apache License, Version 2.0 (the "License"); you may not use this file except in compliance
// with the License. You may obtain a copy of the License at
//
// http://www.apache.org/licenses/LICENSE-2.0
//
// Unless required by applicable law or agreed to in writing, software distributed under the License
// is distributed on an "AS IS" BASIS, WITHOUT WARRANTIES OR CONDITIONS OF ANY KIND, either express
// or implied. See the License for the specific language governing permissions and limitations under the License.

#include "db/snapshot/SnapshotHolder.h"
#include "db/snapshot/Operations.h"
#include "db/snapshot/ResourceHolders.h"

namespace milvus {
namespace engine {
namespace snapshot {

SnapshotHolder::SnapshotHolder(ID_TYPE collection_id, GCHandler gc_handler, size_t num_versions)
    : collection_id_(collection_id), num_versions_(num_versions), gc_handler_(gc_handler) {
}

SnapshotHolder::~SnapshotHolder() {
    bool release = false;
    for (auto& ss_kv : active_) {
        if (!ss_kv.second->GetCollection()->IsActive()) {
            ReadyForRelease(ss_kv.second);
            release = true;
        }
    }

    if (release) {
        active_.clear();
    }
}

Status
SnapshotHolder::Load(StorePtr store, ScopedSnapshotT& ss, ID_TYPE id, bool scoped) {
    if (id > max_id_) {
        CollectionCommitPtr cc;
<<<<<<< HEAD
        status = LoadNoLock(id, cc, store);
        if (!status.ok()) {
            return status;
        }
        status = Add(store, id);
        if (!status.ok()) {
            return status;
        }
=======
        STATUS_CHECK(LoadNoLock(id, cc, store));
        STATUS_CHECK(Add(store, id));
>>>>>>> fb70337c
    }

    std::unique_lock<std::mutex> lock(mutex_);
    if (id == 0 || id == max_id_) {
        auto raw = active_.at(max_id_);
        ss = ScopedSnapshotT(raw, scoped);
        return Status::OK();
    }
    if (id < min_id_) {
        std::stringstream emsg;
        emsg << "SnapshotHolder::Load: Got stale snapshot " << id;
        emsg << " current is " << max_id_;
        emsg << " on collection " << collection_id_;
        return Status(SS_STALE_ERROR, emsg.str());
    }

    auto it = active_.find(id);
    if (it == active_.end()) {
        std::stringstream emsg;
        emsg << "SnapshotHolder::Load: Specified snapshot " << id << " not found.";
        emsg << " Current is " << max_id_;
        emsg << " on collection " << collection_id_;
        return Status(SS_NOT_FOUND_ERROR, emsg.str());
    }
    ss = ScopedSnapshotT(it->second, scoped);
    return Status::OK();
}

Status
SnapshotHolder::Get(ScopedSnapshotT& ss, ID_TYPE id, bool scoped) const {
    Status status;
    if (id > max_id_) {
        std::stringstream emsg;
        emsg << "SnapshotHolder::Get: Specified snapshot " << id << " not found.";
        emsg << " Current is " << max_id_;
        emsg << " on collection " << collection_id_;
        return Status(SS_NOT_FOUND_ERROR, emsg.str());
    }

    std::unique_lock<std::mutex> lock(mutex_);
    if (id == 0 || id == max_id_) {
        auto raw = active_.at(max_id_);
        ss = ScopedSnapshotT(raw, scoped);
        return status;
    }
    if (id < min_id_) {
        std::stringstream emsg;
        emsg << "SnapshotHolder::Get: Got stale snapshot " << id;
        emsg << " current is " << max_id_;
        emsg << " on collection " << collection_id_;
        return Status(SS_STALE_ERROR, emsg.str());
    }

    auto it = active_.find(id);
    if (it == active_.end()) {
        std::stringstream emsg;
        emsg << "SnapshotHolder::Get: Specified snapshot " << id << " not found.";
        emsg << " Current is " << max_id_;
        emsg << " on collection " << collection_id_;
        return Status(SS_NOT_FOUND_ERROR, emsg.str());
    }
    ss = ScopedSnapshotT(it->second, scoped);
    return status;
}

bool
SnapshotHolder::IsActive(Snapshot::Ptr& ss) {
    auto collection = ss->GetCollection();
    return collection && collection->IsActive();
}

Status
SnapshotHolder::Add(StorePtr store, ID_TYPE id) {
    Status status;
    {
        std::unique_lock<std::mutex> lock(mutex_);
        if (active_.size() > 0 && id < max_id_) {
            std::stringstream emsg;
            emsg << "SnapshotHolder::Add: Invalid snapshot " << id << ".";
            emsg << " Should larger than " << max_id_;
            return Status(SS_INVALID_ARGUMENT_ERROR, emsg.str());
        }
        auto it = active_.find(id);
        if (it != active_.end()) {
            std::stringstream emsg;
            emsg << "SnapshotHolder::Add: Duplicated snapshot " << id << ".";
            return Status(SS_DUPLICATED_ERROR, emsg.str());
        }
    }
    Snapshot::Ptr oldest_ss;
    {
        auto ss = std::make_shared<Snapshot>(store, id);

        std::unique_lock<std::mutex> lock(mutex_);
        if (!IsActive(ss)) {
            std::stringstream emsg;
            emsg << "SnapshotHolder::Add: Specified collection " << collection_id_;
            return Status(SS_NOT_ACTIVE_ERROR, emsg.str());
        }
        ss->RegisterOnNoRefCB(std::bind(&Snapshot::UnRefAll, ss));
        ss->Ref();

        if (min_id_ > id) {
            min_id_ = id;
        }

        if (max_id_ < id) {
            max_id_ = id;
        }

        active_[id] = ss;
        if (active_.size() <= num_versions_)
            return status;

        auto oldest_it = active_.find(min_id_);
        oldest_ss = oldest_it->second;
        active_.erase(oldest_it);
        min_id_ = active_.begin()->first;
    }
    ReadyForRelease(oldest_ss);
    return status;
}

Status
SnapshotHolder::LoadNoLock(ID_TYPE collection_commit_id, CollectionCommitPtr& cc, StorePtr store) {
    assert(collection_commit_id > max_id_);
    LoadOperationContext context;
    context.id = collection_commit_id;
    auto op = std::make_shared<LoadOperation<CollectionCommit>>(context);
    (*op)(store);
    return op->GetResource(cc);
}

/* Status */
/* SnapshotHolder::LoadNoLock(ID_TYPE collection_commit_id, CollectionCommitPtr& cc) { */
/*     assert(collection_commit_id > max_id_); */
/*     LoadOperationContext context; */
/*     context.id = collection_commit_id; */
/*     auto op = std::make_shared<LoadOperation<CollectionCommit>>(context); */
/*     op->Push(); */
/*     return op->GetResource(cc); */
/* } */

}  // namespace snapshot
}  // namespace engine
}  // namespace milvus<|MERGE_RESOLUTION|>--- conflicted
+++ resolved
@@ -39,19 +39,8 @@
 SnapshotHolder::Load(StorePtr store, ScopedSnapshotT& ss, ID_TYPE id, bool scoped) {
     if (id > max_id_) {
         CollectionCommitPtr cc;
-<<<<<<< HEAD
-        status = LoadNoLock(id, cc, store);
-        if (!status.ok()) {
-            return status;
-        }
-        status = Add(store, id);
-        if (!status.ok()) {
-            return status;
-        }
-=======
         STATUS_CHECK(LoadNoLock(id, cc, store));
         STATUS_CHECK(Add(store, id));
->>>>>>> fb70337c
     }
 
     std::unique_lock<std::mutex> lock(mutex_);
