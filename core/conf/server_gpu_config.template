--- conflicted
+++ resolved
@@ -30,18 +30,11 @@
 # time_zone            | Use UTC-x or UTC+x to specify a time zone.                 | Timezone   | UTC+8           |
 #----------------------+------------------------------------------------------------+------------+-----------------+
 server_config:
-<<<<<<< HEAD
-  address: 0.0.0.0                  # milvus server ip address (IPv4)
-  port: 19530                       # milvus server port, must in range [1025, 65534]
-  web_port: 19121                   # milvus web server port, must in range [1025, 65534]
-  deploy_mode: single               # deployment type: single, cluster_readonly, cluster_writable
-  time_zone: UTC+8                  # time zone, must be in format: UTC+X
-=======
   address: 0.0.0.0
   port: 19530
+  web_port: 19121
   deploy_mode: single
   time_zone: UTC+8
->>>>>>> 685d199a
 
 #----------------------+------------------------------------------------------------+------------+-----------------+
 # DataBase Config      | Description                                                | Type       | Default         |
