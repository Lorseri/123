// Licensed to the Apache Software Foundation (ASF) under one
// or more contributor license agreements.  See the NOTICE file
// distributed with this work for additional information
// regarding copyright ownership.  The ASF licenses this file
// to you under the Apache License, Version 2.0 (the
// "License"); you may not use this file except in compliance
// with the License.  You may obtain a copy of the License at
//
//   http://www.apache.org/licenses/LICENSE-2.0
//
// Unless required by applicable law or agreed to in writing,
// software distributed under the License is distributed on an
// "AS IS" BASIS, WITHOUT WARRANTIES OR CONDITIONS OF ANY
// KIND, either express or implied.  See the License for the
// specific language governing permissions and limitations
// under the License.

#include "external/easyloggingpp/easylogging++.h"
#include "wrapper/VecIndex.h"

#ifdef MILVUS_GPU_VERSION
#include "knowhere/index/vector_index/helpers/FaissGpuResourceMgr.h"
#endif

#include "knowhere/index/vector_index/helpers/IndexParameter.h"
#include "wrapper/utils.h"

#include <gtest/gtest.h>

INITIALIZE_EASYLOGGINGPP

using ::testing::TestWithParam;
using ::testing::Values;
using ::testing::Combine;

class KnowhereWrapperTest
        : public DataGenBase,
          public TestWithParam<::std::tuple<milvus::engine::IndexType, std::string, int, int, int, int>> {
protected:
    void SetUp() override {
#ifdef MILVUS_GPU_VERSION
        knowhere::FaissGpuResourceMgr::GetInstance().InitDevice(DEVICEID, PINMEM, TEMPMEM, RESNUM);
#endif

        std::string generator_type;
        std::tie(index_type, generator_type, dim, nb, nq, k) = GetParam();
        GenData(dim, nb, nq, xb, xq, ids, k, gt_ids, gt_dis);

        index_ = GetVecIndexFactory(index_type);
        conf = ParamGenerator::GetInstance().Gen(index_type);
        conf->k = k;
        conf->d = dim;
        conf->gpu_id = DEVICEID;
    }

    void TearDown() override {
#ifdef MILVUS_GPU_VERSION
        knowhere::FaissGpuResourceMgr::GetInstance().Free();
#endif
    }

protected:
    milvus::engine::IndexType index_type;
    milvus::engine::VecIndexPtr index_ = nullptr;
    knowhere::Config conf;
};

INSTANTIATE_TEST_CASE_P(WrapperParam, KnowhereWrapperTest,
                        Values(
<<<<<<< HEAD
                                //["Index type", "Generator type", "dim", "nb", "nq", "k", "build config", "search config"]
#ifdef MILVUS_GPU_VERSION
        std::make_tuple(milvus::engine::IndexType::FAISS_IVFFLAT_GPU, "Default", DIM, NB, 10, 10),
        std::make_tuple(milvus::engine::IndexType::FAISS_IVFFLAT_MIX,
        "Default",
        64,
        100000,
        10,
        10),
//                            std::make_tuple(milvus::engine::IndexType::FAISS_IVFSQ8_GPU, "Default", DIM, NB, 10, 10),
        std::make_tuple(milvus::engine::IndexType::FAISS_IVFSQ8_MIX, "Default", DIM, NB, 10, 10),
=======
                            //["Index type", "Generator type", "dim", "nb", "nq", "k", "build config", "search config"]
                            std::make_tuple(milvus::engine::IndexType::FAISS_IVFFLAT_CPU,
                                            "Default",
                                            64,
                                            100000,
                                            10,
                                            10),
                            std::make_tuple(milvus::engine::IndexType::FAISS_IVFFLAT_GPU, "Default", DIM, NB, 10, 10),
                            std::make_tuple(milvus::engine::IndexType::FAISS_IVFFLAT_MIX,
                                            "Default",
                                            64,
                                            100000,
                                            10,
                                            10),
                            std::make_tuple(milvus::engine::IndexType::FAISS_IVFSQ8_CPU, "Default", DIM, NB, 10, 10),
                            std::make_tuple(milvus::engine::IndexType::FAISS_IVFSQ8_GPU, "Default", DIM, NB, 10, 10),
                            std::make_tuple(milvus::engine::IndexType::FAISS_IVFSQ8_MIX, "Default", DIM, NB, 10, 10),
>>>>>>> 265cbcbb
//                            std::make_tuple(IndexType::NSG_MIX, "Default", 128, 250000, 10, 10),
#endif
//                            std::make_tuple(IndexType::SPTAG_KDT_RNT_CPU, "Default", 128, 250000, 10, 10),
        std::make_tuple(milvus::engine::IndexType::FAISS_IDMAP, "Default", 64, 100000, 10, 10),
        std::make_tuple(milvus::engine::IndexType::FAISS_IVFFLAT_CPU,
        "Default",
        64,
        100000,
        10,
        10),
        std::make_tuple(milvus::engine::IndexType::FAISS_IVFSQ8_CPU, "Default", DIM, NB, 10, 10)
)
);

TEST_P(KnowhereWrapperTest, BASE_TEST) {
    EXPECT_EQ(index_->GetType(), index_type);

    auto elems = nq * k;
    std::vector<int64_t> res_ids(elems);
    std::vector<float> res_dis(elems);

    index_->BuildAll(nb, xb.data(), ids.data(), conf);
    index_->Search(nq, xq.data(), res_dis.data(), res_ids.data(), conf);
    AssertResult(res_ids, res_dis);
}

#ifdef MILVUS_GPU_VERSION

TEST_P(KnowhereWrapperTest, TO_GPU_TEST) {
    EXPECT_EQ(index_->GetType(), index_type);

    auto elems = nq * k;
    std::vector<int64_t> res_ids(elems);
    std::vector<float> res_dis(elems);

    index_->BuildAll(nb, xb.data(), ids.data(), conf);
    index_->Search(nq, xq.data(), res_dis.data(), res_ids.data(), conf);
    AssertResult(res_ids, res_dis);

    {
        auto dev_idx = index_->CopyToGpu(DEVICEID);
        for (int i = 0; i < 10; ++i) {
            dev_idx->Search(nq, xq.data(), res_dis.data(), res_ids.data(), conf);
        }
        AssertResult(res_ids, res_dis);
    }

    {
        std::string file_location = "/tmp/knowhere_gpu_file";
        write_index(index_, file_location);
        auto new_index = milvus::engine::read_index(file_location);

        auto dev_idx = new_index->CopyToGpu(DEVICEID);
        for (int i = 0; i < 10; ++i) {
            dev_idx->Search(nq, xq.data(), res_dis.data(), res_ids.data(), conf);
        }
        AssertResult(res_ids, res_dis);
    }
}
#endif

TEST_P(KnowhereWrapperTest, SERIALIZE_TEST) {
    EXPECT_EQ(index_->GetType(), index_type);

    auto elems = nq * k;
    std::vector<int64_t> res_ids(elems);
    std::vector<float> res_dis(elems);
    index_->BuildAll(nb, xb.data(), ids.data(), conf);
    index_->Search(nq, xq.data(), res_dis.data(), res_ids.data(), conf);
    AssertResult(res_ids, res_dis);

    {
        auto binary = index_->Serialize();
        auto type = index_->GetType();
        auto new_index = GetVecIndexFactory(type);
        new_index->Load(binary);
        EXPECT_EQ(new_index->Dimension(), index_->Dimension());
        EXPECT_EQ(new_index->Count(), index_->Count());

        std::vector<int64_t> res_ids(elems);
        std::vector<float> res_dis(elems);
        new_index->Search(nq, xq.data(), res_dis.data(), res_ids.data(), conf);
        AssertResult(res_ids, res_dis);
    }

    {
        std::string file_location = "/tmp/knowhere";
        write_index(index_, file_location);
        auto new_index = milvus::engine::read_index(file_location);
        EXPECT_EQ(new_index->GetType(), ConvertToCpuIndexType(index_type));
        EXPECT_EQ(new_index->Dimension(), index_->Dimension());
        EXPECT_EQ(new_index->Count(), index_->Count());

        std::vector<int64_t> res_ids(elems);
        std::vector<float> res_dis(elems);
        new_index->Search(nq, xq.data(), res_dis.data(), res_ids.data(), conf);
        AssertResult(res_ids, res_dis);
    }
}

#include "wrapper/ConfAdapter.h"

TEST(whatever, test_config) {
    milvus::engine::TempMetaConf conf;
    auto nsg_conf = std::make_shared<milvus::engine::NSGConfAdapter>();
    nsg_conf->Match(conf);
    nsg_conf->MatchSearch(conf, milvus::engine::IndexType::FAISS_IVFPQ_GPU);

    auto pq_conf = std::make_shared<milvus::engine::IVFPQConfAdapter>();
    pq_conf->Match(conf);
}<|MERGE_RESOLUTION|>--- conflicted
+++ resolved
@@ -67,7 +67,6 @@
 
 INSTANTIATE_TEST_CASE_P(WrapperParam, KnowhereWrapperTest,
                         Values(
-<<<<<<< HEAD
                                 //["Index type", "Generator type", "dim", "nb", "nq", "k", "build config", "search config"]
 #ifdef MILVUS_GPU_VERSION
         std::make_tuple(milvus::engine::IndexType::FAISS_IVFFLAT_GPU, "Default", DIM, NB, 10, 10),
@@ -78,26 +77,8 @@
         10,
         10),
 //                            std::make_tuple(milvus::engine::IndexType::FAISS_IVFSQ8_GPU, "Default", DIM, NB, 10, 10),
+        std::make_tuple(milvus::engine::IndexType::FAISS_IVFSQ8_GPU, "Default", DIM, NB, 10, 10),
         std::make_tuple(milvus::engine::IndexType::FAISS_IVFSQ8_MIX, "Default", DIM, NB, 10, 10),
-=======
-                            //["Index type", "Generator type", "dim", "nb", "nq", "k", "build config", "search config"]
-                            std::make_tuple(milvus::engine::IndexType::FAISS_IVFFLAT_CPU,
-                                            "Default",
-                                            64,
-                                            100000,
-                                            10,
-                                            10),
-                            std::make_tuple(milvus::engine::IndexType::FAISS_IVFFLAT_GPU, "Default", DIM, NB, 10, 10),
-                            std::make_tuple(milvus::engine::IndexType::FAISS_IVFFLAT_MIX,
-                                            "Default",
-                                            64,
-                                            100000,
-                                            10,
-                                            10),
-                            std::make_tuple(milvus::engine::IndexType::FAISS_IVFSQ8_CPU, "Default", DIM, NB, 10, 10),
-                            std::make_tuple(milvus::engine::IndexType::FAISS_IVFSQ8_GPU, "Default", DIM, NB, 10, 10),
-                            std::make_tuple(milvus::engine::IndexType::FAISS_IVFSQ8_MIX, "Default", DIM, NB, 10, 10),
->>>>>>> 265cbcbb
 //                            std::make_tuple(IndexType::NSG_MIX, "Default", 128, 250000, 10, 10),
 #endif
 //                            std::make_tuple(IndexType::SPTAG_KDT_RNT_CPU, "Default", 128, 250000, 10, 10),
