// Licensed to the Apache Software Foundation (ASF) under one
// or more contributor license agreements.  See the NOTICE file
// distributed with this work for additional information
// regarding copyright ownership.  The ASF licenses this file
// to you under the Apache License, Version 2.0 (the
// "License"); you may not use this file except in compliance
// with the License.  You may obtain a copy of the License at
//
//   http://www.apache.org/licenses/LICENSE-2.0
//
// Unless required by applicable law or agreed to in writing,
// software distributed under the License is distributed on an
// "AS IS" BASIS, WITHOUT WARRANTIES OR CONDITIONS OF ANY
// KIND, either express or implied.  See the License for the
// specific language governing permissions and limitations
// under the License.

#include <gtest/gtest-death-test.h>
#include <gtest/gtest.h>
#include <cmath>

#include "config/YamlConfigMgr.h"
#include "server/Config.h"
#include "server/utils.h"
#include "utils/CommonUtil.h"
#include "utils/StringHelpFunctions.h"
#include "utils/ValidationUtil.h"

#include <limits>

namespace {

static constexpr uint64_t KB = 1024;
static constexpr uint64_t MB = KB * 1024;
static constexpr uint64_t GB = MB * 1024;

}  // namespace

namespace ms = milvus::server;

TEST_F(ConfigTest, CONFIG_TEST) {
    milvus::server::ConfigMgr* config_mgr = milvus::server::YamlConfigMgr::GetInstance();

    milvus::Status s = config_mgr->LoadConfigFile("");
    ASSERT_FALSE(s.ok());

    std::string config_path(CONFIG_PATH);
    s = config_mgr->LoadConfigFile(config_path + INVALID_CONFIG_FILE);
    ASSERT_FALSE(s.ok());

    s = config_mgr->LoadConfigFile(config_path + VALID_CONFIG_FILE);
    ASSERT_TRUE(s.ok());

    config_mgr->Print();

    milvus::server::ConfigNode& root_config = config_mgr->GetRootNode();
    milvus::server::ConfigNode& server_config = root_config.GetChild("server_config");
    milvus::server::ConfigNode& db_config = root_config.GetChild("db_config");
    milvus::server::ConfigNode& metric_config = root_config.GetChild("metric_config");
    milvus::server::ConfigNode& cache_config = root_config.GetChild("cache_config");
    milvus::server::ConfigNode invalid_config = root_config.GetChild("invalid_config");
    auto valus = invalid_config.GetSequence("not_exist");
    float ff = invalid_config.GetFloatValue("not_exist", 3.0);
    ASSERT_EQ(ff, 3.0);

    std::string address = server_config.GetValue("address");
    ASSERT_TRUE(!address.empty());
    int64_t port = server_config.GetInt64Value("port");
    ASSERT_NE(port, 0);

    server_config.SetValue("float_test", "2.5");
    double dbl = server_config.GetDoubleValue("float_test");
    ASSERT_LE(std::fabs(dbl - 2.5), std::numeric_limits<double>::epsilon());
    float flt = server_config.GetFloatValue("float_test");
    ASSERT_LE(std::fabs(flt - 2.5), std::numeric_limits<float>::epsilon());

    server_config.SetValue("bool_test", "true");
    bool blt = server_config.GetBoolValue("bool_test");
    ASSERT_TRUE(blt);

    server_config.SetValue("int_test", "34");
    int32_t it32 = server_config.GetInt32Value("int_test");
    ASSERT_EQ(it32, 34);
    int64_t it64 = server_config.GetInt64Value("int_test");
    ASSERT_EQ(it64, 34);

    milvus::server::ConfigNode fake;
    server_config.AddChild("fake", fake);
    fake = server_config.GetChild("fake");
    milvus::server::ConfigNodeArr arr;
    server_config.GetChildren(arr);
    ASSERT_EQ(arr.size(), 1UL);

    server_config.ClearChildren();
    auto children = server_config.GetChildren();
    ASSERT_TRUE(children.empty());

    server_config.ClearConfig();
    auto configs = server_config.GetConfig();
    ASSERT_TRUE(configs.empty());

    server_config.AddSequenceItem("seq", "aaa");
    server_config.AddSequenceItem("seq", "bbb");
    auto seq = server_config.GetSequence("seq");
    ASSERT_EQ(seq.size(), 2UL);

    milvus::server::ConfigNode combine;
    combine.Combine(server_config);

    combine.PrintAll();
    std::string all = combine.DumpString();
    ASSERT_TRUE(!all.empty());

    server_config.ClearSequences();
    auto seqs = server_config.GetSequences();
    ASSERT_TRUE(seqs.empty());
}

TEST_F(ConfigTest, SERVER_CONFIG_VALID_TEST) {
    std::string config_path(CONFIG_PATH);
    milvus::server::Config& config = milvus::server::Config::GetInstance();
    std::string str_val;
    int64_t int64_val;
    float float_val;
    bool bool_val;

    /* server config */
    std::string server_addr = "192.168.1.155";
    ASSERT_TRUE(config.SetServerConfigAddress(server_addr).ok());
    ASSERT_TRUE(config.GetServerConfigAddress(str_val).ok());
    ASSERT_TRUE(str_val == server_addr);

    std::string server_port = "12345";
    ASSERT_TRUE(config.SetServerConfigPort(server_port).ok());
    ASSERT_TRUE(config.GetServerConfigPort(str_val).ok());
    ASSERT_TRUE(str_val == server_port);

    std::string server_mode = "cluster_readonly";
    ASSERT_TRUE(config.SetServerConfigDeployMode(server_mode).ok());
    ASSERT_TRUE(config.GetServerConfigDeployMode(str_val).ok());
    ASSERT_TRUE(str_val == server_mode);

    std::string server_time_zone = "UTC+6";
    ASSERT_TRUE(config.SetServerConfigTimeZone(server_time_zone).ok());
    ASSERT_TRUE(config.GetServerConfigTimeZone(str_val).ok());
    ASSERT_TRUE(str_val == server_time_zone);

    /* db config */
    std::string db_primary_path = "/home/zilliz";
    ASSERT_TRUE(config.SetDBConfigPrimaryPath(db_primary_path).ok());
    ASSERT_TRUE(config.GetDBConfigPrimaryPath(str_val).ok());
    ASSERT_TRUE(str_val == db_primary_path);

    std::string db_secondary_path = "/home/zilliz";
    ASSERT_TRUE(config.SetDBConfigSecondaryPath(db_secondary_path).ok());
    ASSERT_TRUE(config.GetDBConfigSecondaryPath(str_val).ok());
    ASSERT_TRUE(str_val == db_secondary_path);

    std::string db_backend_url = "mysql://root:123456@127.0.0.1:19530/milvus";
    ASSERT_TRUE(config.SetDBConfigBackendUrl(db_backend_url).ok());
    ASSERT_TRUE(config.GetDBConfigBackendUrl(str_val).ok());
    ASSERT_TRUE(str_val == db_backend_url);

    int64_t db_archive_disk_threshold = 100;
    ASSERT_TRUE(config.SetDBConfigArchiveDiskThreshold(std::to_string(db_archive_disk_threshold)).ok());
    ASSERT_TRUE(config.GetDBConfigArchiveDiskThreshold(int64_val).ok());
    ASSERT_TRUE(int64_val == db_archive_disk_threshold);

    int64_t db_archive_days_threshold = 365;
    ASSERT_TRUE(config.SetDBConfigArchiveDaysThreshold(std::to_string(db_archive_days_threshold)).ok());
    ASSERT_TRUE(config.GetDBConfigArchiveDaysThreshold(int64_val).ok());
    ASSERT_TRUE(int64_val == db_archive_days_threshold);

    int64_t db_insert_buffer_size = 2;
    ASSERT_TRUE(config.SetDBConfigInsertBufferSize(std::to_string(db_insert_buffer_size)).ok());
    ASSERT_TRUE(config.GetDBConfigInsertBufferSize(int64_val).ok());
    ASSERT_TRUE(int64_val == db_insert_buffer_size);

    /* storage config */
    bool storage_minio_enable = false;
    ASSERT_TRUE(config.SetStorageConfigMinioEnable(std::to_string(storage_minio_enable)).ok());
    ASSERT_TRUE(config.GetStorageConfigMinioEnable(bool_val).ok());
    ASSERT_TRUE(bool_val == storage_minio_enable);

    std::string storage_minio_addr = "192.168.1.100";
    ASSERT_TRUE(config.SetStorageConfigMinioAddress(storage_minio_addr).ok());
    ASSERT_TRUE(config.GetStorageConfigMinioAddress(str_val).ok());
    ASSERT_TRUE(str_val == storage_minio_addr);

    std::string storage_minio_port = "12345";
    ASSERT_TRUE(config.SetStorageConfigMinioPort(storage_minio_port).ok());
    ASSERT_TRUE(config.GetStorageConfigMinioPort(str_val).ok());
    ASSERT_TRUE(str_val == storage_minio_port);

    std::string storage_minio_access_key = "minioadmin";
    ASSERT_TRUE(config.SetStorageConfigMinioAccessKey(storage_minio_access_key).ok());
    ASSERT_TRUE(config.GetStorageConfigMinioAccessKey(str_val).ok());
    ASSERT_TRUE(str_val == storage_minio_access_key);

    std::string storage_minio_secret_key = "minioadmin";
    ASSERT_TRUE(config.SetStorageConfigMinioSecretKey(storage_minio_secret_key).ok());
    ASSERT_TRUE(config.GetStorageConfigMinioSecretKey(str_val).ok());
    ASSERT_TRUE(str_val == storage_minio_secret_key);

    std::string storage_minio_bucket = "miniobucket";
    ASSERT_TRUE(config.SetStorageConfigMinioBucket(storage_minio_bucket).ok());
    ASSERT_TRUE(config.GetStorageConfigMinioBucket(str_val).ok());
    ASSERT_TRUE(str_val == storage_minio_bucket);

    /* metric config */
    bool metric_enable_monitor = false;
    ASSERT_TRUE(config.SetMetricConfigEnableMonitor(std::to_string(metric_enable_monitor)).ok());
    ASSERT_TRUE(config.GetMetricConfigEnableMonitor(bool_val).ok());
    ASSERT_TRUE(bool_val == metric_enable_monitor);

    std::string metric_collector = "prometheus";
    ASSERT_TRUE(config.SetMetricConfigCollector(metric_collector).ok());
    ASSERT_TRUE(config.GetMetricConfigCollector(str_val).ok());
    ASSERT_TRUE(str_val == metric_collector);

    std::string metric_prometheus_ip = "127.0.0.1";
    s = config.SetMetricConfigPrometheusIP(metric_prometheus_ip);
    ASSERT_TRUE(s.ok());
    s = config.GetMetricConfigPrometheusIp(str_val);
    ASSERT_TRUE(s.ok());
    ASSERT_TRUE(str_val == metric_prometheus_ip);

    std::string metric_prometheus_port = "2222";
    ASSERT_TRUE(config.SetMetricConfigPrometheusPort(metric_prometheus_port).ok());
    ASSERT_TRUE(config.GetMetricConfigPrometheusPort(str_val).ok());
    ASSERT_TRUE(str_val == metric_prometheus_port);

    /* cache config */
    int64_t cache_cpu_cache_capacity = 1;
    ASSERT_TRUE(config.SetCacheConfigCpuCacheCapacity(std::to_string(cache_cpu_cache_capacity)).ok());
    ASSERT_TRUE(config.GetCacheConfigCpuCacheCapacity(int64_val).ok());
    ASSERT_TRUE(int64_val == cache_cpu_cache_capacity);

    float cache_cpu_cache_threshold = 0.1;
    ASSERT_TRUE(config.SetCacheConfigCpuCacheThreshold(std::to_string(cache_cpu_cache_threshold)).ok());
    ASSERT_TRUE(config.GetCacheConfigCpuCacheThreshold(float_val).ok());
    ASSERT_TRUE(float_val == cache_cpu_cache_threshold);

    bool cache_insert_data = true;
    ASSERT_TRUE(config.SetCacheConfigCacheInsertData(std::to_string(cache_insert_data)).ok());
    ASSERT_TRUE(config.GetCacheConfigCacheInsertData(bool_val).ok());
    ASSERT_TRUE(bool_val == cache_insert_data);

    /* engine config */
    int64_t engine_use_blas_threshold = 50;
    ASSERT_TRUE(config.SetEngineConfigUseBlasThreshold(std::to_string(engine_use_blas_threshold)).ok());
    ASSERT_TRUE(config.GetEngineConfigUseBlasThreshold(int64_val).ok());
    ASSERT_TRUE(int64_val == engine_use_blas_threshold);

    int64_t engine_omp_thread_num = 1;
    ASSERT_TRUE(config.SetEngineConfigOmpThreadNum(std::to_string(engine_omp_thread_num)).ok());
    ASSERT_TRUE(config.GetEngineConfigOmpThreadNum(int64_val).ok());
    ASSERT_TRUE(int64_val == engine_omp_thread_num);

#ifdef MILVUS_GPU_VERSION
    int64_t engine_gpu_search_threshold = 800;
    ASSERT_TRUE(config.SetEngineConfigGpuSearchThreshold(std::to_string(engine_gpu_search_threshold)).ok());
    ASSERT_TRUE(config.GetEngineConfigGpuSearchThreshold(int64_val).ok());
    ASSERT_TRUE(int64_val == engine_gpu_search_threshold);
#endif

    /* gpu resource config */
#ifdef MILVUS_GPU_VERSION
    bool resource_enable_gpu = true;
    ASSERT_TRUE(config.SetGpuResourceConfigEnable(std::to_string(resource_enable_gpu)).ok());
    ASSERT_TRUE(config.GetGpuResourceConfigEnable(bool_val).ok());
    ASSERT_TRUE(bool_val == resource_enable_gpu);

    int64_t gpu_cache_capacity = 1;
    ASSERT_TRUE(config.SetGpuResourceConfigCacheCapacity(std::to_string(gpu_cache_capacity)).ok());
    ASSERT_TRUE(config.GetGpuResourceConfigCacheCapacity(int64_val).ok());
    ASSERT_TRUE(int64_val == gpu_cache_capacity);

    float gpu_cache_threshold = 0.2;
    ASSERT_TRUE(config.SetGpuResourceConfigCacheThreshold(std::to_string(gpu_cache_threshold)).ok());
    ASSERT_TRUE(config.GetGpuResourceConfigCacheThreshold(float_val).ok());
    ASSERT_TRUE(float_val == gpu_cache_threshold);

    std::vector<std::string> search_resources = {"gpu0"};
    std::vector<int64_t> search_res_vec;
    std::string search_res_str;
    milvus::server::StringHelpFunctions::MergeStringWithDelimeter(
        search_resources, milvus::server::CONFIG_GPU_RESOURCE_DELIMITER, search_res_str);
    ASSERT_TRUE(config.SetGpuResourceConfigSearchResources(search_res_str).ok());
    ASSERT_TRUE(config.GetGpuResourceConfigSearchResources(search_res_vec).ok());
    for (size_t i = 0; i < search_resources.size(); i++) {
        ASSERT_TRUE(std::stoll(search_resources[i].substr(3)) == search_res_vec[i]);
    }

    std::vector<std::string> build_index_resources = {"gpu0"};
    std::vector<int64_t> build_index_res_vec;
    std::string build_index_res_str;
    milvus::server::StringHelpFunctions::MergeStringWithDelimeter(
        build_index_resources, milvus::server::CONFIG_GPU_RESOURCE_DELIMITER, build_index_res_str);
    ASSERT_TRUE(config.SetGpuResourceConfigBuildIndexResources(build_index_res_str).ok());
    ASSERT_TRUE(config.GetGpuResourceConfigBuildIndexResources(build_index_res_vec).ok());
    for (size_t i = 0; i < build_index_resources.size(); i++) {
        ASSERT_TRUE(std::stoll(build_index_resources[i].substr(3)) == build_index_res_vec[i]);
    }
#endif
}

std::string gen_get_command(const std::string& parent_node, const std::string& child_node) {
    std::string cmd = "get_config " + parent_node + ms::CONFIG_NODE_DELIMITER + child_node;
    return cmd;
}

std::string gen_set_command(const std::string& parent_node, const std::string& child_node, const std::string& value) {
    std::string cmd = "set_config " + parent_node + ms::CONFIG_NODE_DELIMITER + child_node + " " + value;
    return cmd;
}

TEST_F(ConfigTest, SERVER_CONFIG_CLI_TEST) {
    std::string config_path(CONFIG_PATH);
    milvus::server::Config& config = milvus::server::Config::GetInstance();
    milvus::Status s;

    std::string get_cmd, set_cmd;
    std::string result, dummy;

    s = config.ProcessConfigCli(result, "get_config *");
    ASSERT_TRUE(s.ok());

    /* server config */
    std::string server_addr = "192.168.1.155";
    get_cmd = gen_get_command(ms::CONFIG_SERVER, ms::CONFIG_SERVER_ADDRESS);
    set_cmd = gen_set_command(ms::CONFIG_SERVER, ms::CONFIG_SERVER_ADDRESS, server_addr);
    s = config.ProcessConfigCli(dummy, set_cmd);
    ASSERT_FALSE(s.ok());
    s = config.ProcessConfigCli(result, get_cmd);
    ASSERT_TRUE(s.ok());

    /* db config */
    std::string db_primary_path = "/home/zilliz";
    get_cmd = gen_get_command(ms::CONFIG_DB, ms::CONFIG_DB_PRIMARY_PATH);
    set_cmd = gen_set_command(ms::CONFIG_DB, ms::CONFIG_DB_PRIMARY_PATH, db_primary_path);
    s = config.ProcessConfigCli(dummy, set_cmd);
    ASSERT_FALSE(s.ok());
    s = config.ProcessConfigCli(result, get_cmd);
    ASSERT_TRUE(s.ok());

    /* metric config */
    std::string metric_enable_monitor = "false";
    get_cmd = gen_get_command(ms::CONFIG_METRIC, ms::CONFIG_METRIC_ENABLE_MONITOR);
    set_cmd = gen_set_command(ms::CONFIG_METRIC, ms::CONFIG_METRIC_ENABLE_MONITOR, metric_enable_monitor);
    s = config.ProcessConfigCli(dummy, set_cmd);
    ASSERT_FALSE(s.ok());
    s = config.ProcessConfigCli(result, get_cmd);
    ASSERT_TRUE(s.ok());

    /* storage config */
    std::string storage_minio_enable = "true";
    get_cmd = gen_get_command(ms::CONFIG_STORAGE, ms::CONFIG_STORAGE_MINIO_ENABLE);
    set_cmd = gen_set_command(ms::CONFIG_STORAGE, ms::CONFIG_STORAGE_MINIO_ENABLE, storage_minio_enable);
    s = config.ProcessConfigCli(dummy, set_cmd);
    ASSERT_FALSE(s.ok());
    s = config.ProcessConfigCli(result, get_cmd);
    ASSERT_TRUE(s.ok());

    /* cache config */
    std::string cache_cpu_cache_capacity = "1";
    get_cmd = gen_get_command(ms::CONFIG_CACHE, ms::CONFIG_CACHE_CPU_CACHE_CAPACITY);
    set_cmd = gen_set_command(ms::CONFIG_CACHE, ms::CONFIG_CACHE_CPU_CACHE_CAPACITY, cache_cpu_cache_capacity);
    s = config.ProcessConfigCli(dummy, set_cmd);
    ASSERT_TRUE(s.ok());
    s = config.ProcessConfigCli(result, get_cmd);
    ASSERT_TRUE(s.ok());
    ASSERT_TRUE(result == cache_cpu_cache_capacity);

    std::string cache_cpu_cache_threshold = "0.1";
    get_cmd = gen_get_command(ms::CONFIG_CACHE, ms::CONFIG_CACHE_CPU_CACHE_THRESHOLD);
    set_cmd = gen_set_command(ms::CONFIG_CACHE, ms::CONFIG_CACHE_CPU_CACHE_THRESHOLD, cache_cpu_cache_threshold);
    s = config.ProcessConfigCli(dummy, set_cmd);
    ASSERT_TRUE(s.ok());
    s = config.ProcessConfigCli(result, get_cmd);
    ASSERT_TRUE(result == cache_cpu_cache_threshold);

    std::string cache_insert_data = "true";
    get_cmd = gen_get_command(ms::CONFIG_CACHE, ms::CONFIG_CACHE_CACHE_INSERT_DATA);
    set_cmd = gen_set_command(ms::CONFIG_CACHE, ms::CONFIG_CACHE_CACHE_INSERT_DATA, cache_insert_data);
    s = config.ProcessConfigCli(dummy, set_cmd);
    ASSERT_TRUE(s.ok());
    s = config.ProcessConfigCli(result, get_cmd);
    ASSERT_TRUE(result == cache_insert_data);

    /* engine config */
    std::string engine_use_blas_threshold = "50";
    get_cmd = gen_get_command(ms::CONFIG_ENGINE, ms::CONFIG_ENGINE_USE_BLAS_THRESHOLD);
    set_cmd = gen_set_command(ms::CONFIG_ENGINE, ms::CONFIG_ENGINE_USE_BLAS_THRESHOLD, engine_use_blas_threshold);
    s = config.ProcessConfigCli(dummy, set_cmd);
    ASSERT_TRUE(s.ok());
    s = config.ProcessConfigCli(result, get_cmd);
    ASSERT_TRUE(s.ok());
    ASSERT_TRUE(result == engine_use_blas_threshold);

    std::string engine_omp_thread_num = "1";
    get_cmd = gen_get_command(ms::CONFIG_ENGINE, ms::CONFIG_ENGINE_OMP_THREAD_NUM);
    set_cmd = gen_set_command(ms::CONFIG_ENGINE, ms::CONFIG_ENGINE_OMP_THREAD_NUM, engine_omp_thread_num);
    s = config.ProcessConfigCli(dummy, set_cmd);
    ASSERT_TRUE(s.ok());
    s = config.ProcessConfigCli(result, get_cmd);
    ASSERT_TRUE(s.ok());
    ASSERT_TRUE(result == engine_omp_thread_num);

#ifdef MILVUS_GPU_VERSION
    std::string engine_gpu_search_threshold = "800";
    get_cmd = gen_get_command(ms::CONFIG_ENGINE, ms::CONFIG_ENGINE_GPU_SEARCH_THRESHOLD);
    set_cmd = gen_set_command(ms::CONFIG_ENGINE, ms::CONFIG_ENGINE_GPU_SEARCH_THRESHOLD, engine_gpu_search_threshold);
    s = config.ProcessConfigCli(dummy, set_cmd);
    ASSERT_TRUE(s.ok());
    s = config.ProcessConfigCli(result, get_cmd);
    ASSERT_TRUE(s.ok());
    ASSERT_TRUE(result == engine_gpu_search_threshold);
#endif

    /* gpu resource config */
#ifdef MILVUS_GPU_VERSION
    std::string resource_enable_gpu = "true";
    get_cmd = gen_get_command(ms::CONFIG_GPU_RESOURCE, ms::CONFIG_GPU_RESOURCE_ENABLE);
    set_cmd = gen_set_command(ms::CONFIG_GPU_RESOURCE, ms::CONFIG_GPU_RESOURCE_ENABLE, resource_enable_gpu);
    s = config.ProcessConfigCli(dummy, set_cmd);
    ASSERT_TRUE(s.ok());
    s = config.ProcessConfigCli(result, get_cmd);
    ASSERT_TRUE(s.ok());
    ASSERT_TRUE(result == resource_enable_gpu);

    std::string gpu_cache_capacity = "1";
    get_cmd = gen_get_command(ms::CONFIG_GPU_RESOURCE, ms::CONFIG_GPU_RESOURCE_CACHE_CAPACITY);
    set_cmd = gen_set_command(ms::CONFIG_GPU_RESOURCE, ms::CONFIG_GPU_RESOURCE_CACHE_CAPACITY, gpu_cache_capacity);
    s = config.ProcessConfigCli(dummy, set_cmd);
    ASSERT_TRUE(s.ok());
    s = config.ProcessConfigCli(result, get_cmd);
    ASSERT_TRUE(s.ok());
    ASSERT_TRUE(result == gpu_cache_capacity);

    std::string gpu_cache_threshold = "0.2";
    get_cmd = gen_get_command(ms::CONFIG_GPU_RESOURCE, ms::CONFIG_GPU_RESOURCE_CACHE_THRESHOLD);
    set_cmd = gen_set_command(ms::CONFIG_GPU_RESOURCE, ms::CONFIG_GPU_RESOURCE_CACHE_THRESHOLD, gpu_cache_threshold);
    s = config.ProcessConfigCli(dummy, set_cmd);
    ASSERT_TRUE(s.ok());
    s = config.ProcessConfigCli(result, get_cmd);
    ASSERT_TRUE(result == gpu_cache_threshold);

    std::string search_resources = "gpu0";
    get_cmd = gen_get_command(ms::CONFIG_GPU_RESOURCE, ms::CONFIG_GPU_RESOURCE_SEARCH_RESOURCES);
    set_cmd = gen_set_command(ms::CONFIG_GPU_RESOURCE, ms::CONFIG_GPU_RESOURCE_SEARCH_RESOURCES, search_resources);
    s = config.ProcessConfigCli(dummy, set_cmd);
    ASSERT_TRUE(s.ok());
    s = config.ProcessConfigCli(result, get_cmd);
    ASSERT_TRUE(s.ok());
    ASSERT_TRUE(result == search_resources);

    std::string build_index_resources = "gpu0";
    get_cmd = gen_get_command(ms::CONFIG_GPU_RESOURCE, ms::CONFIG_GPU_RESOURCE_BUILD_INDEX_RESOURCES);
    set_cmd =
        gen_set_command(ms::CONFIG_GPU_RESOURCE, ms::CONFIG_GPU_RESOURCE_BUILD_INDEX_RESOURCES, build_index_resources);
    s = config.ProcessConfigCli(dummy, set_cmd);
    ASSERT_TRUE(s.ok());
    s = config.ProcessConfigCli(result, get_cmd);
    ASSERT_TRUE(s.ok());
    ASSERT_TRUE(result == build_index_resources);
#endif
}

TEST_F(ConfigTest, SERVER_CONFIG_INVALID_TEST) {
    std::string config_path(CONFIG_PATH);
    milvus::server::Config& config = milvus::server::Config::GetInstance();
    milvus::Status s;

    ASSERT_FALSE(config.LoadConfigFile("").ok());

    ASSERT_FALSE(config.LoadConfigFile(config_path + INVALID_CONFIG_FILE).ok());
    ASSERT_FALSE(config.LoadConfigFile(config_path + "dummy.yaml").ok());

    /* server config */
    ASSERT_FALSE(config.SetServerConfigAddress("0.0.0").ok());
    ASSERT_FALSE(config.SetServerConfigAddress("0.0.0.256").ok());

    ASSERT_FALSE(config.SetServerConfigPort("a").ok());
    ASSERT_FALSE(config.SetServerConfigPort("99999").ok());

    ASSERT_FALSE(config.SetServerConfigDeployMode("cluster").ok());

    ASSERT_FALSE(config.SetServerConfigTimeZone("GM").ok());
    ASSERT_FALSE(config.SetServerConfigTimeZone("GMT8").ok());
    ASSERT_FALSE(config.SetServerConfigTimeZone("UTCA").ok());

    /* db config */
    ASSERT_FALSE(config.SetDBConfigPrimaryPath("").ok());

    // ASSERT_FALSE(config.SetDBConfigSecondaryPath("").ok());

    ASSERT_FALSE(config.SetDBConfigBackendUrl("http://www.google.com").ok());
    ASSERT_FALSE(config.SetDBConfigBackendUrl("sqlite://:@:").ok());
    ASSERT_FALSE(config.SetDBConfigBackendUrl("mysql://root:123456@127.0.0.1/milvus").ok());

    ASSERT_FALSE(config.SetDBConfigArchiveDiskThreshold("0x10").ok());

    ASSERT_FALSE(config.SetDBConfigArchiveDaysThreshold("0x10").ok());

    ASSERT_FALSE(config.SetDBConfigInsertBufferSize("a").ok());
    ASSERT_FALSE(config.SetDBConfigInsertBufferSize("0").ok());
    ASSERT_FALSE(config.SetDBConfigInsertBufferSize("2048").ok());

    /* storage config */
    ASSERT_FALSE(config.SetStorageConfigMinioEnable("10").ok());

    ASSERT_FALSE(config.SetStorageConfigMinioAddress("127.0.0").ok());

    ASSERT_FALSE(config.SetStorageConfigMinioPort("100").ok());
    ASSERT_FALSE(config.SetStorageConfigMinioPort("100000").ok());

    ASSERT_FALSE(config.SetStorageConfigMinioAccessKey("").ok());

    ASSERT_FALSE(config.SetStorageConfigMinioSecretKey("").ok());

    ASSERT_FALSE(config.SetStorageConfigMinioBucket("").ok());

    /* metric config */
    ASSERT_FALSE(config.SetMetricConfigEnableMonitor("Y").ok());

    ASSERT_FALSE(config.SetMetricConfigCollector("zilliz").ok());

<<<<<<< HEAD
    s = config.SetMetricConfigPrometheusIP("127.0.0");
    ASSERT_FALSE(s.ok());

    s = config.SetMetricConfigPrometheusPort("0xff");
    ASSERT_FALSE(s.ok());
=======
    ASSERT_FALSE(config.SetMetricConfigPrometheusPort("0xff").ok());
>>>>>>> b9d9b8ec

    /* cache config */
    ASSERT_FALSE(config.SetCacheConfigCpuCacheCapacity("a").ok());
    ASSERT_FALSE(config.SetCacheConfigCpuCacheCapacity("0").ok());
    ASSERT_FALSE(config.SetCacheConfigCpuCacheCapacity("2048").ok());

    ASSERT_FALSE(config.SetCacheConfigCpuCacheThreshold("a").ok());
    ASSERT_FALSE(config.SetCacheConfigCpuCacheThreshold("1.0").ok());

    ASSERT_FALSE(config.SetCacheConfigCacheInsertData("N").ok());

    /* engine config */
    ASSERT_FALSE(config.SetEngineConfigUseBlasThreshold("0xff").ok());

    ASSERT_FALSE(config.SetEngineConfigOmpThreadNum("a").ok());
    ASSERT_FALSE(config.SetEngineConfigOmpThreadNum("10000").ok());

#ifdef MILVUS_GPU_VERSION
    ASSERT_FALSE(config.SetEngineConfigGpuSearchThreshold("-1").ok());
#endif

    /* gpu resource config */
#ifdef MILVUS_GPU_VERSION
    ASSERT_FALSE(config.SetGpuResourceConfigEnable("ok").ok());

    ASSERT_FALSE(config.SetGpuResourceConfigCacheCapacity("a").ok());
    ASSERT_FALSE(config.SetGpuResourceConfigCacheCapacity("128").ok());

    ASSERT_FALSE(config.SetGpuResourceConfigCacheThreshold("a").ok());
    ASSERT_FALSE(config.SetGpuResourceConfigCacheThreshold("1.0").ok());

    ASSERT_FALSE(config.SetGpuResourceConfigSearchResources("gpu10").ok());

    ASSERT_FALSE(config.SetGpuResourceConfigBuildIndexResources("gup2").ok());
    ASSERT_FALSE(config.SetGpuResourceConfigBuildIndexResources("gpu16").ok());
#endif
}

TEST_F(ConfigTest, SERVER_CONFIG_TEST) {
    std::string config_path(CONFIG_PATH);
    milvus::server::Config& config = milvus::server::Config::GetInstance();

    ASSERT_TRUE(config.LoadConfigFile(config_path + VALID_CONFIG_FILE).ok());

    ASSERT_TRUE(config.ValidateConfig().ok());

    std::string config_json_str;
    config.GetConfigJsonStr(config_json_str);
    std::cout << config_json_str << std::endl;

    ASSERT_TRUE(config.ResetDefaultConfig().ok());
}<|MERGE_RESOLUTION|>--- conflicted
+++ resolved
@@ -525,16 +525,10 @@
     ASSERT_FALSE(config.SetMetricConfigEnableMonitor("Y").ok());
 
     ASSERT_FALSE(config.SetMetricConfigCollector("zilliz").ok());
-
-<<<<<<< HEAD
-    s = config.SetMetricConfigPrometheusIP("127.0.0");
-    ASSERT_FALSE(s.ok());
-
-    s = config.SetMetricConfigPrometheusPort("0xff");
-    ASSERT_FALSE(s.ok());
-=======
+    
+    ASSERT_FALSE(config.SetMetricConfigPrometheusIP("127.0.0").ok());
+    
     ASSERT_FALSE(config.SetMetricConfigPrometheusPort("0xff").ok());
->>>>>>> b9d9b8ec
 
     /* cache config */
     ASSERT_FALSE(config.SetCacheConfigCpuCacheCapacity("a").ok());
