// Copyright (C) 2019-2020 Zilliz. All rights reserved.
//
// Licensed under the Apache License, Version 2.0 (the "License"); you may not use this file except in compliance
// with the License. You may obtain a copy of the License at
//
// http://www.apache.org/licenses/LICENSE-2.0
//
// Unless required by applicable law or agreed to in writing, software distributed under the License
// is distributed on an "AS IS" BASIS, WITHOUT WARRANTIES OR CONDITIONS OF ANY KIND, either express
// or implied. See the License for the specific language governing permissions and limitations under the License.

#include "db/Utils.h"
#include "db/meta/MetaConsts.h"
#include "db/meta/MySQLMetaImpl.h"
#include "db/utils.h"

#include <gtest/gtest.h>
#include <mysql++/mysql++.h>
#include <stdlib.h>
#include <time.h>
#include <boost/filesystem/operations.hpp>
#include <iostream>
#include <thread>
#include <fiu-local.h>
#include <fiu-control.h>
#include <src/db/OngoingFileChecker.h>

const char* FAILED_CONNECT_SQL_SERVER = "Failed to connect to meta server(mysql)";
const char* TABLE_ALREADY_EXISTS = "Table already exists and it is in delete state, please wait a second";

TEST_F(MySqlMetaTest, TABLE_TEST) {
    auto table_id = "meta_test_table";
    fiu_init(0);

    milvus::engine::meta::TableSchema table;
    table.table_id_ = table_id;
    auto status = impl_->CreateTable(table);
    ASSERT_TRUE(status.ok());

    auto gid = table.id_;
    table.id_ = -1;
    status = impl_->DescribeTable(table);
    ASSERT_TRUE(status.ok());
    ASSERT_EQ(table.id_, gid);
    ASSERT_EQ(table.table_id_, table_id);

    table.table_id_ = "not_found";
    status = impl_->DescribeTable(table);
    ASSERT_TRUE(!status.ok());

    table.table_id_ = table_id;
    status = impl_->CreateTable(table);
    ASSERT_EQ(status.code(), milvus::DB_ALREADY_EXIST);

    table.table_id_ = "";
    status = impl_->CreateTable(table);
    //    ASSERT_TRUE(status.ok());

    table.table_id_ = table_id;
    FIU_ENABLE_FIU("MySQLMetaImpl.CreateTable.null_connection");
    auto stat = impl_->CreateTable(table);
    ASSERT_FALSE(stat.ok());
    ASSERT_EQ(stat.message(), FAILED_CONNECT_SQL_SERVER);
    fiu_disable("MySQLMetaImpl.CreateTable.null_connection");

    FIU_ENABLE_FIU("MySQLMetaImpl.CreateTable.throw_exception");
    stat = impl_->CreateTable(table);
    ASSERT_FALSE(stat.ok());
    fiu_disable("MySQLMetaImpl.CreateTable.throw_exception");

    //ensure table exists
    stat = impl_->CreateTable(table);
    FIU_ENABLE_FIU("MySQLMetaImpl.CreateTableTable.schema_TO_DELETE");
    stat = impl_->CreateTable(table);
    ASSERT_FALSE(stat.ok());
    ASSERT_EQ(stat.message(), TABLE_ALREADY_EXISTS);
    fiu_disable("MySQLMetaImpl.CreateTableTable.schema_TO_DELETE");

    FIU_ENABLE_FIU("MySQLMetaImpl.DescribeTable.null_connection");
    stat = impl_->DescribeTable(table);
    ASSERT_FALSE(stat.ok());
    fiu_disable("MySQLMetaImpl.DescribeTable.null_connection");

    FIU_ENABLE_FIU("MySQLMetaImpl.DescribeTable.throw_exception");
    stat = impl_->DescribeTable(table);
    ASSERT_FALSE(stat.ok());
    fiu_disable("MySQLMetaImpl.DescribeTable.throw_exception");

    bool has_table = false;
    stat = impl_->HasTable(table_id, has_table);
    ASSERT_TRUE(stat.ok());
    ASSERT_TRUE(has_table);

    has_table = false;
    FIU_ENABLE_FIU("MySQLMetaImpl.HasTable.null_connection");
    stat = impl_->HasTable(table_id, has_table);
    ASSERT_FALSE(stat.ok());
    ASSERT_FALSE(has_table);
    fiu_disable("MySQLMetaImpl.HasTable.null_connection");

    FIU_ENABLE_FIU("MySQLMetaImpl.HasTable.throw_exception");
    stat = impl_->HasTable(table_id, has_table);
    ASSERT_FALSE(stat.ok());
    ASSERT_FALSE(has_table);
    fiu_disable("MySQLMetaImpl.HasTable.throw_exception");

    FIU_ENABLE_FIU("MySQLMetaImpl.DropTable.CLUSTER_WRITABLE_MODE");
    stat = impl_->DropTable(table_id);
    fiu_disable("MySQLMetaImpl.DropTable.CLUSTER_WRITABLE_MODE");

    FIU_ENABLE_FIU("MySQLMetaImpl.DropAll.null_connection");
    status = impl_->DropAll();
    ASSERT_FALSE(status.ok());
    fiu_disable("MySQLMetaImpl.DropAll.null_connection");

    FIU_ENABLE_FIU("MySQLMetaImpl.DropAll.throw_exception");
    status = impl_->DropAll();
    ASSERT_FALSE(status.ok());
    fiu_disable("MySQLMetaImpl.DropAll.throw_exception");

    status = impl_->DropAll();
    ASSERT_TRUE(status.ok());
}

TEST_F(MySqlMetaTest, TABLE_FILE_TEST) {
    auto table_id = "meta_test_table";
    fiu_init(0);

    uint64_t size = 0;
    auto status = impl_->Size(size);
    ASSERT_TRUE(status.ok());
    ASSERT_EQ(size, 0);

    milvus::engine::meta::TableSchema table;
    table.table_id_ = table_id;
    table.dimension_ = 256;
    status = impl_->CreateTable(table);

    //CreateTableFile
    milvus::engine::meta::TableFileSchema table_file;
    table_file.table_id_ = table.table_id_;
    status = impl_->CreateTableFile(table_file);
    ASSERT_TRUE(status.ok());
    ASSERT_EQ(table_file.file_type_, milvus::engine::meta::TableFileSchema::NEW);

<<<<<<< HEAD
    FIU_ENABLE_FIU("MySQLMetaImpl.CreateTableFiles.null_connection");
    status = impl_->CreateTableFile(table_file);
    ASSERT_FALSE(status.ok());
    fiu_disable("MySQLMetaImpl.CreateTableFiles.null_connection");

    FIU_ENABLE_FIU("MySQLMetaImpl.CreateTableFiles.throw_exception");
    status = impl_->CreateTableFile(table_file);
    ASSERT_FALSE(status.ok());
    fiu_disable("MySQLMetaImpl.CreateTableFiles.throw_exception");

    FIU_ENABLE_FIU("MySQLMetaImpl.DescribeTable.throw_exception");
    status = impl_->CreateTableFile(table_file);
    ASSERT_FALSE(status.ok());
    fiu_disable("MySQLMetaImpl.DescribeTable.throw_exception");

    //DropDataByDate
    milvus::engine::meta::DatesT dates;
    dates.clear();
    status = impl_->DropDataByDate(table_file.table_id_, dates);
    ASSERT_TRUE(status.ok());

    dates.push_back(milvus::engine::utils::GetDate());
    status = impl_->DropDataByDate("notexist", dates);
    ASSERT_EQ(status.code(), milvus::DB_NOT_FOUND);

    FIU_ENABLE_FIU("MySQLMetaImpl.DropDataByDate.null_connection");
    status = impl_->DropDataByDate(table_file.table_id_, dates);
    ASSERT_FALSE(status.ok());
    fiu_disable("MySQLMetaImpl.DropDataByDate.null_connection");

    FIU_ENABLE_FIU("MySQLMetaImpl.DropDataByDate.throw_exception");
    status = impl_->DropDataByDate(table_file.table_id_, dates);
    ASSERT_FALSE(status.ok());
    fiu_disable("MySQLMetaImpl.DropDataByDate.throw_exception");

    status = impl_->DropDataByDate(table_file.table_id_, dates);
    ASSERT_TRUE(status.ok());

    //Count
=======
>>>>>>> 120f68d9
    uint64_t cnt = 0;
    status = impl_->Count(table_id, cnt);
    //    ASSERT_TRUE(status.ok());
    //    ASSERT_EQ(cnt, 0UL);

    FIU_ENABLE_FIU("MySQLMetaImpl.DescribeTable.throw_exception");
    status = impl_->Count(table_id, cnt);
    ASSERT_FALSE(status.ok());
    fiu_disable("MySQLMetaImpl.DescribeTable.throw_exception");

    FIU_ENABLE_FIU("MySQLMetaImpl.Count.null_connection");
    status = impl_->Count(table_id, cnt);
    ASSERT_FALSE(status.ok());
    fiu_disable("MySQLMetaImpl.Count.null_connection");

    FIU_ENABLE_FIU("MySQLMetaImpl.Count.throw_exception");
    status = impl_->Count(table_id, cnt);
    ASSERT_FALSE(status.ok());
    fiu_disable("MySQLMetaImpl.Count.throw_exception");
    auto file_id = table_file.file_id_;

    auto new_file_type = milvus::engine::meta::TableFileSchema::INDEX;
    table_file.file_type_ = new_file_type;

    //UpdateTableFile
    FIU_ENABLE_FIU("MySQLMetaImpl.UpdateTableFile.null_connection");
    status = impl_->UpdateTableFile(table_file);
    ASSERT_FALSE(status.ok());
    fiu_disable("MySQLMetaImpl.UpdateTableFile.null_connection");

    FIU_ENABLE_FIU("MySQLMetaImpl.UpdateTableFile.throw_exception");
    status = impl_->UpdateTableFile(table_file);
    ASSERT_FALSE(status.ok());
    fiu_disable("MySQLMetaImpl.UpdateTableFile.throw_exception");

    status = impl_->UpdateTableFile(table_file);
    ASSERT_TRUE(status.ok());
    ASSERT_EQ(table_file.file_type_, new_file_type);
<<<<<<< HEAD

    auto no_table_file = table_file;
    no_table_file.table_id_ = "notexist";
    status = impl_->UpdateTableFile(no_table_file);
    ASSERT_TRUE(status.ok());

    FIU_ENABLE_FIU("MySQLMetaImpl.CleanUpShadowFiles.null_connection");
    status = impl_->CleanUpShadowFiles();
    ASSERT_FALSE(status.ok());
    fiu_disable("MySQLMetaImpl.CleanUpShadowFiles.null_connection");

    FIU_ENABLE_FIU("MySQLMetaImpl.CleanUpShadowFiles.throw_exception");
    status = impl_->CleanUpShadowFiles();
    ASSERT_FALSE(status.ok());
    fiu_disable("MySQLMetaImpl.CleanUpShadowFiles.throw_exception");

    status = impl_->CleanUpShadowFiles();
    ASSERT_TRUE(status.ok());

    milvus::engine::meta::TableFilesSchema files_schema;
    FIU_ENABLE_FIU("MySQLMetaImpl.UpdateTableFiles.null_connection");
    status = impl_->UpdateTableFiles(files_schema);
    ASSERT_FALSE(status.ok());
    fiu_disable("MySQLMetaImpl.UpdateTableFiles.null_connection");

    FIU_ENABLE_FIU("MySQLMetaImpl.UpdateTableFiles.throw_exception");
    status = impl_->UpdateTableFiles(files_schema);
    ASSERT_FALSE(status.ok());
    fiu_disable("MySQLMetaImpl.UpdateTableFiles.throw_exception");

    status = impl_->UpdateTableFiles(files_schema);
    ASSERT_TRUE(status.ok());

    dates.clear();
    for (auto i = 2; i < 10; ++i) {
        dates.push_back(milvus::engine::utils::GetDateWithDelta(-1 * i));
    }
    status = impl_->DropDataByDate(table_file.table_id_, dates);
    ASSERT_TRUE(status.ok());

    table_file.date_ = milvus::engine::utils::GetDateWithDelta(-2);
    status = impl_->UpdateTableFile(table_file);
    ASSERT_TRUE(status.ok());
    ASSERT_EQ(table_file.date_, milvus::engine::utils::GetDateWithDelta(-2));
    ASSERT_FALSE(table_file.file_type_ == milvus::engine::meta::TableFileSchema::TO_DELETE);

    dates.clear();
    dates.push_back(table_file.date_);
    status = impl_->DropDataByDate(table_file.table_id_, dates);
    ASSERT_TRUE(status.ok());

    std::vector<size_t> ids = {table_file.id_};
    milvus::engine::meta::TableFilesSchema files;
    status = impl_->GetTableFiles(table_file.table_id_, ids, files);
    ASSERT_EQ(files.size(), 0UL);

    FIU_ENABLE_FIU("MySQLMetaImpl.GetTableFiles.null_connection");
    status = impl_->GetTableFiles(table_file.table_id_, ids, files);
    ASSERT_FALSE(status.ok());
    fiu_disable("MySQLMetaImpl.GetTableFiles.null_connection");

    FIU_ENABLE_FIU("MySQLMetaImpl.GetTableFiles.throw_exception");
    status = impl_->GetTableFiles(table_file.table_id_, ids, files);
    ASSERT_FALSE(status.ok());
    fiu_disable("MySQLMetaImpl.GetTableFiles.throw_exception");

    ids.clear();
    status = impl_->GetTableFiles(table_file.table_id_, ids, files);
    ASSERT_TRUE(status.ok());

    sleep(1);
    std::vector<int> files_to_delete;
    files_to_delete.push_back(milvus::engine::meta::TableFileSchema::TO_DELETE);
    status = impl_->FilesByType(table_id, files_to_delete, files_schema);
    ASSERT_TRUE(status.ok());

    table_file.table_id_ = table_id;
    table_file.file_type_ = milvus::engine::meta::TableFileSchema::TO_DELETE;
    milvus::engine::OngoingFileChecker filter;
    table_file.file_id_ = files_schema.front().file_id_;
    filter.MarkOngoingFile(table_file);
    status = impl_->CleanUpFilesWithTTL(1UL, &filter);
    ASSERT_TRUE(status.ok());

    status = impl_->DropTable(table_file.table_id_);
    ASSERT_TRUE(status.ok());
    status = impl_->UpdateTableFile(table_file);
    ASSERT_TRUE(status.ok());
=======
>>>>>>> 120f68d9
}

TEST_F(MySqlMetaTest, ARCHIVE_TEST_DAYS) {
    fiu_init(0);

    srand(time(0));
    milvus::engine::DBMetaOptions options = GetOptions().meta_;

    unsigned int seed = 1;
    int days_num = rand_r(&seed) % 100;
    std::stringstream ss;
    ss << "days:" << days_num;
    options.archive_conf_ = milvus::engine::ArchiveConf("delete", ss.str());
    int mode = milvus::engine::DBOptions::MODE::SINGLE;
    milvus::engine::meta::MySQLMetaImpl impl(options, mode);

    auto table_id = "meta_test_table";

    milvus::engine::meta::TableSchema table;
    table.table_id_ = table_id;
    auto status = impl.CreateTable(table);

    milvus::engine::meta::TableFilesSchema files;
    milvus::engine::meta::TableFileSchema table_file;
    table_file.table_id_ = table.table_id_;

    auto cnt = 100;
    int64_t ts = milvus::engine::utils::GetMicroSecTimeStamp();
    std::vector<int> days;
    std::vector<size_t> ids;
    for (auto i = 0; i < cnt; ++i) {
        status = impl.CreateTableFile(table_file);
        table_file.file_type_ = milvus::engine::meta::TableFileSchema::NEW;
        int day = rand_r(&seed) % (days_num * 2);
        table_file.created_on_ = ts - day * milvus::engine::meta::DAY * milvus::engine::meta::US_PS - 10000;
        status = impl.UpdateTableFile(table_file);
        files.push_back(table_file);
        days.push_back(day);
        ids.push_back(table_file.id_);
    }

    FIU_ENABLE_FIU("MySQLMetaImpl.Archive.null_connection");
    status = impl.Archive();
    ASSERT_FALSE(status.ok());
    fiu_disable("MySQLMetaImpl.Archive.null_connection");

    FIU_ENABLE_FIU("MySQLMetaImpl.Archive.throw_exception");
    status = impl.Archive();
    ASSERT_FALSE(status.ok());
    fiu_disable("MySQLMetaImpl.Archive.throw_exception");

    impl.Archive();
    int i = 0;

    milvus::engine::meta::TableFilesSchema files_get;
    status = impl.GetTableFiles(table_file.table_id_, ids, files_get);
    ASSERT_TRUE(status.ok());

    for (auto& file : files_get) {
        if (days[i] < days_num) {
            ASSERT_EQ(file.file_type_, milvus::engine::meta::TableFileSchema::NEW);
        }
        i++;
    }

    std::vector<int> file_types = {
        (int)milvus::engine::meta::TableFileSchema::NEW,
    };
    milvus::engine::meta::TableFilesSchema table_files;
    status = impl.FilesByType(table_id, file_types, table_files);
    ASSERT_FALSE(table_files.empty());

    FIU_ENABLE_FIU("MySQLMetaImpl.FilesByType.null_connection");
    table_files.clear();
    status = impl.FilesByType(table_id, file_types, table_files);
    ASSERT_FALSE(status.ok());
    ASSERT_TRUE(table_files.empty());
    fiu_disable("MySQLMetaImpl.FilesByType.null_connection");

    FIU_ENABLE_FIU("MySQLMetaImpl.FilesByType.throw_exception");
    status = impl.FilesByType(table_id, file_types, table_files);
    ASSERT_FALSE(status.ok());
    ASSERT_TRUE(table_files.empty());
    fiu_disable("MySQLMetaImpl.FilesByType.throw_exception");

    status = impl.UpdateTableFilesToIndex(table_id);
    ASSERT_TRUE(status.ok());

    FIU_ENABLE_FIU("MySQLMetaImpl.UpdateTableFilesToIndex.null_connection");
    status = impl.UpdateTableFilesToIndex(table_id);
    ASSERT_FALSE(status.ok());
    fiu_disable("MySQLMetaImpl.UpdateTableFilesToIndex.null_connection");

    FIU_ENABLE_FIU("MySQLMetaImpl.UpdateTableFilesToIndex.throw_exception");
    status = impl.UpdateTableFilesToIndex(table_id);
    ASSERT_FALSE(status.ok());
    fiu_disable("MySQLMetaImpl.UpdateTableFilesToIndex.throw_exception");

    status = impl.DropAll();
    ASSERT_TRUE(status.ok());
}

TEST_F(MySqlMetaTest, ARCHIVE_TEST_DISK) {
    fiu_init(0);
    milvus::engine::DBMetaOptions options = GetOptions().meta_;

    options.archive_conf_ = milvus::engine::ArchiveConf("delete", "disk:11");
    int mode = milvus::engine::DBOptions::MODE::SINGLE;
    milvus::engine::meta::MySQLMetaImpl impl(options, mode);
    auto table_id = "meta_test_group";

    milvus::engine::meta::TableSchema table;
    table.table_id_ = table_id;
    auto status = impl.CreateTable(table);

    milvus::engine::meta::TableSchema table_schema;
    table_schema.table_id_ = "";
    status = impl.CreateTable(table_schema);

    milvus::engine::meta::TableFilesSchema files;
    milvus::engine::meta::TableFileSchema table_file;
    table_file.table_id_ = table.table_id_;

    auto cnt = 10;
    auto each_size = 2UL;
    std::vector<size_t> ids;
    for (auto i = 0; i < cnt; ++i) {
        status = impl.CreateTableFile(table_file);
        table_file.file_type_ = milvus::engine::meta::TableFileSchema::NEW;
        table_file.file_size_ = each_size * milvus::engine::G;
        status = impl.UpdateTableFile(table_file);
        files.push_back(table_file);
        ids.push_back(table_file.id_);
    }

    FIU_ENABLE_FIU("MySQLMetaImpl.DiscardFiles.null_connection");
    impl.Archive();
    fiu_disable("MySQLMetaImpl.DiscardFiles.null_connection");

    FIU_ENABLE_FIU("MySQLMetaImpl.DiscardFiles.throw_exception");
    impl.Archive();
    fiu_disable("MySQLMetaImpl.DiscardFiles.throw_exception");

    impl.Archive();
    int i = 0;

    milvus::engine::meta::TableFilesSchema files_get;
    status = impl.GetTableFiles(table_file.table_id_, ids, files_get);
    ASSERT_TRUE(status.ok());

    for (auto& file : files_get) {
        if (i >= 5) {
            ASSERT_EQ(file.file_type_, milvus::engine::meta::TableFileSchema::NEW);
        }
        ++i;
    }

    status = impl.DropAll();
    ASSERT_TRUE(status.ok());
}

TEST_F(MySqlMetaTest, INVALID_INITILIZE_TEST) {
    fiu_init(0);
    auto table_id = "meta_test_group";
    milvus::engine::meta::TableSchema table;
    table.table_id_ = table_id;
    milvus::engine::DBMetaOptions meta = GetOptions().meta_;
    {
        FIU_ENABLE_FIU("MySQLMetaImpl.Initialize.fail_create_directory");
        //delete directory created by SetUp
        boost::filesystem::remove_all(meta.path_);
        ASSERT_ANY_THROW(milvus::engine::meta::MySQLMetaImpl impl(meta, GetOptions().mode_));
        fiu_disable("MySQLMetaImpl.Initialize.fail_create_directory");
    }
    {
        meta.backend_uri_ = "null";
        ASSERT_ANY_THROW(milvus::engine::meta::MySQLMetaImpl impl(meta, GetOptions().mode_));
    }
    {
        meta.backend_uri_ = "notmysql://root:123456@127.0.0.1:3306/test";
        ASSERT_ANY_THROW(milvus::engine::meta::MySQLMetaImpl impl(meta, GetOptions().mode_));
    }
    {
        FIU_ENABLE_FIU("MySQLMetaImpl.Initialize.is_thread_aware");
        ASSERT_ANY_THROW(milvus::engine::meta::MySQLMetaImpl impl(GetOptions().meta_, GetOptions().mode_));
        fiu_disable("MySQLMetaImpl.Initialize.is_thread_aware");
    }
    {
        FIU_ENABLE_FIU("MySQLMetaImpl.Initialize.fail_create_table_scheme");
        ASSERT_ANY_THROW(milvus::engine::meta::MySQLMetaImpl impl(GetOptions().meta_, GetOptions().mode_));
        fiu_disable("MySQLMetaImpl.Initialize.fail_create_table_scheme");
    }
    {
        FIU_ENABLE_FIU("MySQLMetaImpl.Initialize.fail_create_table_files");
        ASSERT_ANY_THROW(milvus::engine::meta::MySQLMetaImpl impl(GetOptions().meta_, GetOptions().mode_));
        fiu_disable("MySQLMetaImpl.Initialize.fail_create_table_files");
    }
    {
        FIU_ENABLE_FIU("MySQLConnectionPool.create.throw_exception");
        ASSERT_ANY_THROW(milvus::engine::meta::MySQLMetaImpl impl(GetOptions().meta_, GetOptions().mode_));
        fiu_disable("MySQLConnectionPool.create.throw_exception");
    }
    {
        FIU_ENABLE_FIU("MySQLMetaImpl.ValidateMetaSchema.fail_validate");
        ASSERT_ANY_THROW(milvus::engine::meta::MySQLMetaImpl impl(GetOptions().meta_, GetOptions().mode_));
        fiu_disable("MySQLMetaImpl.ValidateMetaSchema.fail_validate");
    }
}

TEST_F(MySqlMetaTest, TABLE_FILES_TEST) {
    auto table_id = "meta_test_group";
    fiu_init(0);

    milvus::engine::meta::TableSchema table;
    table.table_id_ = table_id;
    auto status = impl_->CreateTable(table);

    uint64_t new_merge_files_cnt = 1;
    uint64_t new_index_files_cnt = 2;
    uint64_t backup_files_cnt = 3;
    uint64_t new_files_cnt = 4;
    uint64_t raw_files_cnt = 5;
    uint64_t to_index_files_cnt = 6;
    uint64_t index_files_cnt = 7;

    milvus::engine::meta::TableFileSchema table_file;
    table_file.table_id_ = table.table_id_;

    for (auto i = 0; i < new_merge_files_cnt; ++i) {
        status = impl_->CreateTableFile(table_file);
        table_file.file_type_ = milvus::engine::meta::TableFileSchema::NEW_MERGE;
        status = impl_->UpdateTableFile(table_file);
    }

    for (auto i = 0; i < new_index_files_cnt; ++i) {
        status = impl_->CreateTableFile(table_file);
        table_file.file_type_ = milvus::engine::meta::TableFileSchema::NEW_INDEX;
        status = impl_->UpdateTableFile(table_file);
    }

    for (auto i = 0; i < backup_files_cnt; ++i) {
        status = impl_->CreateTableFile(table_file);
        table_file.file_type_ = milvus::engine::meta::TableFileSchema::BACKUP;
        table_file.row_count_ = 1;
        status = impl_->UpdateTableFile(table_file);
    }

    for (auto i = 0; i < new_files_cnt; ++i) {
        status = impl_->CreateTableFile(table_file);
        table_file.file_type_ = milvus::engine::meta::TableFileSchema::NEW;
        status = impl_->UpdateTableFile(table_file);
    }

    for (auto i = 0; i < raw_files_cnt; ++i) {
        status = impl_->CreateTableFile(table_file);
        table_file.file_type_ = milvus::engine::meta::TableFileSchema::RAW;
        table_file.row_count_ = 1;
        status = impl_->UpdateTableFile(table_file);
    }

    for (auto i = 0; i < to_index_files_cnt; ++i) {
        status = impl_->CreateTableFile(table_file);
        table_file.file_type_ = milvus::engine::meta::TableFileSchema::TO_INDEX;
        table_file.row_count_ = 1;
        status = impl_->UpdateTableFile(table_file);
    }

    for (auto i = 0; i < index_files_cnt; ++i) {
        status = impl_->CreateTableFile(table_file);
        table_file.file_type_ = milvus::engine::meta::TableFileSchema::INDEX;
        table_file.row_count_ = 1;
        status = impl_->UpdateTableFile(table_file);
    }

    uint64_t total_row_count = 0;
    status = impl_->Count(table_id, total_row_count);
    ASSERT_TRUE(status.ok());
    ASSERT_EQ(total_row_count, raw_files_cnt + to_index_files_cnt + index_files_cnt);

    milvus::engine::meta::TableFilesSchema files;
    status = impl_->FilesToIndex(files);
    ASSERT_EQ(files.size(), to_index_files_cnt);

    milvus::engine::meta::TableFilesSchema table_files;
    status = impl_->FilesToMerge(table.table_id_, table_files);
    ASSERT_EQ(table_files.size(), raw_files_cnt);

    FIU_ENABLE_FIU("MySQLMetaImpl.FilesToMerge.null_connection");
    status = impl_->FilesToMerge(table.table_id_, dated_files);
    ASSERT_FALSE(status.ok());
    fiu_disable("MySQLMetaImpl.FilesToMerge.null_connection");

    FIU_ENABLE_FIU("MySQLMetaImpl.FilesToMerge.throw_exception");
    status = impl_->FilesToMerge(table.table_id_, dated_files);
    ASSERT_FALSE(status.ok());
    fiu_disable("MySQLMetaImpl.FilesToMerge.throw_exception");

    status = impl_->FilesToMerge("notexist", dated_files);
    ASSERT_EQ(status.code(), milvus::DB_NOT_FOUND);

    table_file.file_type_ = milvus::engine::meta::TableFileSchema::RAW;
    table_file.file_size_ = milvus::engine::ONE_GB + 1;
    status = impl_->UpdateTableFile(table_file);
    ASSERT_TRUE(status.ok());

    {
        //skip large files
        milvus::engine::meta::DatePartionedTableFilesSchema dated_files;
        status = impl_->FilesToMerge(table.table_id_, dated_files);
        ASSERT_EQ(dated_files[table_file.date_].size(), raw_files_cnt);
    }

    status = impl_->FilesToIndex(files);
    ASSERT_EQ(files.size(), to_index_files_cnt);

<<<<<<< HEAD
    FIU_ENABLE_FIU("MySQLMetaImpl.DescribeTable.throw_exception");
    status = impl_->FilesToIndex(files);
    ASSERT_FALSE(status.ok());
    fiu_disable("MySQLMetaImpl.DescribeTable.throw_exception");

    FIU_ENABLE_FIU("MySQLMetaImpl.FilesToIndex.null_connection");
    status = impl_->FilesToIndex(files);
    ASSERT_FALSE(status.ok());
    fiu_disable("MySQLMetaImpl.FilesToIndex.null_connection");

    FIU_ENABLE_FIU("MySQLMetaImpl.FilesToIndex.throw_exception");
    status = impl_->FilesToIndex(files);
    ASSERT_FALSE(status.ok());
    fiu_disable("MySQLMetaImpl.FilesToIndex.throw_exception");

    milvus::engine::meta::DatesT dates = {table_file.date_};
=======
    table_files.clear();
>>>>>>> 120f68d9
    std::vector<size_t> ids;
    status = impl_->FilesToSearch(table_id, ids, table_files);
    ASSERT_EQ(table_files.size(), to_index_files_cnt + raw_files_cnt + index_files_cnt);

    table_files.clear();
    ids.push_back(size_t(9999999999));
    status = impl_->FilesToSearch(table_id, ids, table_files);
    ASSERT_EQ(table_files.size(), 0);

<<<<<<< HEAD
    FIU_ENABLE_FIU("MySQLMetaImpl.FilesToSearch.null_connection");
    status = impl_->FilesToSearch(table_id, ids, dates, dated_files);
    ASSERT_FALSE(status.ok());
    fiu_disable("MySQLMetaImpl.FilesToSearch.null_connection");

    FIU_ENABLE_FIU("MySQLMetaImpl.FilesToSearch.throw_exception");
    status = impl_->FilesToSearch(table_id, ids, dates, dated_files);
    ASSERT_FALSE(status.ok());
    fiu_disable("MySQLMetaImpl.FilesToSearch.throw_exception");

    status = impl_->FilesToSearch("notexist", ids, dates, dated_files);
    ASSERT_EQ(status.code(), milvus::DB_NOT_FOUND);

=======
    table_files.clear();
>>>>>>> 120f68d9
    std::vector<int> file_types;
    status = impl_->FilesByType(table.table_id_, file_types, table_files);
    ASSERT_TRUE(table_files.empty());
    ASSERT_FALSE(status.ok());

    file_types = {
        milvus::engine::meta::TableFileSchema::NEW, milvus::engine::meta::TableFileSchema::NEW_MERGE,
        milvus::engine::meta::TableFileSchema::NEW_INDEX, milvus::engine::meta::TableFileSchema::TO_INDEX,
        milvus::engine::meta::TableFileSchema::INDEX, milvus::engine::meta::TableFileSchema::RAW,
        milvus::engine::meta::TableFileSchema::BACKUP,
    };
    status = impl_->FilesByType(table.table_id_, file_types, table_files);
    ASSERT_TRUE(status.ok());
    uint64_t total_cnt = new_index_files_cnt + new_merge_files_cnt + backup_files_cnt + new_files_cnt + raw_files_cnt +
                         to_index_files_cnt + index_files_cnt;
    ASSERT_EQ(table_files.size(), total_cnt);

    FIU_ENABLE_FIU("MySQLMetaImpl.DeleteTableFiles.null_connection");
    status = impl_->DeleteTableFiles(table_id);
    ASSERT_FALSE(status.ok());
    fiu_disable("MySQLMetaImpl.DeleteTableFiles.null_connection");

    FIU_ENABLE_FIU("MySQLMetaImpl.DeleteTableFiles.throw_exception");
    status = impl_->DeleteTableFiles(table_id);
    ASSERT_FALSE(status.ok());
    fiu_disable("MySQLMetaImpl.DeleteTableFiles.throw_exception");

    status = impl_->DeleteTableFiles(table_id);
    ASSERT_TRUE(status.ok());

    status = impl_->DropTable(table_id);
    ASSERT_TRUE(status.ok());

    status = impl_->CleanUpFilesWithTTL(0UL);
    ASSERT_TRUE(status.ok());

    FIU_ENABLE_FIU("MySQLMetaImpl.CleanUpFilesWithTTL.RomoveToDeleteFiles_NullConnection");
    status = impl_->CleanUpFilesWithTTL(0UL);
    ASSERT_FALSE(status.ok());
    fiu_disable("MySQLMetaImpl.CleanUpFilesWithTTL.RomoveToDeleteFiles_NullConnection");

    FIU_ENABLE_FIU("MySQLMetaImpl.CleanUpFilesWithTTL.RomoveToDeleteFiles_ThrowException");
    status = impl_->CleanUpFilesWithTTL(0UL);
    ASSERT_FALSE(status.ok());
    fiu_disable("MySQLMetaImpl.CleanUpFilesWithTTL.RomoveToDeleteFiles_ThrowException");

    FIU_ENABLE_FIU("MySQLMetaImpl.CleanUpFilesWithTTL.RemoveToDeleteTables_NUllConnection");
    status = impl_->CleanUpFilesWithTTL(0UL);
    ASSERT_FALSE(status.ok());
    fiu_disable("MySQLMetaImpl.CleanUpFilesWithTTL.RemoveToDeleteTables_NUllConnection");

    FIU_ENABLE_FIU("MySQLMetaImpl.CleanUpFilesWithTTL.RemoveToDeleteTables_ThrowException");
    status = impl_->CleanUpFilesWithTTL(0UL);
    ASSERT_FALSE(status.ok());
    fiu_disable("MySQLMetaImpl.CleanUpFilesWithTTL.RemoveToDeleteTables_ThrowException");

    FIU_ENABLE_FIU("MySQLMetaImpl.CleanUpFilesWithTTL.RemoveDeletedTableFolder_NUllConnection");
    status = impl_->CleanUpFilesWithTTL(0UL);
    ASSERT_FALSE(status.ok());
    fiu_disable("MySQLMetaImpl.CleanUpFilesWithTTL.RemoveDeletedTableFolder_NUllConnection");

    FIU_ENABLE_FIU("MySQLMetaImpl.CleanUpFilesWithTTL.RemoveDeletedTableFolder_ThrowException");
    status = impl_->CleanUpFilesWithTTL(0UL);
    ASSERT_FALSE(status.ok());
    fiu_disable("MySQLMetaImpl.CleanUpFilesWithTTL.RemoveDeletedTableFolder_ThrowException");
}

TEST_F(MySqlMetaTest, INDEX_TEST) {
    auto table_id = "index_test";
    fiu_init(0);

    milvus::engine::meta::TableSchema table;
    table.table_id_ = table_id;
    auto status = impl_->CreateTable(table);

    milvus::engine::TableIndex index;
    index.metric_type_ = 2;
    index.nlist_ = 1234;
    index.engine_type_ = 3;
    status = impl_->UpdateTableIndex(table_id, index);
    ASSERT_TRUE(status.ok());

    FIU_ENABLE_FIU("MySQLMetaImpl.UpdateTableIndex.null_connection");
    status = impl_->UpdateTableIndex(table_id, index);
    ASSERT_FALSE(status.ok());
    fiu_disable("MySQLMetaImpl.UpdateTableIndex.null_connection");

    FIU_ENABLE_FIU("MySQLMetaImpl.UpdateTableIndex.throw_exception");
    status = impl_->UpdateTableIndex(table_id, index);
    ASSERT_FALSE(status.ok());
    fiu_disable("MySQLMetaImpl.UpdateTableIndex.throw_exception");

    status = impl_->UpdateTableIndex("notexist", index);
    ASSERT_EQ(status.code(), milvus::DB_NOT_FOUND);

    int64_t flag = 65536;
    status = impl_->UpdateTableFlag(table_id, flag);
    ASSERT_TRUE(status.ok());

    FIU_ENABLE_FIU("MySQLMetaImpl.UpdateTableFlag.null_connection");
    status = impl_->UpdateTableFlag(table_id, flag);
    ASSERT_FALSE(status.ok());
    fiu_disable("MySQLMetaImpl.UpdateTableFlag.null_connection");

    FIU_ENABLE_FIU("MySQLMetaImpl.UpdateTableFlag.throw_exception");
    status = impl_->UpdateTableFlag(table_id, flag);
    ASSERT_FALSE(status.ok());
    fiu_disable("MySQLMetaImpl.UpdateTableFlag.throw_exception");

    milvus::engine::meta::TableSchema table_info;
    table_info.table_id_ = table_id;
    status = impl_->DescribeTable(table_info);
    ASSERT_EQ(table_info.flag_, flag);

    milvus::engine::TableIndex index_out;
    status = impl_->DescribeTableIndex(table_id, index_out);
    ASSERT_EQ(index_out.metric_type_, index.metric_type_);
    ASSERT_EQ(index_out.nlist_, index.nlist_);
    ASSERT_EQ(index_out.engine_type_, index.engine_type_);

    status = impl_->DropTableIndex(table_id);
    ASSERT_TRUE(status.ok());
    status = impl_->DescribeTableIndex(table_id, index_out);
    ASSERT_EQ(index_out.metric_type_, index.metric_type_);
    ASSERT_NE(index_out.nlist_, index.nlist_);
    ASSERT_NE(index_out.engine_type_, index.engine_type_);

    FIU_ENABLE_FIU("MySQLMetaImpl.DescribeTableIndex.null_connection");
    status = impl_->DescribeTableIndex(table_id, index_out);
    ASSERT_FALSE(status.ok());
    fiu_disable("MySQLMetaImpl.DescribeTableIndex.null_connection");

    FIU_ENABLE_FIU("MySQLMetaImpl.DescribeTableIndex.throw_exception");
    status = impl_->DescribeTableIndex(table_id, index_out);
    ASSERT_FALSE(status.ok());
    fiu_disable("MySQLMetaImpl.DescribeTableIndex.throw_exception");

    status = impl_->DescribeTableIndex("notexist", index_out);
    ASSERT_EQ(status.code(), milvus::DB_NOT_FOUND);

    status = impl_->UpdateTableFilesToIndex(table_id);
    ASSERT_TRUE(status.ok());
}
<|MERGE_RESOLUTION|>--- conflicted
+++ resolved
@@ -143,7 +143,6 @@
     ASSERT_TRUE(status.ok());
     ASSERT_EQ(table_file.file_type_, milvus::engine::meta::TableFileSchema::NEW);
 
-<<<<<<< HEAD
     FIU_ENABLE_FIU("MySQLMetaImpl.CreateTableFiles.null_connection");
     status = impl_->CreateTableFile(table_file);
     ASSERT_FALSE(status.ok());
@@ -159,32 +158,7 @@
     ASSERT_FALSE(status.ok());
     fiu_disable("MySQLMetaImpl.DescribeTable.throw_exception");
 
-    //DropDataByDate
-    milvus::engine::meta::DatesT dates;
-    dates.clear();
-    status = impl_->DropDataByDate(table_file.table_id_, dates);
-    ASSERT_TRUE(status.ok());
-
-    dates.push_back(milvus::engine::utils::GetDate());
-    status = impl_->DropDataByDate("notexist", dates);
-    ASSERT_EQ(status.code(), milvus::DB_NOT_FOUND);
-
-    FIU_ENABLE_FIU("MySQLMetaImpl.DropDataByDate.null_connection");
-    status = impl_->DropDataByDate(table_file.table_id_, dates);
-    ASSERT_FALSE(status.ok());
-    fiu_disable("MySQLMetaImpl.DropDataByDate.null_connection");
-
-    FIU_ENABLE_FIU("MySQLMetaImpl.DropDataByDate.throw_exception");
-    status = impl_->DropDataByDate(table_file.table_id_, dates);
-    ASSERT_FALSE(status.ok());
-    fiu_disable("MySQLMetaImpl.DropDataByDate.throw_exception");
-
-    status = impl_->DropDataByDate(table_file.table_id_, dates);
-    ASSERT_TRUE(status.ok());
-
     //Count
-=======
->>>>>>> 120f68d9
     uint64_t cnt = 0;
     status = impl_->Count(table_id, cnt);
     //    ASSERT_TRUE(status.ok());
@@ -223,7 +197,6 @@
     status = impl_->UpdateTableFile(table_file);
     ASSERT_TRUE(status.ok());
     ASSERT_EQ(table_file.file_type_, new_file_type);
-<<<<<<< HEAD
 
     auto no_table_file = table_file;
     no_table_file.table_id_ = "notexist";
@@ -255,24 +228,6 @@
     fiu_disable("MySQLMetaImpl.UpdateTableFiles.throw_exception");
 
     status = impl_->UpdateTableFiles(files_schema);
-    ASSERT_TRUE(status.ok());
-
-    dates.clear();
-    for (auto i = 2; i < 10; ++i) {
-        dates.push_back(milvus::engine::utils::GetDateWithDelta(-1 * i));
-    }
-    status = impl_->DropDataByDate(table_file.table_id_, dates);
-    ASSERT_TRUE(status.ok());
-
-    table_file.date_ = milvus::engine::utils::GetDateWithDelta(-2);
-    status = impl_->UpdateTableFile(table_file);
-    ASSERT_TRUE(status.ok());
-    ASSERT_EQ(table_file.date_, milvus::engine::utils::GetDateWithDelta(-2));
-    ASSERT_FALSE(table_file.file_type_ == milvus::engine::meta::TableFileSchema::TO_DELETE);
-
-    dates.clear();
-    dates.push_back(table_file.date_);
-    status = impl_->DropDataByDate(table_file.table_id_, dates);
     ASSERT_TRUE(status.ok());
 
     std::vector<size_t> ids = {table_file.id_};
@@ -312,8 +267,6 @@
     ASSERT_TRUE(status.ok());
     status = impl_->UpdateTableFile(table_file);
     ASSERT_TRUE(status.ok());
-=======
->>>>>>> 120f68d9
 }
 
 TEST_F(MySqlMetaTest, ARCHIVE_TEST_DAYS) {
@@ -602,34 +555,33 @@
     ASSERT_EQ(table_files.size(), raw_files_cnt);
 
     FIU_ENABLE_FIU("MySQLMetaImpl.FilesToMerge.null_connection");
-    status = impl_->FilesToMerge(table.table_id_, dated_files);
+    status = impl_->FilesToMerge(table.table_id_, table_files);
     ASSERT_FALSE(status.ok());
     fiu_disable("MySQLMetaImpl.FilesToMerge.null_connection");
 
     FIU_ENABLE_FIU("MySQLMetaImpl.FilesToMerge.throw_exception");
-    status = impl_->FilesToMerge(table.table_id_, dated_files);
+    status = impl_->FilesToMerge(table.table_id_, table_files);
     ASSERT_FALSE(status.ok());
     fiu_disable("MySQLMetaImpl.FilesToMerge.throw_exception");
 
-    status = impl_->FilesToMerge("notexist", dated_files);
+    status = impl_->FilesToMerge("notexist", table_files);
     ASSERT_EQ(status.code(), milvus::DB_NOT_FOUND);
 
     table_file.file_type_ = milvus::engine::meta::TableFileSchema::RAW;
     table_file.file_size_ = milvus::engine::ONE_GB + 1;
     status = impl_->UpdateTableFile(table_file);
     ASSERT_TRUE(status.ok());
-
+#if 0
     {
         //skip large files
-        milvus::engine::meta::DatePartionedTableFilesSchema dated_files;
-        status = impl_->FilesToMerge(table.table_id_, dated_files);
+        milvus::engine::meta::TableFilesSchema table_files;
+        status = impl_->FilesToMerge(table.table_id_, table_files);
         ASSERT_EQ(dated_files[table_file.date_].size(), raw_files_cnt);
     }
-
+#endif
     status = impl_->FilesToIndex(files);
     ASSERT_EQ(files.size(), to_index_files_cnt);
 
-<<<<<<< HEAD
     FIU_ENABLE_FIU("MySQLMetaImpl.DescribeTable.throw_exception");
     status = impl_->FilesToIndex(files);
     ASSERT_FALSE(status.ok());
@@ -645,10 +597,7 @@
     ASSERT_FALSE(status.ok());
     fiu_disable("MySQLMetaImpl.FilesToIndex.throw_exception");
 
-    milvus::engine::meta::DatesT dates = {table_file.date_};
-=======
     table_files.clear();
->>>>>>> 120f68d9
     std::vector<size_t> ids;
     status = impl_->FilesToSearch(table_id, ids, table_files);
     ASSERT_EQ(table_files.size(), to_index_files_cnt + raw_files_cnt + index_files_cnt);
@@ -658,23 +607,20 @@
     status = impl_->FilesToSearch(table_id, ids, table_files);
     ASSERT_EQ(table_files.size(), 0);
 
-<<<<<<< HEAD
     FIU_ENABLE_FIU("MySQLMetaImpl.FilesToSearch.null_connection");
-    status = impl_->FilesToSearch(table_id, ids, dates, dated_files);
+    status = impl_->FilesToSearch(table_id, ids, table_files);
     ASSERT_FALSE(status.ok());
     fiu_disable("MySQLMetaImpl.FilesToSearch.null_connection");
 
     FIU_ENABLE_FIU("MySQLMetaImpl.FilesToSearch.throw_exception");
-    status = impl_->FilesToSearch(table_id, ids, dates, dated_files);
+    status = impl_->FilesToSearch(table_id, ids, table_files);
     ASSERT_FALSE(status.ok());
     fiu_disable("MySQLMetaImpl.FilesToSearch.throw_exception");
 
-    status = impl_->FilesToSearch("notexist", ids, dates, dated_files);
+    status = impl_->FilesToSearch("notexist", ids, table_files);
     ASSERT_EQ(status.code(), milvus::DB_NOT_FOUND);
 
-=======
     table_files.clear();
->>>>>>> 120f68d9
     std::vector<int> file_types;
     status = impl_->FilesByType(table.table_id_, file_types, table_files);
     ASSERT_TRUE(table_files.empty());
