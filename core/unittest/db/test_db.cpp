--- conflicted
+++ resolved
@@ -1334,13 +1334,8 @@
     ASSERT_TRUE(stat.ok());
     ASSERT_EQ(vector_ids.size(), BATCH_COUNT);
 
-<<<<<<< HEAD
-    milvus::engine::IDNumbers ids_to_delete{0, 100, 999, 1000, 1500, 1888, 1999};
+    milvus::engine::IDNumbers ids_to_delete{0, 100, 998, 1001, 1500, 1501, 1999};
     stat = db_->DeleteVectors(COLLECTION_NAME, "", ids_to_delete);
-=======
-    milvus::engine::IDNumbers ids_to_delete{0, 100, 998, 1001, 1500, 1501, 1999};
-    stat = db_->DeleteVectors(COLLECTION_NAME, ids_to_delete);
->>>>>>> 6d8441b1
     ASSERT_TRUE(stat.ok());
 
     db_->Flush();
