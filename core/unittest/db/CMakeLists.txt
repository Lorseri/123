#-------------------------------------------------------------------------------
# Copyright (C) 2019-2020 Zilliz. All rights reserved.
#
# Licensed under the Apache License, Version 2.0 (the "License"); you may not use this file except in compliance
# with the License. You may obtain a copy of the License at
#
# http://www.apache.org/licenses/LICENSE-2.0
#
# Unless required by applicable law or agreed to in writing, software distributed under the License
# is distributed on an "AS IS" BASIS, WITHOUT WARRANTIES OR CONDITIONS OF ANY KIND, either express
# or implied. See the License for the specific language governing permissions and limitations under the License.
#-------------------------------------------------------------------------------

<<<<<<< HEAD
#set(test_files
#        ${CMAKE_CURRENT_SOURCE_DIR}/test_db.cpp
#        ${CMAKE_CURRENT_SOURCE_DIR}/test_hybrid_db.cpp
#        ${CMAKE_CURRENT_SOURCE_DIR}/test_db_mysql.cpp
#        ${CMAKE_CURRENT_SOURCE_DIR}/test_wal.cpp
#        ${CMAKE_CURRENT_SOURCE_DIR}/test_engine.cpp
#        ${CMAKE_CURRENT_SOURCE_DIR}/test_mem.cpp
#        ${CMAKE_CURRENT_SOURCE_DIR}/test_meta.cpp
#        ${CMAKE_CURRENT_SOURCE_DIR}/test_meta_mysql.cpp
#        ${CMAKE_CURRENT_SOURCE_DIR}/test_misc.cpp
#        ${CMAKE_CURRENT_SOURCE_DIR}/test_search.cpp
#        ${CMAKE_CURRENT_SOURCE_DIR}/test_delete.cpp
#        ${CMAKE_CURRENT_SOURCE_DIR}/test_search_by_id.cpp
#        ${CMAKE_CURRENT_SOURCE_DIR}/test_snapshot.cpp
#        ${CMAKE_CURRENT_SOURCE_DIR}/test_rpc.cpp
#        ${CMAKE_CURRENT_SOURCE_DIR}/test_web.cpp
#        ${CMAKE_CURRENT_SOURCE_DIR}/utils.cpp)
#
#add_executable(test_db
#        ${common_files}
#        ${log_files}
#        ${cache_files}
#        ${codecs_files}
#        ${codecs_default_files}
#        ${config_files}
#        ${config_handler_files}
#        ${db_main_files}
#        ${db_attr_files}
#        ${db_engine_files}
#        ${db_insert_files}
#        ${db_meta_files}
#        ${db_merge_files}
#        ${db_wal_files}
#        ${db_snapshot_files}
#        ${grpc_server_files}
#        ${grpc_service_files}
#        ${metrics_files}
#        ${query_files}
#        ${segment_files}
#        ${scheduler_files}
#        ${server_files}
#        ${server_init_files}
#        ${server_context_files}
#        ${server_delivery_files}
#        ${storage_files}
#        ${tracing_files}
#        ${web_server_files}
#        ${wrapper_files}
#        ${thirdparty_files}
#        ${test_files}
#        )
#
#target_link_libraries(test_db
#        knowhere
#        metrics
#        stdc++
#        ${unittest_libs}
#        oatpp)
#
#install(TARGETS test_db DESTINATION unittest)
=======
set(test_files
        ${CMAKE_CURRENT_SOURCE_DIR}/test_db.cpp
        ${CMAKE_CURRENT_SOURCE_DIR}/test_hybrid_db.cpp
        ${CMAKE_CURRENT_SOURCE_DIR}/test_db_mysql.cpp
        ${CMAKE_CURRENT_SOURCE_DIR}/test_wal.cpp
        ${CMAKE_CURRENT_SOURCE_DIR}/test_engine.cpp
        ${CMAKE_CURRENT_SOURCE_DIR}/test_mem.cpp
        ${CMAKE_CURRENT_SOURCE_DIR}/test_meta.cpp
        ${CMAKE_CURRENT_SOURCE_DIR}/test_meta_mysql.cpp
        ${CMAKE_CURRENT_SOURCE_DIR}/test_misc.cpp
        ${CMAKE_CURRENT_SOURCE_DIR}/test_search.cpp
        ${CMAKE_CURRENT_SOURCE_DIR}/test_delete.cpp
        ${CMAKE_CURRENT_SOURCE_DIR}/test_search_by_id.cpp
        ${CMAKE_CURRENT_SOURCE_DIR}/test_rpc.cpp
        ${CMAKE_CURRENT_SOURCE_DIR}/test_web.cpp
        ${CMAKE_CURRENT_SOURCE_DIR}/utils.cpp)

add_executable(test_db
        ${common_files}
        ${log_files}
        ${cache_files}
        ${codecs_files}
        ${codecs_default_files}
        ${config_files}
        ${config_handler_files}
        ${db_main_files}
        ${db_engine_files}
        ${db_insert_files}
        ${db_meta_files}
        ${db_merge_files}
        ${db_wal_files}
        ${db_snapshot_files}
        ${grpc_server_files}
        ${grpc_service_files}
        ${metrics_files}
        ${query_files}
        ${segment_files}
        ${scheduler_files}
        ${server_files}
        ${server_init_files}
        ${server_context_files}
        ${server_delivery_files}
        ${storage_files}
        ${tracing_files}
        ${web_server_files}
        ${wrapper_files}
        ${thirdparty_files}
        ${test_files}
        )

target_link_libraries(test_db
        knowhere
        metrics
        stdc++
        ${unittest_libs}
        oatpp)

install(TARGETS test_db DESTINATION unittest)
>>>>>>> a4b2c2b8
<|MERGE_RESOLUTION|>--- conflicted
+++ resolved
@@ -11,7 +11,6 @@
 # or implied. See the License for the specific language governing permissions and limitations under the License.
 #-------------------------------------------------------------------------------
 
-<<<<<<< HEAD
 #set(test_files
 #        ${CMAKE_CURRENT_SOURCE_DIR}/test_db.cpp
 #        ${CMAKE_CURRENT_SOURCE_DIR}/test_hybrid_db.cpp
@@ -71,64 +70,4 @@
 #        ${unittest_libs}
 #        oatpp)
 #
-#install(TARGETS test_db DESTINATION unittest)
-=======
-set(test_files
-        ${CMAKE_CURRENT_SOURCE_DIR}/test_db.cpp
-        ${CMAKE_CURRENT_SOURCE_DIR}/test_hybrid_db.cpp
-        ${CMAKE_CURRENT_SOURCE_DIR}/test_db_mysql.cpp
-        ${CMAKE_CURRENT_SOURCE_DIR}/test_wal.cpp
-        ${CMAKE_CURRENT_SOURCE_DIR}/test_engine.cpp
-        ${CMAKE_CURRENT_SOURCE_DIR}/test_mem.cpp
-        ${CMAKE_CURRENT_SOURCE_DIR}/test_meta.cpp
-        ${CMAKE_CURRENT_SOURCE_DIR}/test_meta_mysql.cpp
-        ${CMAKE_CURRENT_SOURCE_DIR}/test_misc.cpp
-        ${CMAKE_CURRENT_SOURCE_DIR}/test_search.cpp
-        ${CMAKE_CURRENT_SOURCE_DIR}/test_delete.cpp
-        ${CMAKE_CURRENT_SOURCE_DIR}/test_search_by_id.cpp
-        ${CMAKE_CURRENT_SOURCE_DIR}/test_rpc.cpp
-        ${CMAKE_CURRENT_SOURCE_DIR}/test_web.cpp
-        ${CMAKE_CURRENT_SOURCE_DIR}/utils.cpp)
-
-add_executable(test_db
-        ${common_files}
-        ${log_files}
-        ${cache_files}
-        ${codecs_files}
-        ${codecs_default_files}
-        ${config_files}
-        ${config_handler_files}
-        ${db_main_files}
-        ${db_engine_files}
-        ${db_insert_files}
-        ${db_meta_files}
-        ${db_merge_files}
-        ${db_wal_files}
-        ${db_snapshot_files}
-        ${grpc_server_files}
-        ${grpc_service_files}
-        ${metrics_files}
-        ${query_files}
-        ${segment_files}
-        ${scheduler_files}
-        ${server_files}
-        ${server_init_files}
-        ${server_context_files}
-        ${server_delivery_files}
-        ${storage_files}
-        ${tracing_files}
-        ${web_server_files}
-        ${wrapper_files}
-        ${thirdparty_files}
-        ${test_files}
-        )
-
-target_link_libraries(test_db
-        knowhere
-        metrics
-        stdc++
-        ${unittest_libs}
-        oatpp)
-
-install(TARGETS test_db DESTINATION unittest)
->>>>>>> a4b2c2b8
+#install(TARGETS test_db DESTINATION unittest)