// Licensed to the Apache Software Foundation (ASF) under one
// or more contributor license agreements.  See the NOTICE file
// distributed with this work for additional information
// regarding copyright ownership.  The ASF licenses this file
// to you under the Apache License, Version 2.0 (the
// "License"); you may not use this file except in compliance
// with the License.  You may obtain a copy of the License at
//
//   http://www.apache.org/licenses/LICENSE-2.0
//
// Unless required by applicable law or agreed to in writing,
// software distributed under the License is distributed on an
// "AS IS" BASIS, WITHOUT WARRANTIES OR CONDITIONS OF ANY
// KIND, either express or implied.  See the License for the
// specific language governing permissions and limitations
// under the License.

#include "gtest/gtest.h"

#include "db/Constants.h"
#include "db/engine/EngineFactory.h"
#include "db/insert/MemTable.h"
#include "db/insert/MemTableFile.h"
#include "db/insert/VectorSource.h"
#include "db/meta/MetaConsts.h"
#include "db/utils.h"
#include "metrics/Metrics.h"

#include <boost/filesystem.hpp>
#include <chrono>
#include <cmath>
#include <fstream>
#include <iostream>
#include <random>
#include <thread>

namespace {

static constexpr int64_t TABLE_DIM = 256;

std::string
GetTableName() {
    auto now = std::chrono::system_clock::now();
    auto micros = std::chrono::duration_cast<std::chrono::microseconds>(now.time_since_epoch()).count();
    static std::string table_name = std::to_string(micros);
    return table_name;
}

milvus::engine::meta::TableSchema
BuildTableSchema() {
    milvus::engine::meta::TableSchema table_info;
    table_info.dimension_ = TABLE_DIM;
    table_info.table_id_ = GetTableName();
    table_info.engine_type_ = (int)milvus::engine::EngineType::FAISS_IDMAP;
    return table_info;
}

void
BuildVectors(int64_t n, std::vector<float>& vectors) {
    vectors.clear();
    vectors.resize(n * TABLE_DIM);
    float* data = vectors.data();
    for (int i = 0; i < n; i++) {
        for (int j = 0; j < TABLE_DIM; j++) data[TABLE_DIM * i + j] = drand48();
    }
}
}  // namespace

TEST_F(MemManagerTest, VECTOR_SOURCE_TEST) {
    milvus::engine::meta::TableSchema table_schema = BuildTableSchema();
    auto status = impl_->CreateTable(table_schema);
    ASSERT_TRUE(status.ok());

    milvus::engine::meta::TableFileSchema table_file_schema;
    table_file_schema.table_id_ = GetTableName();
    status = impl_->CreateTableFile(table_file_schema);
    ASSERT_TRUE(status.ok());

    int64_t n = 100;
    std::vector<float> vectors;
    BuildVectors(n, vectors);

    milvus::engine::VectorSource source(n, vectors.data());

    size_t num_vectors_added;
    milvus::engine::ExecutionEnginePtr execution_engine_ = milvus::engine::EngineFactory::Build(
        table_file_schema.dimension_, table_file_schema.location_,
        (milvus::engine::EngineType)table_file_schema.engine_type_,
        (milvus::engine::MetricType)table_file_schema.metric_type_, table_schema.nlist_);

    milvus::engine::IDNumbers vector_ids;
    status = source.Add(execution_engine_, table_file_schema, 50, num_vectors_added, vector_ids);
    ASSERT_TRUE(status.ok());
    vector_ids = source.GetVectorIds();
    ASSERT_EQ(vector_ids.size(), 50);
    ASSERT_EQ(num_vectors_added, 50);

    vector_ids.clear();
    status = source.Add(execution_engine_, table_file_schema, 60, num_vectors_added, vector_ids);
    ASSERT_TRUE(status.ok());

    ASSERT_EQ(num_vectors_added, 50);

    vector_ids = source.GetVectorIds();
    ASSERT_EQ(vector_ids.size(), 100);
}

TEST_F(MemManagerTest, MEM_TABLE_FILE_TEST) {
    auto options = GetOptions();

    milvus::engine::meta::TableSchema table_schema = BuildTableSchema();
    auto status = impl_->CreateTable(table_schema);
    ASSERT_TRUE(status.ok());

    milvus::engine::MemTableFile mem_table_file(GetTableName(), impl_, options);

    int64_t n_100 = 100;
    std::vector<float> vectors_100;
    BuildVectors(n_100, vectors_100);

    milvus::engine::VectorSourcePtr source = std::make_shared<milvus::engine::VectorSource>(n_100, vectors_100.data());

    milvus::engine::IDNumbers vector_ids;
    status = mem_table_file.Add(source, vector_ids);
    ASSERT_TRUE(status.ok());

    //    std::cout << mem_table_file.GetCurrentMem() << " " << mem_table_file.GetMemLeft() << std::endl;

    vector_ids = source->GetVectorIds();
    ASSERT_EQ(vector_ids.size(), 100);

    size_t singleVectorMem = sizeof(float) * TABLE_DIM;
    ASSERT_EQ(mem_table_file.GetCurrentMem(), n_100 * singleVectorMem);

    int64_t n_max = milvus::engine::MAX_TABLE_FILE_MEM / singleVectorMem;
    std::vector<float> vectors_128M;
    BuildVectors(n_max, vectors_128M);

    milvus::engine::VectorSourcePtr source_128M =
        std::make_shared<milvus::engine::VectorSource>(n_max, vectors_128M.data());
    vector_ids.clear();
    status = mem_table_file.Add(source_128M, vector_ids);

    vector_ids = source_128M->GetVectorIds();
    ASSERT_EQ(vector_ids.size(), n_max - n_100);

    ASSERT_TRUE(mem_table_file.IsFull());
}

TEST_F(MemManagerTest, MEM_TABLE_TEST) {
    auto options = GetOptions();

    milvus::engine::meta::TableSchema table_schema = BuildTableSchema();
    auto status = impl_->CreateTable(table_schema);
    ASSERT_TRUE(status.ok());

    int64_t n_100 = 100;
    std::vector<float> vectors_100;
    BuildVectors(n_100, vectors_100);

    milvus::engine::VectorSourcePtr source_100 =
        std::make_shared<milvus::engine::VectorSource>(n_100, vectors_100.data());

    milvus::engine::MemTable mem_table(GetTableName(), impl_, options);

    milvus::engine::IDNumbers vector_ids;
    status = mem_table.Add(source_100, vector_ids);
    ASSERT_TRUE(status.ok());
    vector_ids = source_100->GetVectorIds();
    ASSERT_EQ(vector_ids.size(), 100);

    milvus::engine::MemTableFilePtr mem_table_file;
    mem_table.GetCurrentMemTableFile(mem_table_file);
    size_t singleVectorMem = sizeof(float) * TABLE_DIM;
    ASSERT_EQ(mem_table_file->GetCurrentMem(), n_100 * singleVectorMem);

    int64_t n_max = milvus::engine::MAX_TABLE_FILE_MEM / singleVectorMem;
    std::vector<float> vectors_128M;
    BuildVectors(n_max, vectors_128M);

    vector_ids.clear();
    milvus::engine::VectorSourcePtr source_128M =
        std::make_shared<milvus::engine::VectorSource>(n_max, vectors_128M.data());
    status = mem_table.Add(source_128M, vector_ids);
    ASSERT_TRUE(status.ok());

    vector_ids = source_128M->GetVectorIds();
    ASSERT_EQ(vector_ids.size(), n_max);

    mem_table.GetCurrentMemTableFile(mem_table_file);
    ASSERT_EQ(mem_table_file->GetCurrentMem(), n_100 * singleVectorMem);

    ASSERT_EQ(mem_table.GetTableFileCount(), 2);

    int64_t n_1G = 1024000;
    std::vector<float> vectors_1G;
    BuildVectors(n_1G, vectors_1G);

    milvus::engine::VectorSourcePtr source_1G = std::make_shared<milvus::engine::VectorSource>(n_1G, vectors_1G.data());

    vector_ids.clear();
    status = mem_table.Add(source_1G, vector_ids);
    ASSERT_TRUE(status.ok());

    vector_ids = source_1G->GetVectorIds();
    ASSERT_EQ(vector_ids.size(), n_1G);

    int expectedTableFileCount = 2 + std::ceil((n_1G - n_100) * singleVectorMem / milvus::engine::MAX_TABLE_FILE_MEM);
    ASSERT_EQ(mem_table.GetTableFileCount(), expectedTableFileCount);

    status = mem_table.Serialize();
    ASSERT_TRUE(status.ok());
}

TEST_F(MemManagerTest2, SERIAL_INSERT_SEARCH_TEST) {
    milvus::engine::meta::TableSchema table_info = BuildTableSchema();
    auto stat = db_->CreateTable(table_info);

    milvus::engine::meta::TableSchema table_info_get;
    table_info_get.table_id_ = GetTableName();
    stat = db_->DescribeTable(table_info_get);
    ASSERT_TRUE(stat.ok());
    ASSERT_EQ(table_info_get.dimension_, TABLE_DIM);

    int64_t nb = 100000;
    std::vector<float> xb;
    BuildVectors(nb, xb);

    milvus::engine::IDNumbers vector_ids;
    for (int64_t i = 0; i < nb; i++) {
        vector_ids.push_back(i);
    }

    stat = db_->InsertVectors(GetTableName(), "", nb, xb.data(), vector_ids);
    ASSERT_TRUE(stat.ok());

    std::this_thread::sleep_for(std::chrono::seconds(3));  // ensure raw data write to disk

    std::random_device rd;
    std::mt19937 gen(rd());
    std::uniform_int_distribution<int64_t> dis(0, nb - 1);

    int64_t num_query = 10;
    std::map<int64_t, std::vector<float>> search_vectors;
    for (int64_t i = 0; i < num_query; ++i) {
        int64_t index = dis(gen);
        std::vector<float> search;
        for (int64_t j = 0; j < TABLE_DIM; j++) {
            search.push_back(xb[index * TABLE_DIM + j]);
        }
        search_vectors.insert(std::make_pair(vector_ids[index], search));
    }

    int topk = 10, nprobe = 10;
    for (auto& pair : search_vectors) {
        auto& search = pair.second;
<<<<<<< HEAD

        std::vector<std::string> tags;
        milvus::engine::ResultIds result_ids;
        milvus::engine::ResultDistances result_distances;
        stat = db_->Query(GetTableName(), tags, topk, 1, nprobe, search.data(), result_ids, result_distances);
        ASSERT_EQ(result_ids[0], pair.first);
        ASSERT_LT(result_distances[0], 1e-4);
=======
        milvus::engine::QueryResults results;
        stat = db_->Query(GetTableName(), topk, 1, nprobe, search.data(), results);
        ASSERT_EQ(results[0][0].first, pair.first);
        ASSERT_LT(results[0][0].second, 1e-4);
>>>>>>> b4189371
    }
}

TEST_F(MemManagerTest2, INSERT_TEST) {
    milvus::engine::meta::TableSchema table_info = BuildTableSchema();
    auto stat = db_->CreateTable(table_info);

    milvus::engine::meta::TableSchema table_info_get;
    table_info_get.table_id_ = GetTableName();
    stat = db_->DescribeTable(table_info_get);
    ASSERT_TRUE(stat.ok());
    ASSERT_EQ(table_info_get.dimension_, TABLE_DIM);

    auto start_time = METRICS_NOW_TIME;

    int insert_loop = 20;
    for (int i = 0; i < insert_loop; ++i) {
        int64_t nb = 40960;
        std::vector<float> xb;
        BuildVectors(nb, xb);
        milvus::engine::IDNumbers vector_ids;
        stat = db_->InsertVectors(GetTableName(), "", nb, xb.data(), vector_ids);
        ASSERT_TRUE(stat.ok());
    }
    auto end_time = METRICS_NOW_TIME;
    auto total_time = METRICS_MICROSECONDS(start_time, end_time);
    LOG(DEBUG) << "total_time spent in INSERT_TEST (ms) : " << total_time;
}

TEST_F(MemManagerTest2, CONCURRENT_INSERT_SEARCH_TEST) {
    milvus::engine::meta::TableSchema table_info = BuildTableSchema();
    auto stat = db_->CreateTable(table_info);

    milvus::engine::meta::TableSchema table_info_get;
    table_info_get.table_id_ = GetTableName();
    stat = db_->DescribeTable(table_info_get);
    ASSERT_TRUE(stat.ok());
    ASSERT_EQ(table_info_get.dimension_, TABLE_DIM);

    milvus::engine::IDNumbers vector_ids;
    milvus::engine::IDNumbers target_ids;

    int64_t nb = 40960;
    std::vector<float> xb;
    BuildVectors(nb, xb);

    int64_t qb = 5;
    std::vector<float> qxb;
    BuildVectors(qb, qxb);

    std::thread search([&]() {
        milvus::engine::QueryResults results;
        int k = 10;
        std::this_thread::sleep_for(std::chrono::seconds(2));

        INIT_TIMER;
        std::stringstream ss;
        uint64_t count = 0;
        uint64_t prev_count = 0;

        for (auto j = 0; j < 10; ++j) {
            ss.str("");
            db_->Size(count);
            prev_count = count;

            START_TIMER;
<<<<<<< HEAD
            std::vector<std::string> tags;
            stat = db_->Query(GetTableName(), tags, k, qb, 10, qxb.data(), result_ids, result_distances);
=======
            stat = db_->Query(GetTableName(), k, qb, 10, qxb.data(), results);
>>>>>>> b4189371
            ss << "Search " << j << " With Size " << count / milvus::engine::M << " M";
            STOP_TIMER(ss.str());

            ASSERT_TRUE(stat.ok());
            for (auto k = 0; k < qb; ++k) {
                ASSERT_EQ(results[k][0].first, target_ids[k]);
                ss.str("");
                ss << "Result [" << k << "]:";
                for (auto result : results[k]) {
                    ss << result.first << " ";
                }
                /* LOG(DEBUG) << ss.str(); */
            }
            ASSERT_TRUE(count >= prev_count);
            std::this_thread::sleep_for(std::chrono::seconds(1));
        }
    });

    int loop = 20;

    for (auto i = 0; i < loop; ++i) {
        if (i == 0) {
            db_->InsertVectors(GetTableName(), "", qb, qxb.data(), target_ids);
            ASSERT_EQ(target_ids.size(), qb);
        } else {
            db_->InsertVectors(GetTableName(), "", nb, xb.data(), vector_ids);
        }
        std::this_thread::sleep_for(std::chrono::microseconds(1));
    }

    search.join();
}

TEST_F(MemManagerTest2, VECTOR_IDS_TEST) {
    milvus::engine::meta::TableSchema table_info = BuildTableSchema();
    auto stat = db_->CreateTable(table_info);

    milvus::engine::meta::TableSchema table_info_get;
    table_info_get.table_id_ = GetTableName();
    stat = db_->DescribeTable(table_info_get);
    ASSERT_TRUE(stat.ok());
    ASSERT_EQ(table_info_get.dimension_, TABLE_DIM);

    milvus::engine::IDNumbers vector_ids;

    int64_t nb = 100000;
    std::vector<float> xb;
    BuildVectors(nb, xb);

    vector_ids.resize(nb);
    for (auto i = 0; i < nb; i++) {
        vector_ids[i] = i;
    }

    stat = db_->InsertVectors(GetTableName(), "", nb, xb.data(), vector_ids);
    ASSERT_EQ(vector_ids[0], 0);
    ASSERT_TRUE(stat.ok());

    nb = 25000;
    xb.clear();
    BuildVectors(nb, xb);
    vector_ids.clear();
    vector_ids.resize(nb);
    for (auto i = 0; i < nb; i++) {
        vector_ids[i] = i + nb;
    }
    stat = db_->InsertVectors(GetTableName(), "", nb, xb.data(), vector_ids);
    ASSERT_EQ(vector_ids[0], nb);
    ASSERT_TRUE(stat.ok());

    nb = 262144;  // 512M
    xb.clear();
    BuildVectors(nb, xb);
    vector_ids.clear();
    vector_ids.resize(nb);
    for (auto i = 0; i < nb; i++) {
        vector_ids[i] = i + nb / 2;
    }
    stat = db_->InsertVectors(GetTableName(), "", nb, xb.data(), vector_ids);
    ASSERT_EQ(vector_ids[0], nb / 2);
    ASSERT_TRUE(stat.ok());

    nb = 65536;  // 128M
    xb.clear();
    BuildVectors(nb, xb);
    vector_ids.clear();
    stat = db_->InsertVectors(GetTableName(), "", nb, xb.data(), vector_ids);
    ASSERT_TRUE(stat.ok());

    nb = 100;
    xb.clear();
    BuildVectors(nb, xb);
    vector_ids.clear();
    vector_ids.resize(nb);
    for (auto i = 0; i < nb; i++) {
        vector_ids[i] = i + nb;
    }
    stat = db_->InsertVectors(GetTableName(), "", nb, xb.data(), vector_ids);
    for (auto i = 0; i < nb; i++) {
        ASSERT_EQ(vector_ids[i], i + nb);
    }
}<|MERGE_RESOLUTION|>--- conflicted
+++ resolved
@@ -254,7 +254,6 @@
     int topk = 10, nprobe = 10;
     for (auto& pair : search_vectors) {
         auto& search = pair.second;
-<<<<<<< HEAD
 
         std::vector<std::string> tags;
         milvus::engine::ResultIds result_ids;
@@ -262,12 +261,6 @@
         stat = db_->Query(GetTableName(), tags, topk, 1, nprobe, search.data(), result_ids, result_distances);
         ASSERT_EQ(result_ids[0], pair.first);
         ASSERT_LT(result_distances[0], 1e-4);
-=======
-        milvus::engine::QueryResults results;
-        stat = db_->Query(GetTableName(), topk, 1, nprobe, search.data(), results);
-        ASSERT_EQ(results[0][0].first, pair.first);
-        ASSERT_LT(results[0][0].second, 1e-4);
->>>>>>> b4189371
     }
 }
 
@@ -319,7 +312,8 @@
     BuildVectors(qb, qxb);
 
     std::thread search([&]() {
-        milvus::engine::QueryResults results;
+        milvus::engine::ResultIds result_ids;
+        milvus::engine::ResultDistances result_distances;
         int k = 10;
         std::this_thread::sleep_for(std::chrono::seconds(2));
 
@@ -334,22 +328,19 @@
             prev_count = count;
 
             START_TIMER;
-<<<<<<< HEAD
+
             std::vector<std::string> tags;
             stat = db_->Query(GetTableName(), tags, k, qb, 10, qxb.data(), result_ids, result_distances);
-=======
-            stat = db_->Query(GetTableName(), k, qb, 10, qxb.data(), results);
->>>>>>> b4189371
             ss << "Search " << j << " With Size " << count / milvus::engine::M << " M";
             STOP_TIMER(ss.str());
 
             ASSERT_TRUE(stat.ok());
-            for (auto k = 0; k < qb; ++k) {
-                ASSERT_EQ(results[k][0].first, target_ids[k]);
+            for (auto i = 0; i < qb; ++i) {
+                ASSERT_EQ(result_ids[i * k], target_ids[i]);
                 ss.str("");
-                ss << "Result [" << k << "]:";
-                for (auto result : results[k]) {
-                    ss << result.first << " ";
+                ss << "Result [" << i << "]:";
+                for (auto t = 0; t < k; t++) {
+                    ss << result_ids[i * k + t] << " ";
                 }
                 /* LOG(DEBUG) << ss.str(); */
             }
