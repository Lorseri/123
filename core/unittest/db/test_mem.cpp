--- conflicted
+++ resolved
@@ -143,13 +143,8 @@
     milvus::engine::VectorsData vectors_128M;
     BuildVectors(n_max, vectors_128M);
 
-<<<<<<< HEAD
-    milvus::engine::VectorSourcePtr source_128M = std::make_shared<milvus::engine::VectorSource>(vectors_128M);
-    vector_ids.clear();
-=======
     milvus::engine::VectorSourcePtr source_128M =
         std::make_shared<milvus::engine::VectorSource>(vectors_128M);
->>>>>>> 036aaef7
     status = mem_table_file.Add(source_128M);
 
     ASSERT_EQ(source_128M->GetVectorIds().size(), n_max - n_100);
@@ -211,14 +206,8 @@
     milvus::engine::VectorsData vectors_128M;
     BuildVectors(n_max, vectors_128M);
 
-<<<<<<< HEAD
-    vector_ids.clear();
-
-    milvus::engine::VectorSourcePtr source_128M = std::make_shared<milvus::engine::VectorSource>(vectors_128M);
-=======
     milvus::engine::VectorSourcePtr source_128M =
         std::make_shared<milvus::engine::VectorSource>(vectors_128M);
->>>>>>> 036aaef7
     status = mem_table.Add(source_128M);
     ASSERT_TRUE(status.ok());
 
