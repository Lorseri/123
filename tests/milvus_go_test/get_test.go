--- conflicted
+++ resolved
@@ -1,50 +1,4 @@
 package main
-<<<<<<< HEAD
-//
-//import (
-//	"milvus_go_test/utils"
-//	"testing"
-//
-//	"github.com/milvus-io/milvus-sdk-go/milvus"
-//	"github.com/stretchr/testify/assert"
-//)
-//
-//func TestGet(t *testing.T) {
-//	client, name := Collection(true, milvus.VECTORFLOAT)
-//	insertParam := milvus.InsertParam{
-//		name,
-//		GenDefaultFieldValues(milvus.VECTORFLOAT),
-//		nil,
-//		""}
-//	ids, status, _ := client.Insert(insertParam)
-//	assert.Equal(t, status.Ok(), true)
-//	assert.Equal(t, len(ids), utils.DefaultNb)
-//	getIds := []int64{ids[0]}
-//	entities, status, _ := client.GetEntityByID(name, getIds)
-//	t.Log(status)
-//	t.Log(entities)
-//	assert.Equal(t, status.Ok(), true)
-//}
-//
-//func TestGetEmptyCollection(t *testing.T) {
-//	client, name := Collection(true, milvus.VECTORFLOAT)
-//	getIds := []int64{0}
-//	entities, status, _ := client.GetEntityByID(name, getIds)
-//	t.Log(status)
-//	t.Log(entities)
-//	assert.Equal(t, status.Ok(), false)
-//}
-//
-//func TestGetCollectionNotExisted(t *testing.T) {
-//	client, _ := Collection(true, milvus.VECTORFLOAT)
-//	_name := utils.RandString(8)
-//	getIds := []int64{0}
-//	entities, status, _ := client.GetEntityByID(_name, getIds)
-//	t.Log(status)
-//	t.Log(entities)
-//	assert.Equal(t, status.Ok(), false)
-//}
-=======
 
 import (
 	"milvus_go_test/utils"
@@ -146,5 +100,4 @@
 	t.Log(status)
 	t.Log(entities)
 	assert.Equal(t, status.Ok(), false)
-}
->>>>>>> a1b8497e
+}