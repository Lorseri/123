--- conflicted
+++ resolved
@@ -227,7 +227,6 @@
     def test_get_entities_tags_default(self, connect, collection, get_pos):
         '''
         target: test.get_entity_by_id
-<<<<<<< HEAD
         method: create partitions, add entities with default tag, get
         expected: entity returned
         '''
@@ -240,73 +239,6 @@
         res = connect.get_entity_by_id(collection, get_ids)
         for i in range(get_pos):
             assert_equal_vector(res[i].get("vector"), entities[-1]["values"][i])
-=======
-        method: add vectors into partition, and delete, get vector by the given id
-        expected: status ok, get one vector
-        '''
-        vectors = gen_vectors(nb, dim)
-        status = connect.create_partition(collection, tag)
-        status, ids = connect.insert(collection, vectors, partition_tag=tag)
-        assert status.OK()
-        status = connect.flush([collection])
-        assert status.OK()
-        id = get_id
-        status = connect.delete_entity_by_id(collection, [ids[id]])
-        assert status.OK()
-        status = connect.flush([collection])
-        assert status.OK()
-        status, res = connect.get_entity_by_id(collection, [ids[id]])
-        assert status.OK()
-        assert not len(res[0])
-
-    def test_get_vector_id_not_exised(self, connect, collection):
-        '''
-        target: test get vector, params vector_id not existed
-        method: add vector and get 
-        expected: status ok, empty result
-        '''
-        vector = gen_single_vector(dim)
-        status, ids = connect.insert(collection, vector)
-        assert status.OK()
-        status = connect.flush([collection])
-        assert status.OK()
-        status, res = connect.get_entity_by_id(collection, [1]) 
-        assert status.OK()
-        assert not len(res[0])
-
-    def test_get_vector_collection_not_existed(self, connect, collection):
-        '''
-        target: test get vector, params collection_name not existed
-        method: add vector and get
-        expected: status not ok
-        '''
-        vector = gen_single_vector(dim)
-        status, ids = connect.insert(collection, vector)
-        assert status.OK()
-        status = connect.flush([collection])
-        assert status.OK()
-        collection_new = gen_unique_str()
-        status, res = connect.get_entity_by_id(collection_new, [1]) 
-        assert not status.OK()
-
-    def test_get_vector_by_id_multithreads(self, connect, collection):
-        vectors = gen_vectors(nb, dim)
-        status, ids = connect.insert(collection, vectors)
-        status = connect.flush([collection])
-        assert status.OK()
-        get_id = ids[100:200]
-        def get():
-            status, res = connect.get_entity_by_id(collection, get_id)
-            assert status.OK()
-            assert len(res) == len(get_id)
-            for i in range(len(res)):
-                assert_equal_vector(res[i], vectors[100+i])
-        with concurrent.futures.ThreadPoolExecutor(max_workers=5) as executor:
-            future_results = {executor.submit(
-                get): i for i in range(10)}
-            for future in concurrent.futures.as_completed(future_results):
-                future.result()
->>>>>>> 0e0a731d
 
     def test_get_entities_tags_A(self, connect, collection, get_pos):
         '''
@@ -652,9 +584,9 @@
             res = connect.get_entity_by_id(collection_name, ids)
 
     @pytest.mark.level(2)
-    def test_get_entities_with_invalid_field_name(self, connect, get_field_name):
+    def test_get_entities_with_invalid_field_name(self, connect, collection, get_field_name):
         field_name = get_field_name
         ids = [1]
         fields = [field_name]
         with pytest.raises(Exception):
-            res = connect.get_entity_by_id(collection_name, ids, fields=fields)+            res = connect.get_entity_by_id(collection, ids, fields=fields)