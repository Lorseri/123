import time
import pdb
import copy
import threading
import logging
from multiprocessing import Pool, Process
import pytest
import numpy as np

from milvus import DataType
from utils import *

dim = 128
segment_row_count = 5000
top_k_limit = 2048
collection_id = "search"
tag = "1970-01-01"
insert_interval_time = 1.5
nb = 6000
top_k = 10
nq = 1
nprobe = 1
epsilon = 0.001
field_name = default_float_vec_field_name
binary_field_name = default_binary_vec_field_name
default_fields = gen_default_fields()
search_param = {"nprobe": 1}
entity = gen_entities(1, is_normal=True)
raw_vector, binary_entity = gen_binary_entities(1)
entities = gen_entities(nb, is_normal=True)
raw_vectors, binary_entities = gen_binary_entities(nb)
default_query, default_query_vecs = gen_query_vectors(field_name, entities, top_k, nq)
default_binary_query, default_binary_query_vecs = gen_query_vectors(binary_field_name, binary_entities, top_k, nq)


def init_data(connect, collection, nb=6000, partition_tags=None, auto_id=True):
    '''
    Generate entities and add it in collection
    '''
    global entities
    if nb == 6000:
        insert_entities = entities
    else:
        insert_entities = gen_entities(nb, is_normal=True)
    if partition_tags is None:
        if auto_id:
            ids = connect.insert(collection, insert_entities)
        else:
            ids = connect.insert(collection, insert_entities, ids=[i for i in range(nb)])
    else:
        if auto_id:
            ids = connect.insert(collection, insert_entities, partition_tag=partition_tags)
        else:
            ids = connect.insert(collection, insert_entities, ids=[i for i in range(nb)], partition_tag=partition_tags)
    connect.flush([collection])
    return insert_entities, ids


def init_binary_data(connect, collection, nb=6000, insert=True, partition_tags=None):
    '''
    Generate entities and add it in collection
    '''
    ids = []
    global binary_entities
    global raw_vectors
    if nb == 6000:
        insert_entities = binary_entities
        insert_raw_vectors = raw_vectors
    else:
        insert_raw_vectors, insert_entities = gen_binary_entities(nb)
    if insert is True:
        if partition_tags is None:
            ids = connect.insert(collection, insert_entities)
        else:
            ids = connect.insert(collection, insert_entities, partition_tag=partition_tags)
        connect.flush([collection])
    return insert_raw_vectors, insert_entities, ids


class TestSearchBase:
    """
    generate valid create_index params
    """

    @pytest.fixture(
        scope="function",
        params=gen_index()
    )
    def get_index(self, request, connect):
        if str(connect._cmd("mode")) == "CPU":
            if request.param["index_type"] in index_cpu_not_support():
                pytest.skip("sq8h not support in CPU mode")
        return request.param

    @pytest.fixture(
        scope="function",
        params=gen_simple_index()
    )
    def get_simple_index(self, request, connect):
        if str(connect._cmd("mode")) == "CPU":
            if request.param["index_type"] in index_cpu_not_support():
                pytest.skip("sq8h not support in CPU mode")
        return request.param

    @pytest.fixture(
        scope="function",
        params=gen_binary_index()
    )
    def get_jaccard_index(self, request, connect):
        logging.getLogger().info(request.param)
        if request.param["index_type"] in binary_support():
            return request.param
        else:
            pytest.skip("Skip index Temporary")

    @pytest.fixture(
        scope="function",
        params=gen_binary_index()
    )
    def get_hamming_index(self, request, connect):
        logging.getLogger().info(request.param)
        if request.param["index_type"] in binary_support():
            return request.param
        else:
            pytest.skip("Skip index Temporary")

    @pytest.fixture(
        scope="function",
        params=gen_binary_index()
    )
    def get_structure_index(self, request, connect):
        logging.getLogger().info(request.param)
        if request.param["index_type"] == "FLAT":
            return request.param
        else:
            pytest.skip("Skip index Temporary")

    """
    generate top-k params
    """

    @pytest.fixture(
        scope="function",
        params=[1, 10, 2049]
    )
    def get_top_k(self, request):
        yield request.param

    @pytest.fixture(
        scope="function",
        params=[1, 10, 1100]
    )
    def get_nq(self, request):
        yield request.param

    def test_search_flat(self, connect, collection, get_top_k, get_nq):
        '''
        target: test basic search fuction, all the search params is corrent, change top-k value
        method: search with the given vectors, check the result
        expected: the length of the result is top_k
        '''
        top_k = get_top_k
        nq = get_nq
        entities, ids = init_data(connect, collection)
        query, vecs = gen_query_vectors(field_name, entities, top_k, nq)
        if top_k <= top_k_limit:
            res = connect.search(collection, query)
            assert len(res[0]) == top_k
            assert res[0]._distances[0] <= epsilon
            assert check_id_result(res[0], ids[0])
        else:
            with pytest.raises(Exception) as e:
                res = connect.search(collection, query)

    def test_search_field(self, connect, collection, get_top_k, get_nq):
        '''
        target: test basic search fuction, all the search params is corrent, change top-k value
        method: search with the given vectors, check the result
        expected: the length of the result is top_k
        '''
        top_k = get_top_k
        nq = get_nq
        entities, ids = init_data(connect, collection)
        query, vecs = gen_query_vectors(field_name, entities, top_k, nq)
        if top_k <= top_k_limit:
            res = connect.search(collection, query, fields=["float_vector"])
            assert len(res[0]) == top_k
            assert res[0]._distances[0] <= epsilon
            assert check_id_result(res[0], ids[0])
            res = connect.search(collection, query, fields=["float"])
            for i in range(nq):
                assert entities[1]["values"][:nq][i] in [r.entity.get('float') for r in res[i]]
        else:
            with pytest.raises(Exception) as e:
                res = connect.search(collection, query)

    # TODO:
    @pytest.mark.level(2)
    def test_search_after_index(self, connect, collection, get_simple_index, get_top_k, get_nq):
        '''
        target: test basic search fuction, all the search params is corrent, test all index params, and build
        method: search with the given vectors, check the result
        expected: the length of the result is top_k
        '''
        top_k = get_top_k
        nq = get_nq

        index_type = get_simple_index["index_type"]
        if index_type == "IVF_PQ":
            pytest.skip("Skip PQ")
        entities, ids = init_data(connect, collection)
        connect.create_index(collection, field_name, get_simple_index)
        search_param = get_search_param(index_type)
        query, vecs = gen_query_vectors(field_name, entities, top_k, nq, search_params=search_param)
        if top_k > top_k_limit:
            with pytest.raises(Exception) as e:
                res = connect.search(collection, query)
        else:
            res = connect.search(collection, query)
            assert len(res) == nq
            assert len(res[0]) >= top_k
            assert res[0]._distances[0] < epsilon
            assert check_id_result(res[0], ids[0])

    def test_search_after_index_different_metric_type(self, connect, collection, get_simple_index):
        '''
        target: test search with different metric_type
        method: build index with L2, and search using IP
        expected: search ok
        '''
        search_metric_type = "IP"
        index_type = get_simple_index["index_type"]
        entities, ids = init_data(connect, collection)
        connect.create_index(collection, field_name, get_simple_index)
        search_param = get_search_param(index_type)
        query, vecs = gen_query_vectors(field_name, entities, top_k, nq, metric_type=search_metric_type,
                                        search_params=search_param)
        res = connect.search(collection, query)
        assert len(res) == nq
        assert len(res[0]) == top_k

    @pytest.mark.level(2)
    def test_search_index_partition(self, connect, collection, get_simple_index, get_top_k, get_nq):
        '''
        target: test basic search fuction, all the search params is corrent, test all index params, and build
        method: add vectors into collection, search with the given vectors, check the result
        expected: the length of the result is top_k, search collection with partition tag return empty
        '''
        top_k = get_top_k
        nq = get_nq

        index_type = get_simple_index["index_type"]
        if index_type == "IVF_PQ":
            pytest.skip("Skip PQ")
        connect.create_partition(collection, tag)
        entities, ids = init_data(connect, collection)
        connect.create_index(collection, field_name, get_simple_index)
        search_param = get_search_param(index_type)
        query, vecs = gen_query_vectors(field_name, entities, top_k, nq, search_params=search_param)
        if top_k > top_k_limit:
            with pytest.raises(Exception) as e:
                res = connect.search(collection, query)
        else:
            res = connect.search(collection, query)
            assert len(res) == nq
            assert len(res[0]) >= top_k
            assert res[0]._distances[0] < epsilon
            assert check_id_result(res[0], ids[0])
            res = connect.search(collection, query, partition_tags=[tag])
            assert len(res) == nq

    @pytest.mark.level(2)
    def test_search_index_partition_B(self, connect, collection, get_simple_index, get_top_k, get_nq):
        '''
        target: test basic search fuction, all the search params is corrent, test all index params, and build
        method: search with the given vectors, check the result
        expected: the length of the result is top_k
        '''
        top_k = get_top_k
        nq = get_nq

        index_type = get_simple_index["index_type"]
        if index_type == "IVF_PQ":
            pytest.skip("Skip PQ")
        connect.create_partition(collection, tag)
        entities, ids = init_data(connect, collection, partition_tags=tag)
        connect.create_index(collection, field_name, get_simple_index)
        search_param = get_search_param(index_type)
        query, vecs = gen_query_vectors(field_name, entities, top_k, nq, search_params=search_param)
        for tags in [[tag], [tag, "new_tag"]]:
            if top_k > top_k_limit:
                with pytest.raises(Exception) as e:
                    res = connect.search(collection, query, partition_tags=tags)
            else:
                res = connect.search(collection, query, partition_tags=tags)
                assert len(res) == nq
                assert len(res[0]) >= top_k
                assert res[0]._distances[0] < epsilon
                assert check_id_result(res[0], ids[0])

    @pytest.mark.level(2)
    def test_search_index_partition_C(self, connect, collection, get_top_k, get_nq):
        '''
        target: test basic search fuction, all the search params is corrent, test all index params, and build
        method: search with the given vectors and tag (tag name not existed in collection), check the result
        expected: error raised
        '''
        top_k = get_top_k
        nq = get_nq
        entities, ids = init_data(connect, collection)
        query, vecs = gen_query_vectors(field_name, entities, top_k, nq)
        if top_k > top_k_limit:
            with pytest.raises(Exception) as e:
                res = connect.search(collection, query, partition_tags=["new_tag"])
        else:
            res = connect.search(collection, query, partition_tags=["new_tag"])
            assert len(res) == nq
            assert len(res[0]) == 0

    @pytest.mark.level(2)
    def test_search_index_partitions(self, connect, collection, get_simple_index, get_top_k):
        '''
        target: test basic search fuction, all the search params is corrent, test all index params, and build
        method: search collection with the given vectors and tags, check the result
        expected: the length of the result is top_k
        '''
        top_k = get_top_k
        nq = 2
        new_tag = "new_tag"
        index_type = get_simple_index["index_type"]
        if index_type == "IVF_PQ":
            pytest.skip("Skip PQ")
        connect.create_partition(collection, tag)
        connect.create_partition(collection, new_tag)
        entities, ids = init_data(connect, collection, partition_tags=tag)
        new_entities, new_ids = init_data(connect, collection, nb=6001, partition_tags=new_tag)
        connect.create_index(collection, field_name, get_simple_index)
        search_param = get_search_param(index_type)
        query, vecs = gen_query_vectors(field_name, entities, top_k, nq, search_params=search_param)
        if top_k > top_k_limit:
            with pytest.raises(Exception) as e:
                res = connect.search(collection, query)
        else:
            res = connect.search(collection, query)
            assert check_id_result(res[0], ids[0])
            assert not check_id_result(res[1], new_ids[0])
            assert res[0]._distances[0] < epsilon
            assert res[1]._distances[0] < epsilon
            res = connect.search(collection, query, partition_tags=["new_tag"])
            assert res[0]._distances[0] > epsilon
            assert res[1]._distances[0] > epsilon

    @pytest.mark.level(2)
    def test_search_index_partitions_B(self, connect, collection, get_simple_index, get_top_k):
        '''
        target: test basic search fuction, all the search params is corrent, test all index params, and build
        method: search collection with the given vectors and tags, check the result
        expected: the length of the result is top_k
        '''
        top_k = get_top_k
        nq = 2
        tag = "tag"
        new_tag = "new_tag"
        index_type = get_simple_index["index_type"]
        if index_type == "IVF_PQ":
            pytest.skip("Skip PQ")
        connect.create_partition(collection, tag)
        connect.create_partition(collection, new_tag)
        entities, ids = init_data(connect, collection, partition_tags=tag)
        new_entities, new_ids = init_data(connect, collection, nb=6001, partition_tags=new_tag)
        connect.create_index(collection, field_name, get_simple_index)
        search_param = get_search_param(index_type)
        query, vecs = gen_query_vectors(field_name, new_entities, top_k, nq, search_params=search_param)
        if top_k > top_k_limit:
            with pytest.raises(Exception) as e:
                res = connect.search(collection, query)
        else:
            res = connect.search(collection, query, partition_tags=["(.*)tag"])
            assert not check_id_result(res[0], ids[0])
            assert res[0]._distances[0] < epsilon
            assert res[1]._distances[0] < epsilon
            res = connect.search(collection, query, partition_tags=["new(.*)"])
            assert res[0]._distances[0] < epsilon
            assert res[1]._distances[0] < epsilon

    #
    # test for ip metric
    #
    @pytest.mark.level(2)
    def test_search_ip_flat(self, connect, collection, get_simple_index, get_top_k, get_nq):
        '''
        target: test basic search fuction, all the search params is corrent, change top-k value
        method: search with the given vectors, check the result
        expected: the length of the result is top_k
        '''
        top_k = get_top_k
        nq = get_nq
        entities, ids = init_data(connect, collection)
        query, vecs = gen_query_vectors(field_name, entities, top_k, nq, metric_type="IP")
        if top_k <= top_k_limit:
            res = connect.search(collection, query)
            assert len(res[0]) == top_k
            assert res[0]._distances[0] >= 1 - gen_inaccuracy(res[0]._distances[0])
            assert check_id_result(res[0], ids[0])
        else:
            with pytest.raises(Exception) as e:
                res = connect.search(collection, query)

    @pytest.mark.level(2)
    def test_search_ip_after_index(self, connect, collection, get_simple_index, get_top_k, get_nq):
        '''
        target: test basic search fuction, all the search params is corrent, test all index params, and build
        method: search with the given vectors, check the result
        expected: the length of the result is top_k
        '''
        top_k = get_top_k
        nq = get_nq

        index_type = get_simple_index["index_type"]
        if index_type == "IVF_PQ":
            pytest.skip("Skip PQ")
        entities, ids = init_data(connect, collection)
        get_simple_index["metric_type"] = "IP"
        connect.create_index(collection, field_name, get_simple_index)
        search_param = get_search_param(index_type)
        query, vecs = gen_query_vectors(field_name, entities, top_k, nq, metric_type="IP", search_params=search_param)
        if top_k > top_k_limit:
            with pytest.raises(Exception) as e:
                res = connect.search(collection, query)
        else:
            res = connect.search(collection, query)
            assert len(res) == nq
            assert len(res[0]) >= top_k
            assert check_id_result(res[0], ids[0])
            assert res[0]._distances[0] >= 1 - gen_inaccuracy(res[0]._distances[0])

    @pytest.mark.level(2)
    def test_search_ip_index_partition(self, connect, collection, get_simple_index, get_top_k, get_nq):
        '''
        target: test basic search fuction, all the search params is corrent, test all index params, and build
        method: add vectors into collection, search with the given vectors, check the result
        expected: the length of the result is top_k, search collection with partition tag return empty
        '''
        top_k = get_top_k
        nq = get_nq
        metric_type = "IP"
        index_type = get_simple_index["index_type"]
        if index_type == "IVF_PQ":
            pytest.skip("Skip PQ")
        connect.create_partition(collection, tag)
        entities, ids = init_data(connect, collection)
        get_simple_index["metric_type"] = metric_type
        connect.create_index(collection, field_name, get_simple_index)
        search_param = get_search_param(index_type)
        query, vecs = gen_query_vectors(field_name, entities, top_k, nq, metric_type=metric_type,
                                        search_params=search_param)
        if top_k > top_k_limit:
            with pytest.raises(Exception) as e:
                res = connect.search(collection, query)
        else:
            res = connect.search(collection, query)
            assert len(res) == nq
            assert len(res[0]) >= top_k
            assert res[0]._distances[0] >= 1 - gen_inaccuracy(res[0]._distances[0])
            assert check_id_result(res[0], ids[0])
            res = connect.search(collection, query, partition_tags=[tag])
            assert len(res) == nq

    @pytest.mark.level(2)
    def test_search_ip_index_partitions(self, connect, collection, get_simple_index, get_top_k):
        '''
        target: test basic search fuction, all the search params is corrent, test all index params, and build
        method: search collection with the given vectors and tags, check the result
        expected: the length of the result is top_k
        '''
        top_k = get_top_k
        nq = 2
        metric_type = "IP"
        new_tag = "new_tag"
        index_type = get_simple_index["index_type"]
        if index_type == "IVF_PQ":
            pytest.skip("Skip PQ")
        connect.create_partition(collection, tag)
        connect.create_partition(collection, new_tag)
        entities, ids = init_data(connect, collection, partition_tags=tag)
        new_entities, new_ids = init_data(connect, collection, nb=6001, partition_tags=new_tag)
        get_simple_index["metric_type"] = metric_type
        connect.create_index(collection, field_name, get_simple_index)
        search_param = get_search_param(index_type)
        query, vecs = gen_query_vectors(field_name, entities, top_k, nq, metric_type="IP", search_params=search_param)
        if top_k > top_k_limit:
            with pytest.raises(Exception) as e:
                res = connect.search(collection, query)
        else:
            res = connect.search(collection, query)
            assert check_id_result(res[0], ids[0])
            assert not check_id_result(res[1], new_ids[0])
            assert res[0]._distances[0] >= 1 - gen_inaccuracy(res[0]._distances[0])
            assert res[1]._distances[0] >= 1 - gen_inaccuracy(res[1]._distances[0])
            res = connect.search(collection, query, partition_tags=["new_tag"])
            assert res[0]._distances[0] < 1 - gen_inaccuracy(res[0]._distances[0])
            # TODO:
            # assert res[1]._distances[0] >= 1 - gen_inaccuracy(res[1]._distances[0])

    @pytest.mark.level(2)
    def test_search_without_connect(self, dis_connect, collection):
        '''
        target: test search vectors without connection
        method: use dis connected instance, call search method and check if search successfully
        expected: raise exception
        '''
        with pytest.raises(Exception) as e:
            res = dis_connect.search(collection, default_query)

    def test_search_collection_name_not_existed(self, connect):
        '''
        target: search collection not existed
        method: search with the random collection_name, which is not in db
        expected: status not ok
        '''
        collection_name = gen_unique_str(collection_id)
        with pytest.raises(Exception) as e:
            res = connect.search(collection_name, default_query)

    def test_search_distance_l2(self, connect, collection):
        '''
        target: search collection, and check the result: distance
        method: compare the return distance value with value computed with Euclidean
        expected: the return distance equals to the computed value
        '''
        nq = 2
        search_param = {"nprobe": 1}
        entities, ids = init_data(connect, collection, nb=nq)
        query, vecs = gen_query_vectors(field_name, entities, top_k, nq, rand_vector=True, search_params=search_param)
        inside_query, inside_vecs = gen_query_vectors(field_name, entities, top_k, nq, search_params=search_param)
        distance_0 = l2(vecs[0], inside_vecs[0])
        distance_1 = l2(vecs[0], inside_vecs[1])
        res = connect.search(collection, query)
        assert abs(np.sqrt(res[0]._distances[0]) - min(distance_0, distance_1)) <= gen_inaccuracy(res[0]._distances[0])

    def test_search_distance_l2_after_index(self, connect, id_collection, get_simple_index):
        '''
        target: search collection, and check the result: distance
        method: compare the return distance value with value computed with Inner product
        expected: the return distance equals to the computed value
        '''
        index_type = get_simple_index["index_type"]
        nq = 2
        entities, ids = init_data(connect, id_collection, auto_id=False)
        connect.create_index(id_collection, field_name, get_simple_index)
        search_param = get_search_param(index_type)
        query, vecs = gen_query_vectors(field_name, entities, top_k, nq, rand_vector=True, search_params=search_param)
        inside_vecs = entities[-1]["values"]
        min_distance = 1.0
        min_id = None
        for i in range(nb):
            tmp_dis = l2(vecs[0], inside_vecs[i])
            if min_distance > tmp_dis:
                min_distance = tmp_dis
                min_id = ids[i]
        res = connect.search(id_collection, query)
        tmp_epsilon = epsilon
        check_id_result(res[0], min_id)
        # if index_type in ["ANNOY", "IVF_PQ"]:
        #     tmp_epsilon = 0.1
        # TODO:
<<<<<<< HEAD
        if index_type not in ["FLAT"]:
            tmp_epsilon = 0.1
        assert abs(np.sqrt(res[0]._distances[0]) - min_distance) <= tmp_epsilon
        assert res[0]._distances[0] <= res[0]._distances[1]
        assert res[1]._distances[0] <= res[1]._distances[1]
=======
        # assert abs(np.sqrt(res[0]._distances[0]) - min_distance) <= tmp_epsilon
>>>>>>> ecca0c50

    @pytest.mark.level(2)
    def test_search_distance_ip(self, connect, collection):
        '''
        target: search collection, and check the result: distance
        method: compare the return distance value with value computed with Inner product
        expected: the return distance equals to the computed value
        '''
        nq = 2
        metirc_type = "IP"
        search_param = {"nprobe": 1}
        entities, ids = init_data(connect, collection, nb=nq)
        query, vecs = gen_query_vectors(field_name, entities, top_k, nq, rand_vector=True, metric_type=metirc_type,
                                        search_params=search_param)
        inside_query, inside_vecs = gen_query_vectors(field_name, entities, top_k, nq, search_params=search_param)
        distance_0 = ip(vecs[0], inside_vecs[0])
        distance_1 = ip(vecs[0], inside_vecs[1])
        res = connect.search(collection, query)
        assert abs(res[0]._distances[0] - max(distance_0, distance_1)) <= epsilon

    def test_search_distance_ip_after_index(self, connect, id_collection, get_simple_index):
        '''
        target: search collection, and check the result: distance
        method: compare the return distance value with value computed with Inner product
        expected: the return distance equals to the computed value
        '''
        index_type = get_simple_index["index_type"]
        nq = 2
        metirc_type = "IP"
        entities, ids = init_data(connect, id_collection, auto_id=False)
        get_simple_index["metric_type"] = metirc_type
        connect.create_index(id_collection, field_name, get_simple_index)
        search_param = get_search_param(index_type)
        query, vecs = gen_query_vectors(field_name, entities, top_k, nq, rand_vector=True, metric_type=metirc_type,
                                        search_params=search_param)
        inside_vecs = entities[-1]["values"]
        max_distance = 0
        max_id = None
        for i in range(nb):
            tmp_dis = ip(vecs[0], inside_vecs[i])
            if max_distance < tmp_dis:
                max_distance = tmp_dis
                max_id = ids[i]
        res = connect.search(id_collection, query)
        tmp_epsilon = epsilon
        check_id_result(res[0], max_id)
        # if index_type in ["ANNOY", "IVF_PQ"]:
        #     tmp_epsilon = 0.1
        # TODO:
<<<<<<< HEAD
        if index_type not in ["FLAT"]:
            tmp_epsilon = 0.1
        assert abs(res[0]._distances[0] - max_distance) <= tmp_epsilon
        assert res[0]._distances[0] >= res[0]._distances[1]
        assert res[1]._distances[0] >= res[1]._distances[1]
=======
        # assert abs(res[0]._distances[0] - max_distance) <= tmp_epsilon
>>>>>>> ecca0c50

    def test_search_distance_jaccard_flat_index(self, connect, binary_collection):
        '''
        target: search binary_collection, and check the result: distance
        method: compare the return distance value with value computed with L2
        expected: the return distance equals to the computed value
        '''
        nq = 1
        int_vectors, entities, ids = init_binary_data(connect, binary_collection, nb=2)
        query_int_vectors, query_entities, tmp_ids = init_binary_data(connect, binary_collection, nb=1, insert=False)
        distance_0 = jaccard(query_int_vectors[0], int_vectors[0])
        distance_1 = jaccard(query_int_vectors[0], int_vectors[1])
        query, vecs = gen_query_vectors(binary_field_name, query_entities, top_k, nq, metric_type="JACCARD")
        res = connect.search(binary_collection, query)
        assert abs(res[0]._distances[0] - min(distance_0, distance_1)) <= epsilon

    @pytest.mark.level(2)
    def test_search_distance_jaccard_flat_index_L2(self, connect, binary_collection):
        '''
        target: search binary_collection, and check the result: distance
        method: compare the return distance value with value computed with L2
        expected: the return distance equals to the computed value
        '''
        nq = 1
        int_vectors, entities, ids = init_binary_data(connect, binary_collection, nb=2)
        query_int_vectors, query_entities, tmp_ids = init_binary_data(connect, binary_collection, nb=1, insert=False)
        distance_0 = jaccard(query_int_vectors[0], int_vectors[0])
        distance_1 = jaccard(query_int_vectors[0], int_vectors[1])
        query, vecs = gen_query_vectors(binary_field_name, query_entities, top_k, nq, metric_type="L2")
        with pytest.raises(Exception) as e:
            res = connect.search(binary_collection, query)

    @pytest.mark.level(2)
    def test_search_distance_hamming_flat_index(self, connect, binary_collection):
        '''
        target: search binary_collection, and check the result: distance
        method: compare the return distance value with value computed with Inner product
        expected: the return distance equals to the computed value
        '''
        nq = 1
        int_vectors, entities, ids = init_binary_data(connect, binary_collection, nb=2)
        query_int_vectors, query_entities, tmp_ids = init_binary_data(connect, binary_collection, nb=1, insert=False)
        distance_0 = hamming(query_int_vectors[0], int_vectors[0])
        distance_1 = hamming(query_int_vectors[0], int_vectors[1])
        query, vecs = gen_query_vectors(binary_field_name, query_entities, top_k, nq, metric_type="HAMMING")
        res = connect.search(binary_collection, query)
        assert abs(res[0][0].distance - min(distance_0, distance_1).astype(float)) <= epsilon

    @pytest.mark.level(2)
    def test_search_distance_substructure_flat_index(self, connect, binary_collection):
        '''
        target: search binary_collection, and check the result: distance
        method: compare the return distance value with value computed with Inner product
        expected: the return distance equals to the computed value
        '''
        nq = 1
        int_vectors, entities, ids = init_binary_data(connect, binary_collection, nb=2)
        query_int_vectors, query_entities, tmp_ids = init_binary_data(connect, binary_collection, nb=1, insert=False)
        distance_0 = substructure(query_int_vectors[0], int_vectors[0])
        distance_1 = substructure(query_int_vectors[0], int_vectors[1])
        query, vecs = gen_query_vectors(binary_field_name, query_entities, top_k, nq, metric_type="SUBSTRUCTURE")
        res = connect.search(binary_collection, query)
        assert len(res[0]) == 0

    @pytest.mark.level(2)
    def test_search_distance_substructure_flat_index_B(self, connect, binary_collection):
        '''
        target: search binary_collection, and check the result: distance
        method: compare the return distance value with value computed with SUB
        expected: the return distance equals to the computed value
        '''
        top_k = 3
        int_vectors, entities, ids = init_binary_data(connect, binary_collection, nb=2)
        query_int_vectors, query_vecs = gen_binary_sub_vectors(int_vectors, 2)
        query, vecs = gen_query_vectors(binary_field_name, entities, top_k, nq, metric_type="SUBSTRUCTURE", replace_vecs=query_vecs)
        res = connect.search(binary_collection, query)
        assert res[0][0].distance <= epsilon
        assert res[0][0].id == ids[0]
        assert res[1][0].distance <= epsilon
        assert res[1][0].id == ids[1]

    @pytest.mark.level(2)
    def test_search_distance_superstructure_flat_index(self, connect, binary_collection):
        '''
        target: search binary_collection, and check the result: distance
        method: compare the return distance value with value computed with Inner product
        expected: the return distance equals to the computed value
        '''
        nq = 1
        int_vectors, entities, ids = init_binary_data(connect, binary_collection, nb=2)
        query_int_vectors, query_entities, tmp_ids = init_binary_data(connect, binary_collection, nb=1, insert=False)
        distance_0 = superstructure(query_int_vectors[0], int_vectors[0])
        distance_1 = superstructure(query_int_vectors[0], int_vectors[1])
        query, vecs = gen_query_vectors(binary_field_name, query_entities, top_k, nq, metric_type="SUPERSTRUCTURE")
        res = connect.search(binary_collection, query)
        assert len(res[0]) == 0

    @pytest.mark.level(2)
    def test_search_distance_superstructure_flat_index_B(self, connect, binary_collection):
        '''
        target: search binary_collection, and check the result: distance
        method: compare the return distance value with value computed with SUPER
        expected: the return distance equals to the computed value
        '''
        top_k = 3
        int_vectors, entities, ids = init_binary_data(connect, binary_collection, nb=2)
        query_int_vectors, query_vecs = gen_binary_super_vectors(int_vectors, 2)
        query, vecs = gen_query_vectors(binary_field_name, entities, top_k, nq, metric_type="SUPERSTRUCTURE", replace_vecs=query_vecs)
        res = connect.search(binary_collection, query)
        assert len(res[0]) == 2
        assert len(res[1]) == 2
        assert res[0][0].id in ids
        assert res[0][0].distance <= epsilon
        assert res[1][0].id in ids
        assert res[1][0].distance <= epsilon

    @pytest.mark.level(2)
    def test_search_distance_tanimoto_flat_index(self, connect, binary_collection):
        '''
        target: search binary_collection, and check the result: distance
        method: compare the return distance value with value computed with Inner product
        expected: the return distance equals to the computed value
        '''
        nq = 1
        int_vectors, entities, ids = init_binary_data(connect, binary_collection, nb=2)
        query_int_vectors, query_entities, tmp_ids = init_binary_data(connect, binary_collection, nb=1, insert=False)
        distance_0 = tanimoto(query_int_vectors[0], int_vectors[0])
        distance_1 = tanimoto(query_int_vectors[0], int_vectors[1])
        query, vecs = gen_query_vectors(binary_field_name, query_entities, top_k, nq, metric_type="TANIMOTO")
        res = connect.search(binary_collection, query)
        assert abs(res[0][0].distance - min(distance_0, distance_1)) <= epsilon

    @pytest.mark.level(2)
    @pytest.mark.timeout(30)
    def test_search_concurrent_multithreads(self, connect, args):
        '''
        target: test concurrent search with multiprocessess
        method: search with 10 processes, each process uses dependent connection
        expected: status ok and the returned vectors should be query_records
        '''
        nb = 100
        top_k = 10
        threads_num = 4
        threads = []
        collection = gen_unique_str(collection_id)
        uri = "tcp://%s:%s" % (args["ip"], args["port"])
        # create collection
        milvus = get_milvus(args["ip"], args["port"], handler=args["handler"])
        milvus.create_collection(collection, default_fields)
        entities, ids = init_data(milvus, collection)

        def search(milvus):
            res = connect.search(collection, default_query)
            assert len(res) == 1
            assert res[0]._entities[0].id in ids
            assert res[0]._distances[0] < epsilon

        for i in range(threads_num):
            milvus = get_milvus(args["ip"], args["port"], handler=args["handler"])
            t = threading.Thread(target=search, args=(milvus,))
            threads.append(t)
            t.start()
            time.sleep(0.2)
        for t in threads:
            t.join()

    @pytest.mark.level(2)
    @pytest.mark.timeout(30)
    def test_search_concurrent_multithreads_single_connection(self, connect, args):
        '''
        target: test concurrent search with multiprocessess
        method: search with 10 processes, each process uses dependent connection
        expected: status ok and the returned vectors should be query_records
        '''
        nb = 100
        top_k = 10
        threads_num = 4
        threads = []
        collection = gen_unique_str(collection_id)
        uri = "tcp://%s:%s" % (args["ip"], args["port"])
        # create collection
        milvus = get_milvus(args["ip"], args["port"], handler=args["handler"])
        milvus.create_collection(collection, default_fields)
        entities, ids = init_data(milvus, collection)

        def search(milvus):
            res = connect.search(collection, default_query)
            assert len(res) == 1
            assert res[0]._entities[0].id in ids
            assert res[0]._distances[0] < epsilon

        for i in range(threads_num):
            t = threading.Thread(target=search, args=(milvus,))
            threads.append(t)
            t.start()
            time.sleep(0.2)
        for t in threads:
            t.join()

    @pytest.mark.level(2)
    def test_search_multi_collections(self, connect, args):
        '''
        target: test search multi collections of L2
        method: add vectors into 10 collections, and search
        expected: search status ok, the length of result
        '''
        num = 10
        top_k = 10
        nq = 20
        for i in range(num):
            collection = gen_unique_str(collection_id + str(i))
            connect.create_collection(collection, default_fields)
            entities, ids = init_data(connect, collection)
            assert len(ids) == nb
            query, vecs = gen_query_vectors(field_name, entities, top_k, nq, search_params=search_param)
            res = connect.search(collection, query)
            assert len(res) == nq
            for i in range(nq):
                assert check_id_result(res[i], ids[i])
                assert res[i]._distances[0] < epsilon
                assert res[i]._distances[1] > epsilon


class TestSearchDSL(object):
    """
    ******************************************************************
    #  The following cases are used to build invalid query expr
    ******************************************************************
    """

    def test_query_no_must(self, connect, collection):
        '''
        method: build query without must expr
        expected: error raised
        '''
        # entities, ids = init_data(connect, collection)
        query = update_query_expr(default_query, keep_old=False)
        with pytest.raises(Exception) as e:
            res = connect.search(collection, query)

    def test_query_no_vector_term_only(self, connect, collection):
        '''
        method: build query without vector only term
        expected: error raised
        '''
        # entities, ids = init_data(connect, collection)
        expr = {
            "must": [gen_default_term_expr]
        }
        query = update_query_expr(default_query, keep_old=False, expr=expr)
        with pytest.raises(Exception) as e:
            res = connect.search(collection, query)

    def test_query_no_vector_range_only(self, connect, collection):
        '''
        method: build query without vector only range
        expected: error raised
        '''
        # entities, ids = init_data(connect, collection)
        expr = {
            "must": [gen_default_range_expr]
        }
        query = update_query_expr(default_query, keep_old=False, expr=expr)
        with pytest.raises(Exception) as e:
            res = connect.search(collection, query)

    def test_query_vector_only(self, connect, collection):
        entities, ids = init_data(connect, collection)
        res = connect.search(collection, default_query)
        assert len(res) == nq
        assert len(res[0]) == top_k

    def test_query_wrong_format(self, connect, collection):
        '''
        method: build query without must expr, with wrong expr name
        expected: error raised
        '''
        # entities, ids = init_data(connect, collection)
        expr = {
            "must1": [gen_default_term_expr]
        }
        query = update_query_expr(default_query, keep_old=False, expr=expr)
        with pytest.raises(Exception) as e:
            res = connect.search(collection, query)

    def test_query_empty(self, connect, collection):
        '''
        method: search with empty query
        expected: error raised
        '''
        query = {}
        with pytest.raises(Exception) as e:
            res = connect.search(collection, query)

    """
    ******************************************************************
    #  The following cases are used to build valid query expr
    ******************************************************************
    """

    @pytest.mark.level(2)
    def test_query_term_value_not_in(self, connect, collection):
        '''
        method: build query with vector and term expr, with no term can be filtered
        expected: filter pass
        '''
        entities, ids = init_data(connect, collection)
        expr = {
            "must": [gen_default_vector_expr(default_query), gen_default_term_expr(values=[100000])]}
        query = update_query_expr(default_query, expr=expr)
        res = connect.search(collection, query)
        assert len(res) == nq
        assert len(res[0]) == 0
        # TODO:

    # TODO:
    @pytest.mark.level(2)
    def test_query_term_value_all_in(self, connect, collection):
        '''
        method: build query with vector and term expr, with all term can be filtered
        expected: filter pass
        '''
        entities, ids = init_data(connect, collection)
        expr = {"must": [gen_default_vector_expr(default_query), gen_default_term_expr(values=[1])]}
        query = update_query_expr(default_query, expr=expr)
        res = connect.search(collection, query)
        assert len(res) == nq
        assert len(res[0]) == 1
        # TODO:

    # TODO:
    @pytest.mark.level(2)
    def test_query_term_values_not_in(self, connect, collection):
        '''
        method: build query with vector and term expr, with no term can be filtered
        expected: filter pass
        '''
        entities, ids = init_data(connect, collection)
        expr = {"must": [gen_default_vector_expr(default_query),
                         gen_default_term_expr(values=[i for i in range(100000, 100010)])]}
        query = update_query_expr(default_query, expr=expr)
        res = connect.search(collection, query)
        assert len(res) == nq
        assert len(res[0]) == 0
        # TODO:

    def test_query_term_values_all_in(self, connect, collection):
        '''
        method: build query with vector and term expr, with all term can be filtered
        expected: filter pass
        '''
        entities, ids = init_data(connect, collection)
        expr = {"must": [gen_default_vector_expr(default_query), gen_default_term_expr()]}
        query = update_query_expr(default_query, expr=expr)
        res = connect.search(collection, query)
        assert len(res) == nq
        assert len(res[0]) == top_k
        # TODO:

    def test_query_term_values_parts_in(self, connect, collection):
        '''
        method: build query with vector and term expr, with parts of term can be filtered
        expected: filter pass
        '''
        entities, ids = init_data(connect, collection)
        expr = {"must": [gen_default_vector_expr(default_query),
                         gen_default_term_expr(values=[i for i in range(nb // 2, nb + nb // 2)])]}
        query = update_query_expr(default_query, expr=expr)
        res = connect.search(collection, query)
        assert len(res) == nq
        assert len(res[0]) == top_k
        # TODO:

    # TODO:
    @pytest.mark.level(2)
    def test_query_term_values_repeat(self, connect, collection):
        '''
        method: build query with vector and term expr, with the same values
        expected: filter pass
        '''
        entities, ids = init_data(connect, collection)
        expr = {
            "must": [gen_default_vector_expr(default_query), gen_default_term_expr(values=[1 for i in range(1, nb)])]}
        query = update_query_expr(default_query, expr=expr)
        res = connect.search(collection, query)
        assert len(res) == nq
        assert len(res[0]) == 1
        # TODO:

    def test_query_term_value_empty(self, connect, collection):
        '''
        method: build query with term value empty
        expected: return null
        '''
        expr = {"must": [gen_default_vector_expr(default_query), gen_default_term_expr(values=[])]}
        query = update_query_expr(default_query, expr=expr)
        res = connect.search(collection, query)
        assert len(res) == nq
        assert len(res[0]) == 0

    """
    ******************************************************************
    #  The following cases are used to build invalid term query expr
    ******************************************************************
    """

    # TODO
    @pytest.mark.level(2)
    def test_query_term_key_error(self, connect, collection):
        '''
        method: build query with term key error
        expected: Exception raised
        '''
        expr = {"must": [gen_default_vector_expr(default_query),
                         gen_default_term_expr(keyword="terrm", values=[i for i in range(nb // 2)])]}
        query = update_query_expr(default_query, expr=expr)
        with pytest.raises(Exception) as e:
            res = connect.search(collection, query)

    @pytest.fixture(
        scope="function",
        params=gen_invalid_term()
    )
    def get_invalid_term(self, request):
        return request.param

    @pytest.mark.level(2)
    def test_query_term_wrong_format(self, connect, collection, get_invalid_term):
        '''
        method: build query with wrong format term
        expected: Exception raised
        '''
        entities, ids = init_data(connect, collection)
        term = get_invalid_term
        expr = {"must": [gen_default_vector_expr(default_query), term]}
        query = update_query_expr(default_query, expr=expr)
        with pytest.raises(Exception) as e:
            res = connect.search(collection, query)

    # TODO
    @pytest.mark.level(2)
    def test_query_term_field_named_term(self, connect, collection):
        '''
        method: build query with field named "term"
        expected: error raised
        '''
        term_fields = add_field_default(default_fields, field_name="term")
        collection_term = gen_unique_str("term")
        connect.create_collection(collection_term, term_fields)
        term_entities = add_field(entities, field_name="term")
        ids = connect.insert(collection_term, term_entities)
        assert len(ids) == nb
        connect.flush([collection_term])
        count = connect.count_entities(collection_term)
        assert count == nb
        term_param = {"term": {"term": {"values": [i for i in range(nb // 2)]}}}
        expr = {"must": [gen_default_vector_expr(default_query),
                         term_param]}
        query = update_query_expr(default_query, expr=expr)
        res = connect.search(collection_term, query)
        assert len(res) == nq
        assert len(res[0]) == top_k
        connect.drop_collection(collection_term)

    @pytest.mark.level(2)
    def test_query_term_one_field_not_existed(self, connect, collection):
        '''
        method: build query with two fields term, one of it not existed
        expected: exception raised
        '''
        entities, ids = init_data(connect, collection)
        term = gen_default_term_expr()
        term["term"].update({"a": [0]})
        expr = {"must": [gen_default_vector_expr(default_query), term]}
        query = update_query_expr(default_query, expr=expr)
        with pytest.raises(Exception) as e:
            res = connect.search(collection, query)

    """
    ******************************************************************
    #  The following cases are used to build valid range query expr
    ******************************************************************
    """

    # TODO
    def test_query_range_key_error(self, connect, collection):
        '''
        method: build query with range key error
        expected: Exception raised
        '''
        range = gen_default_range_expr(keyword="ranges")
        expr = {"must": [gen_default_vector_expr(default_query), range]}
        query = update_query_expr(default_query, expr=expr)
        with pytest.raises(Exception) as e:
            res = connect.search(collection, query)

    @pytest.fixture(
        scope="function",
        params=gen_invalid_range()
    )
    def get_invalid_range(self, request):
        return request.param

    # TODO
    @pytest.mark.level(2)
    def test_query_range_wrong_format(self, connect, collection, get_invalid_range):
        '''
        method: build query with wrong format range
        expected: Exception raised
        '''
        entities, ids = init_data(connect, collection)
        range = get_invalid_range
        expr = {"must": [gen_default_vector_expr(default_query), range]}
        query = update_query_expr(default_query, expr=expr)
        with pytest.raises(Exception) as e:
            res = connect.search(collection, query)

    @pytest.mark.level(2)
    def test_query_range_string_ranges(self, connect, collection):
        '''
        method: build query with invalid ranges
        expected: raise Exception
        '''
        entities, ids = init_data(connect, collection)
        ranges = {"GT": "0", "LT": "1000"}
        range = gen_default_range_expr(ranges=ranges)
        expr = {"must": [gen_default_vector_expr(default_query), range]}
        query = update_query_expr(default_query, expr=expr)
        with pytest.raises(Exception) as e:
            res = connect.search(collection, query)

    @pytest.mark.level(2)
    def test_query_range_invalid_ranges(self, connect, collection):
        '''
        method: build query with invalid ranges
        expected: 0
        '''
        entities, ids = init_data(connect, collection)
        ranges = {"GT": nb, "LT": 0}
        range = gen_default_range_expr(ranges=ranges)
        expr = {"must": [gen_default_vector_expr(default_query), range]}
        query = update_query_expr(default_query, expr=expr)
        res = connect.search(collection, query)
        assert len(res[0]) == 0

    @pytest.fixture(
        scope="function",
        params=gen_valid_ranges()
    )
    def get_valid_ranges(self, request):
        return request.param

    @pytest.mark.level(2)
    def test_query_range_valid_ranges(self, connect, collection, get_valid_ranges):
        '''
        method: build query with valid ranges
        expected: pass
        '''
        entities, ids = init_data(connect, collection)
        ranges = get_valid_ranges
        range = gen_default_range_expr(ranges=ranges)
        expr = {"must": [gen_default_vector_expr(default_query), range]}
        query = update_query_expr(default_query, expr=expr)
        res = connect.search(collection, query)
        assert len(res) == nq
        assert len(res[0]) == top_k

    def test_query_range_one_field_not_existed(self, connect, collection):
        '''
        method: build query with two fields ranges, one of fields not existed
        expected: exception raised
        '''
        entities, ids = init_data(connect, collection)
        range = gen_default_range_expr()
        range["range"].update({"a": {"GT": 1, "LT": nb // 2}})
        expr = {"must": [gen_default_vector_expr(default_query), range]}
        query = update_query_expr(default_query, expr=expr)
        with pytest.raises(Exception) as e:
            res = connect.search(collection, query)

    """
    ************************************************************************
    #  The following cases are used to build query expr multi range and term
    ************************************************************************
    """

    # TODO
    @pytest.mark.level(2)
    def test_query_multi_term_has_common(self, connect, collection):
        '''
        method: build query with multi term with same field, and values has common
        expected: pass
        '''
        entities, ids = init_data(connect, collection)
        term_first = gen_default_term_expr()
        term_second = gen_default_term_expr(values=[i for i in range(nb // 3)])
        expr = {"must": [gen_default_vector_expr(default_query), term_first, term_second]}
        query = update_query_expr(default_query, expr=expr)
        res = connect.search(collection, query)
        assert len(res) == nq
        assert len(res[0]) == top_k

    # TODO
    @pytest.mark.level(2)
    def test_query_multi_term_no_common(self, connect, collection):
        '''
         method: build query with multi range with same field, and ranges no common
         expected: pass
        '''
        entities, ids = init_data(connect, collection)
        term_first = gen_default_term_expr()
        term_second = gen_default_term_expr(values=[i for i in range(nb // 2, nb + nb // 2)])
        expr = {"must": [gen_default_vector_expr(default_query), term_first, term_second]}
        query = update_query_expr(default_query, expr=expr)
        res = connect.search(collection, query)
        assert len(res) == nq
        assert len(res[0]) == 0

    # TODO
    def test_query_multi_term_different_fields(self, connect, collection):
        '''
         method: build query with multi range with same field, and ranges no common
         expected: pass
        '''
        entities, ids = init_data(connect, collection)
        term_first = gen_default_term_expr()
        term_second = gen_default_term_expr(field="float", values=[float(i) for i in range(nb // 2, nb)])
        expr = {"must": [gen_default_vector_expr(default_query), term_first, term_second]}
        query = update_query_expr(default_query, expr=expr)
        res = connect.search(collection, query)
        assert len(res) == nq
        assert len(res[0]) == 0

    # TODO
    @pytest.mark.level(2)
    def test_query_single_term_multi_fields(self, connect, collection):
        '''
        method: build query with multi term, different field each term
        expected: pass
        '''
        entities, ids = init_data(connect, collection)
        term_first = {"int64": {"values": [i for i in range(nb // 2)]}}
        term_second = {"float": {"values": [float(i) for i in range(nb // 2, nb)]}}
        term = update_term_expr({"term": {}}, [term_first, term_second])
        expr = {"must": [gen_default_vector_expr(default_query), term]}
        query = update_query_expr(default_query, expr=expr)
        with pytest.raises(Exception) as e:
            res = connect.search(collection, query)

    # TODO
    @pytest.mark.level(2)
    def test_query_multi_range_has_common(self, connect, collection):
        '''
        method: build query with multi range with same field, and ranges has common
        expected: pass
        '''
        entities, ids = init_data(connect, collection)
        range_one = gen_default_range_expr()
        range_two = gen_default_range_expr(ranges={"GT": 1, "LT": nb // 3})
        expr = {"must": [gen_default_vector_expr(default_query), range_one, range_two]}
        query = update_query_expr(default_query, expr=expr)
        res = connect.search(collection, query)
        assert len(res) == nq
        assert len(res[0]) == top_k

    # TODO
    @pytest.mark.level(2)
    def test_query_multi_range_no_common(self, connect, collection):
        '''
         method: build query with multi range with same field, and ranges no common
        expected: pass
        '''
        entities, ids = init_data(connect, collection)
        range_one = gen_default_range_expr()
        range_two = gen_default_range_expr(ranges={"GT": nb // 2, "LT": nb})
        expr = {"must": [gen_default_vector_expr(default_query), range_one, range_two]}
        query = update_query_expr(default_query, expr=expr)
        res = connect.search(collection, query)
        assert len(res) == nq
        assert len(res[0]) == 0

    # TODO
    @pytest.mark.level(2)
    def test_query_multi_range_different_fields(self, connect, collection):
        '''
        method: build query with multi range, different field each range
        expected: pass
        '''
        entities, ids = init_data(connect, collection)
        range_first = gen_default_range_expr()
        range_second = gen_default_range_expr(field="float", ranges={"GT": nb // 2, "LT": nb})
        expr = {"must": [gen_default_vector_expr(default_query), range_first, range_second]}
        query = update_query_expr(default_query, expr=expr)
        res = connect.search(collection, query)
        assert len(res) == nq
        assert len(res[0]) == 0

    # TODO
    @pytest.mark.level(2)
    def test_query_single_range_multi_fields(self, connect, collection):
        '''
        method: build query with multi range, different field each range
        expected: pass
        '''
        entities, ids = init_data(connect, collection)
        range_first = {"int64": {"GT": 0, "LT": nb // 2}}
        range_second = {"float": {"GT": nb / 2, "LT": float(nb)}}
        range = update_range_expr({"range": {}}, [range_first, range_second])
        expr = {"must": [gen_default_vector_expr(default_query), range]}
        query = update_query_expr(default_query, expr=expr)
        res = connect.search(collection, query)
        with pytest.raises(Exception) as e:
            res = connect.search(collection, query)

    """
    ******************************************************************
    #  The following cases are used to build query expr both term and range
    ******************************************************************
    """

    # TODO
    @pytest.mark.level(2)
    def test_query_single_term_range_has_common(self, connect, collection):
        '''
        method: build query with single term single range
        expected: pass
        '''
        entities, ids = init_data(connect, collection)
        term = gen_default_term_expr()
        range = gen_default_range_expr(ranges={"GT": -1, "LT": nb // 2})
        expr = {"must": [gen_default_vector_expr(default_query), term, range]}
        query = update_query_expr(default_query, expr=expr)
        res = connect.search(collection, query)
        assert len(res) == nq
        assert len(res[0]) == top_k

    # TODO
    def test_query_single_term_range_no_common(self, connect, collection):
        '''
        method: build query with single term single range
        expected: pass
        '''
        entities, ids = init_data(connect, collection)
        term = gen_default_term_expr()
        range = gen_default_range_expr(ranges={"GT": nb // 2, "LT": nb})
        expr = {"must": [gen_default_vector_expr(default_query), term, range]}
        query = update_query_expr(default_query, expr=expr)
        res = connect.search(collection, query)
        assert len(res) == nq
        assert len(res[0]) == 0

    """
    ******************************************************************
    #  The following cases are used to build multi vectors query expr
    ******************************************************************
    """

    # TODO
    def test_query_multi_vectors_same_field(self, connect, collection):
        '''
        method: build query with two vectors same field
        expected: error raised
        '''
        entities, ids = init_data(connect, collection)
        vector1 = default_query
        vector2 = gen_query_vectors(field_name, entities, top_k, nq=2)
        expr = {
            "must": [vector1, vector2]
        }
        query = update_query_expr(default_query, expr=expr)
        with pytest.raises(Exception) as e:
            res = connect.search(collection, query)


class TestSearchDSLBools(object):
    """
    ******************************************************************
    #  The following cases are used to build invalid query expr
    ******************************************************************
    """

    @pytest.mark.level(2)
    def test_query_no_bool(self, connect, collection):
        '''
        method: build query without bool expr
        expected: error raised
        '''
        entities, ids = init_data(connect, collection)
        expr = {"bool1": {}}
        query = expr
        with pytest.raises(Exception) as e:
            res = connect.search(collection, query)

    def test_query_should_only_term(self, connect, collection):
        '''
        method: build query without must, with should.term instead
        expected: error raised
        '''
        expr = {"should": gen_default_term_expr}
        query = update_query_expr(default_query, keep_old=False, expr=expr)
        with pytest.raises(Exception) as e:
            res = connect.search(collection, query)

    def test_query_should_only_vector(self, connect, collection):
        '''
        method: build query without must, with should.vector instead
        expected: error raised
        '''
        expr = {"should": default_query["bool"]["must"]}
        query = update_query_expr(default_query, keep_old=False, expr=expr)
        with pytest.raises(Exception) as e:
            res = connect.search(collection, query)

    def test_query_must_not_only_term(self, connect, collection):
        '''
        method: build query without must, with must_not.term instead
        expected: error raised
        '''
        expr = {"must_not": gen_default_term_expr}
        query = update_query_expr(default_query, keep_old=False, expr=expr)
        with pytest.raises(Exception) as e:
            res = connect.search(collection, query)

    def test_query_must_not_vector(self, connect, collection):
        '''
        method: build query without must, with must_not.vector instead
        expected: error raised
        '''
        expr = {"must_not": default_query["bool"]["must"]}
        query = update_query_expr(default_query, keep_old=False, expr=expr)
        with pytest.raises(Exception) as e:
            res = connect.search(collection, query)

    def test_query_must_should(self, connect, collection):
        '''
        method: build query must, and with should.term
        expected: error raised
        '''
        expr = {"should": gen_default_term_expr}
        query = update_query_expr(default_query, keep_old=True, expr=expr)
        with pytest.raises(Exception) as e:
            res = connect.search(collection, query)


"""
******************************************************************
#  The following cases are used to test `search` function 
#  with invalid collection_name, or invalid query expr
******************************************************************
"""


class TestSearchInvalid(object):
    """
    Test search collection with invalid collection names
    """

    @pytest.fixture(
        scope="function",
        params=gen_invalid_strs()
    )
    def get_collection_name(self, request):
        yield request.param

    @pytest.fixture(
        scope="function",
        params=gen_invalid_strs()
    )
    def get_invalid_tag(self, request):
        yield request.param

    @pytest.fixture(
        scope="function",
        params=gen_invalid_strs()
    )
    def get_invalid_field(self, request):
        yield request.param

    @pytest.fixture(
        scope="function",
        params=gen_simple_index()
    )
    def get_simple_index(self, request, connect):
        if str(connect._cmd("mode")) == "CPU":
            if request.param["index_type"] in index_cpu_not_support():
                pytest.skip("sq8h not support in CPU mode")
        return request.param

    @pytest.mark.level(2)
    def test_search_with_invalid_collection(self, connect, get_collection_name):
        collection_name = get_collection_name
        with pytest.raises(Exception) as e:
            res = connect.search(collection_name, default_query)

    @pytest.mark.level(1)
    def test_search_with_invalid_tag(self, connect, collection):
        tag = " "
        with pytest.raises(Exception) as e:
            res = connect.search(collection, default_query, partition_tags=tag)

    @pytest.mark.level(2)
    def test_search_with_invalid_field_name(self, connect, collection, get_invalid_field):
        fields = [get_invalid_field]
        with pytest.raises(Exception) as e:
            res = connect.search(collection, default_query, fields=fields)

    @pytest.mark.level(1)
    def test_search_with_not_existed_field_name(self, connect, collection):
        fields = [gen_unique_str("field_name")]
        with pytest.raises(Exception) as e:
            res = connect.search(collection, default_query, fields=fields)

    """
    Test search collection with invalid query
    """

    @pytest.fixture(
        scope="function",
        params=gen_invalid_ints()
    )
    def get_top_k(self, request):
        yield request.param

    @pytest.mark.level(1)
    def test_search_with_invalid_top_k(self, connect, collection, get_top_k):
        '''
        target: test search fuction, with the wrong top_k
        method: search with top_k
        expected: raise an error, and the connection is normal
        '''
        top_k = get_top_k
        default_query["bool"]["must"][0]["vector"][field_name]["topk"] = top_k
        with pytest.raises(Exception) as e:
            res = connect.search(collection, default_query)

    """
    Test search collection with invalid search params
    """

    @pytest.fixture(
        scope="function",
        params=gen_invaild_search_params()
    )
    def get_search_params(self, request):
        yield request.param

    @pytest.mark.level(2)
    def test_search_with_invalid_params(self, connect, collection, get_simple_index, get_search_params):
        '''
        target: test search fuction, with the wrong nprobe
        method: search with nprobe
        expected: raise an error, and the connection is normal
        '''
        search_params = get_search_params
        index_type = get_simple_index["index_type"]
        if index_type in ["FLAT"]:
            pytest.skip("skip in FLAT index")
        entities, ids = init_data(connect, collection)
        connect.create_index(collection, field_name, get_simple_index)
        query, vecs = gen_query_vectors(field_name, entities, top_k, 1, search_params=search_params["search_params"])
        with pytest.raises(Exception) as e:
            res = connect.search(collection, query)

    @pytest.mark.level(2)
    def test_search_with_empty_params(self, connect, collection, args, get_simple_index):
        '''
        target: test search fuction, with empty search params
        method: search with params
        expected: raise an error, and the connection is normal
        '''
        index_type = get_simple_index["index_type"]
        if args["handler"] == "HTTP":
            pytest.skip("skip in http mode")
        if index_type == "FLAT":
            pytest.skip("skip in FLAT index")
        entities, ids = init_data(connect, collection)
        connect.create_index(collection, field_name, get_simple_index)
        query, vecs = gen_query_vectors(field_name, entities, top_k, 1, search_params={})
        with pytest.raises(Exception) as e:
            res = connect.search(collection, query)


def check_id_result(result, id):
    limit_in = 5
    ids = [entity.id for entity in result]
    if len(result) >= limit_in:
        return id in ids[:limit_in]
    else:
        return id in ids<|MERGE_RESOLUTION|>--- conflicted
+++ resolved
@@ -564,15 +564,7 @@
         # if index_type in ["ANNOY", "IVF_PQ"]:
         #     tmp_epsilon = 0.1
         # TODO:
-<<<<<<< HEAD
-        if index_type not in ["FLAT"]:
-            tmp_epsilon = 0.1
-        assert abs(np.sqrt(res[0]._distances[0]) - min_distance) <= tmp_epsilon
-        assert res[0]._distances[0] <= res[0]._distances[1]
-        assert res[1]._distances[0] <= res[1]._distances[1]
-=======
         # assert abs(np.sqrt(res[0]._distances[0]) - min_distance) <= tmp_epsilon
->>>>>>> ecca0c50
 
     @pytest.mark.level(2)
     def test_search_distance_ip(self, connect, collection):
@@ -622,15 +614,7 @@
         # if index_type in ["ANNOY", "IVF_PQ"]:
         #     tmp_epsilon = 0.1
         # TODO:
-<<<<<<< HEAD
-        if index_type not in ["FLAT"]:
-            tmp_epsilon = 0.1
-        assert abs(res[0]._distances[0] - max_distance) <= tmp_epsilon
-        assert res[0]._distances[0] >= res[0]._distances[1]
-        assert res[1]._distances[0] >= res[1]._distances[1]
-=======
         # assert abs(res[0]._distances[0] - max_distance) <= tmp_epsilon
->>>>>>> ecca0c50
 
     def test_search_distance_jaccard_flat_index(self, connect, binary_collection):
         '''
