import time
import pdb
import copy
import threading
import logging
from multiprocessing import Pool, Process
import pytest
from milvus import IndexType, MetricType
from utils import *

dim = 128
<<<<<<< HEAD
segment_size = 10
top_k_limit = 2048
collection_id = "search"
tag = "1970-01-01"
insert_interval_time = 1.5
nb = 6000
top_k = 10
=======
collection_id = "test_search"
add_interval_time = 5
vectors = gen_vectors(6000, dim)
vectors = sklearn.preprocessing.normalize(vectors, axis=1, norm='l2')
vectors = vectors.tolist()
top_k = 1
>>>>>>> 0e0a731d
nprobe = 1
epsilon = 0.001
field_name = "float_vector"
default_index_name = "insert_index"
default_fields = gen_default_fields() 
search_param = {"nprobe": 1}
entity = gen_entities(1, is_normal=True)
raw_vector, binary_entity = gen_binary_entities(1)
entities = gen_entities(nb, is_normal=True)
raw_vectors, binary_entities = gen_binary_entities(nb)
query, query_vecs = gen_query_vectors_inside_entities(field_name, entities, top_k, 1)
# query = {
#     "bool": {
#         "must": [
#             {"term": {"A": {"values": [1, 2, 5]}}},
#             {"range": {"B": {"ranges": {"GT": 1, "LT": 100}}}},
#             {"vector": {"Vec": {"topk": 10, "query": vec[: 1], "params": {"index_name": "IVFFLAT", "nprobe": 10}}}}
#         ],
#     },
# }
def init_data(connect, collection, nb=6000, partition_tags=None):
    '''
    Generate entities and add it in collection
    '''
    global entities
    if nb == 6000:
        insert_entities = entities
    else:  
        insert_entities = gen_entities(nb, is_normal=True)
    if partition_tags is None:
        ids = connect.insert(collection, insert_entities)
    else:
        ids = connect.insert(collection, insert_entities, partition_tag=partition_tags)
    connect.flush([collection])
    return insert_entities, ids

def init_binary_data(connect, collection, nb=6000, insert=True, partition_tags=None):
    '''
    Generate entities and add it in collection
    '''
    ids = []
    global binary_entities
    global raw_vectors
    if nb == 6000:
        insert_entities = binary_entities
        insert_raw_vectors = raw_vectors
    else:  
        insert_raw_vectors, insert_entities = gen_binary_entities(nb)
    if insert is True:
        if partition_tags is None:
            ids = connect.insert(collection, insert_entities)
        else:
            ids = connect.insert(collection, insert_entities, partition_tag=partition_tags)
        connect.flush([collection])
    return insert_raw_vectors, insert_entities, ids


class TestSearchBase:


    """
    generate valid create_index params
    """
    @pytest.fixture(
        scope="function",
        params=gen_index()
    )
    def get_index(self, request, connect):
        if str(connect._cmd("mode")) == "CPU":
            if request.param["index_type"] in index_cpu_not_support():
                pytest.skip("sq8h not support in CPU mode")
        return request.param

    @pytest.fixture(
        scope="function",
        params=gen_simple_index()
    )
    def get_simple_index(self, request, connect):
        if str(connect._cmd("mode")) == "CPU":
            if request.param["index_type"] in index_cpu_not_support():
                pytest.skip("sq8h not support in CPU mode")
        return request.param

    @pytest.fixture(
        scope="function",
        params=gen_simple_index()
    )
    def get_jaccard_index(self, request, connect):
        logging.getLogger().info(request.param)
        if request.param["index_type"] in binary_support():
            return request.param
        else:
            pytest.skip("Skip index Temporary")

    @pytest.fixture(
        scope="function",
        params=gen_simple_index()
    )
    def get_hamming_index(self, request, connect):
        logging.getLogger().info(request.param)
        if request.param["index_type"] in binary_support():
            return request.param
        else:
            pytest.skip("Skip index Temporary")

    @pytest.fixture(
        scope="function",
        params=gen_simple_index()
    )
    def get_structure_index(self, request, connect):
        logging.getLogger().info(request.param)
        if request.param["index_type"] == "FLAT":
            return request.param
        else:
            pytest.skip("Skip index Temporary")

    """
    generate top-k params
    """
    @pytest.fixture(
        scope="function",
        params=[1, 10, 2049]
    )
    def get_top_k(self, request):
        yield request.param

    @pytest.fixture(
        scope="function",
        params=[1, 10, 1100]
    )
    def get_nq(self, request):
        yield request.param

    def test_search_flat(self, connect, collection, get_top_k, get_nq):
        '''
        target: test basic search fuction, all the search params is corrent, change top-k value
        method: search with the given vectors, check the result
        expected: the length of the result is top_k
        '''
        top_k = get_top_k
        nq = get_nq
        entities, ids = init_data(connect, collection)
        query, vecs = gen_query_vectors_inside_entities(field_name, entities, top_k, nq)
        if top_k <= top_k_limit:
            res = connect.search(collection, query)
            assert len(res[0]) == top_k
            assert res[0]._distances[0] <= epsilon
            assert check_id_result(res[0], ids[0])
        else:
            with pytest.raises(Exception) as e:
                res = connect.search(collection, query)

    def test_search_field(self, connect, collection, get_top_k, get_nq):
        '''
        target: test basic search fuction, all the search params is corrent, change top-k value
        method: search with the given vectors, check the result
        expected: the length of the result is top_k
        '''
<<<<<<< HEAD
        top_k = get_top_k
        nq = get_nq
        entities, ids = init_data(connect, collection)
        query, vecs = gen_query_vectors_inside_entities(field_name, entities, top_k, nq)
        if top_k <= top_k_limit:
            res = connect.search(collection, query, fields=["vector"])
            assert len(res[0]) == top_k
            assert res[0]._distances[0] <= epsilon
            assert check_id_result(res[0], ids[0])
            # TODO
            res = connect.search(collection, query, fields=["float"])
            # TODO
=======
        top_k = 10
        index_param = get_simple_index["index_param"]
        index_type = get_simple_index["index_type"]
        logging.getLogger().info(get_simple_index)
        vectors, ids = self.init_data(connect, collection)
        status = connect.create_index(collection, index_type, index_param)
        query_vec = [vectors[0], vectors[1]]
        search_param = get_search_param(index_type)
        status, result = connect.search(collection, top_k, query_vec, params=search_param)
        logging.getLogger().info(result)
        if top_k <= 1024:
            assert status.OK()
            assert len(result[0]) == min(len(vectors), top_k)
            assert check_result(result[0], ids[0])
            assert result[0][0].distance < result[0][1].distance
            assert result[1][0].distance < result[1][1].distance
>>>>>>> 0e0a731d
        else:
            with pytest.raises(Exception) as e:
                res = connect.search(collection, query)

    @pytest.mark.level(2)
    def test_search_after_index(self, connect, collection, get_simple_index, get_top_k, get_nq):
        '''
        target: test basic search fuction, all the search params is corrent, test all index params, and build
        method: search with the given vectors, check the result
        expected: the length of the result is top_k
        '''
        top_k = get_top_k
        nq = get_nq

        index_type = get_simple_index["index_type"]
        if index_type == "IVF_PQ":
            pytest.skip("Skip PQ")
        entities, ids = init_data(connect, collection)
        connect.create_index(collection, field_name, default_index_name, get_simple_index)
        search_param = get_search_param(index_type)
        query, vecs = gen_query_vectors_inside_entities(field_name, entities, top_k, nq, search_params=search_param)
        if top_k > top_k_limit:
            with pytest.raises(Exception) as e:
                res = connect.search(collection, query)
        else:
            res = connect.search(collection, query)
            assert len(res) == nq
            assert len(res[0]) >= top_k
            assert res[0]._distances[0] < epsilon
            assert check_id_result(res[0], ids[0])

    def test_search_index_partition(self, connect, collection, get_simple_index, get_top_k, get_nq):
        '''
        target: test basic search fuction, all the search params is corrent, test all index params, and build
        method: add vectors into collection, search with the given vectors, check the result
        expected: the length of the result is top_k, search collection with partition tag return empty
        '''
        top_k = get_top_k
        nq = get_nq

        index_type = get_simple_index["index_type"]
        if index_type == "IVF_PQ":
            pytest.skip("Skip PQ")
        connect.create_partition(collection, tag)
        entities, ids = init_data(connect, collection)
        connect.create_index(collection, field_name, default_index_name, get_simple_index)
        search_param = get_search_param(index_type)
        query, vecs = gen_query_vectors_inside_entities(field_name, entities, top_k, nq, search_params=search_param)
        if top_k > top_k_limit:
            with pytest.raises(Exception) as e:
                res = connect.search(collection, query)
        else:
            res = connect.search(collection, query)
            assert len(res) == nq
            assert len(res[0]) >= top_k
            assert res[0]._distances[0] < epsilon
            assert check_id_result(res[0], ids[0])
            res = connect.search(collection, query, partition_tags=[tag])
            assert len(res) == nq

    def test_search_index_partition_B(self, connect, collection, get_simple_index, get_top_k, get_nq):
        '''
        target: test basic search fuction, all the search params is corrent, test all index params, and build
        method: search with the given vectors, check the result
        expected: the length of the result is top_k
        '''
        top_k = get_top_k
        nq = get_nq

        index_type = get_simple_index["index_type"]
        if index_type == "IVF_PQ":
            pytest.skip("Skip PQ")
        connect.create_partition(collection, tag)
        entities, ids = init_data(connect, collection, partition_tags=tag)
        connect.create_index(collection, field_name, default_index_name, get_simple_index)
        search_param = get_search_param(index_type)
        query, vecs = gen_query_vectors_inside_entities(field_name, entities, top_k, nq, search_params=search_param)
        for tags in [[tag], [tag, "new_tag"]]:
            if top_k > top_k_limit:
                with pytest.raises(Exception) as e:
                    res = connect.search(collection, query, partition_tags=tags)
            else:
                res = connect.search(collection, query, partition_tags=tags)
                assert len(res) == nq
                assert len(res[0]) >= top_k
                assert res[0]._distances[0] < epsilon
                assert check_id_result(res[0], ids[0])

    @pytest.mark.level(2)
    def test_search_index_partition_C(self, connect, collection, get_top_k, get_nq):
        '''
        target: test basic search fuction, all the search params is corrent, test all index params, and build
        method: search with the given vectors and tag (tag name not existed in collection), check the result
        expected: error raised
        '''
        top_k = get_top_k
        nq = get_nq
        entities, ids = init_data(connect, collection)
        query, vecs = gen_query_vectors_inside_entities(field_name, entities, top_k, nq)
        if top_k > top_k_limit:
            with pytest.raises(Exception) as e:
                res = connect.search(collection, query, partition_tags=["new_tag"])
        else:
            res = connect.search(collection, query, partition_tags=["new_tag"])
            assert len(res) == nq
            assert len(res[0]) == 0

    @pytest.mark.level(2)
    def test_search_index_partitions(self, connect, collection, get_simple_index, get_top_k):
        '''
        target: test basic search fuction, all the search params is corrent, test all index params, and build
        method: search collection with the given vectors and tags, check the result
        expected: the length of the result is top_k
        '''
        top_k = get_top_k
        nq = 2
        new_tag = "new_tag"
        index_type = get_simple_index["index_type"]
        if index_type == "IVF_PQ":
            pytest.skip("Skip PQ")
        connect.create_partition(collection, tag)
        connect.create_partition(collection, new_tag)
        entities, ids = init_data(connect, collection, partition_tags=tag)
        new_entities, new_ids = init_data(connect, collection, nb=6001, partition_tags=new_tag)
        connect.create_index(collection, field_name, default_index_name, get_simple_index)
        search_param = get_search_param(index_type)
        query, vecs = gen_query_vectors_inside_entities(field_name, entities, top_k, nq, search_params=search_param)
        if top_k > top_k_limit:
            with pytest.raises(Exception) as e:
                res = connect.search(collection, query)
        else:
            res = connect.search(collection, query)
            assert check_id_result(res[0], ids[0])
            assert not check_id_result(res[1], new_ids[0])
            assert res[0]._distances[0] < epsilon
            assert res[1]._distances[0] < epsilon
            res = connect.search(collection, query, partition_tags=["new_tag"])
            assert res[0]._distances[0] > epsilon
            assert res[1]._distances[0] > epsilon

    # TODO:
    @pytest.mark.level(2)
    def _test_search_index_partitions_B(self, connect, collection, get_simple_index, get_top_k):
        '''
        target: test basic search fuction, all the search params is corrent, test all index params, and build
        method: search collection with the given vectors and tags, check the result
        expected: the length of the result is top_k
        '''
        top_k = get_top_k
        nq = 2
        tag = "tag"
        new_tag = "new_tag"
        index_type = get_simple_index["index_type"]
        if index_type == "IVF_PQ":
            pytest.skip("Skip PQ")
        connect.create_partition(collection, tag)
        connect.create_partition(collection, new_tag)
        entities, ids = init_data(connect, collection, partition_tags=tag)
        new_entities, new_ids = init_data(connect, collection, nb=6001, partition_tags=new_tag)
        connect.create_index(collection, field_name, default_index_name, get_simple_index)
        search_param = get_search_param(index_type)
        query, vecs = gen_query_vectors_inside_entities(field_name, new_entities, top_k, nq, search_params=search_param)
        if top_k > top_k_limit:
            with pytest.raises(Exception) as e:
                res = connect.search(collection, query)
        else:
            res = connect.search(collection, query, partition_tags=["(.*)tag"])
            assert not check_id_result(res[0], ids[0])
            assert check_id_result(res[1], new_ids[0])
            assert res[0]._distances[0] > epsilon
            assert res[1]._distances[0] < epsilon
            res = connect.search(collection, query, partition_tags=["new(.*)"])
            assert res[0]._distances[0] > epsilon
            assert res[1]._distances[0] < epsilon

    # 
    # test for ip metric
    # 
    @pytest.mark.level(2)
    def test_search_ip_flat(self, connect, ip_collection, get_simple_index, get_top_k, get_nq):
        '''
        target: test basic search fuction, all the search params is corrent, test all index params, and build
        method: search with the given vectors, check the result
        expected: the length of the result is top_k
        '''
<<<<<<< HEAD
        '''
        target: test basic search fuction, all the search params is corrent, change top-k value
        method: search with the given vectors, check the result
        expected: the length of the result is top_k
        '''
        top_k = get_top_k
        nq = get_nq
        entities, ids = init_data(connect, ip_collection)
        query, vecs = gen_query_vectors_inside_entities(field_name, entities, top_k, nq)
        if top_k <= top_k_limit:
            res = connect.search(ip_collection, query)
            assert len(res[0]) == top_k
            assert res[0]._distances[0] >= 1 - gen_inaccuracy(res[0]._distances[0])
            assert check_id_result(res[0], ids[0])
        else:
            with pytest.raises(Exception) as e:
                res = connect.search(ip_collection, query)
=======
        top_k = 10
        index_param = get_simple_index["index_param"]
        index_type = get_simple_index["index_type"]
        logging.getLogger().info(get_simple_index)
        if index_type in [IndexType.RNSG]:
            pytest.skip("rnsg not support in ip")
        vectors, ids = self.init_data(connect, ip_collection)
        status = connect.create_index(ip_collection, index_type, index_param)
        query_vec = [vectors[0]]
        search_param = get_search_param(index_type)
        status, result = connect.search(ip_collection, top_k, query_vec, params=search_param)
        logging.getLogger().info(result)
        assert status.OK()
        assert len(result[0]) == min(len(vectors), top_k)
        assert check_result(result[0], ids[0])
        assert result[0][0].distance >= result[0][1].distance
>>>>>>> 0e0a731d

    def test_search_ip_after_index(self, connect, ip_collection, get_simple_index, get_top_k, get_nq):
        '''
        target: test basic search fuction, all the search params is corrent, test all index params, and build
        method: search with the given vectors, check the result
        expected: the length of the result is top_k
        '''
        top_k = get_top_k
        nq = get_nq

        index_type = get_simple_index["index_type"]
        if index_type == "IVF_PQ":
            pytest.skip("Skip PQ")
        entities, ids = init_data(connect, ip_collection)
        connect.create_index(ip_collection, field_name, default_index_name, get_simple_index)
        search_param = get_search_param(index_type)
        query, vecs = gen_query_vectors_inside_entities(field_name, entities, top_k, nq, search_params=search_param)
        if top_k > top_k_limit:
            with pytest.raises(Exception) as e:
                res = connect.search(ip_collection, query)
        else:
            res = connect.search(ip_collection, query)
            assert len(res) == nq
            assert len(res[0]) >= top_k
            assert check_id_result(res[0], ids[0])
            assert res[0]._distances[0] >= 1 - gen_inaccuracy(res[0]._distances[0])

    @pytest.mark.level(2)
    def test_search_ip_index_partition(self, connect, ip_collection, get_simple_index, get_top_k, get_nq):
        '''
        target: test basic search fuction, all the search params is corrent, test all index params, and build
        method: add vectors into collection, search with the given vectors, check the result
        expected: the length of the result is top_k, search collection with partition tag return empty
        '''
        top_k = get_top_k
        nq = get_nq

        index_type = get_simple_index["index_type"]
        if index_type == "IVF_PQ":
            pytest.skip("Skip PQ")
        connect.create_partition(ip_collection, tag)
        entities, ids = init_data(connect, ip_collection)
        connect.create_index(ip_collection, field_name, default_index_name, get_simple_index)
        search_param = get_search_param(index_type)
        query, vecs = gen_query_vectors_inside_entities(field_name, entities, top_k, nq, search_params=search_param)
        if top_k > top_k_limit:
            with pytest.raises(Exception) as e:
                res = connect.search(ip_collection, query)
        else:
            res = connect.search(ip_collection, query)
            assert len(res) == nq
            assert len(res[0]) >= top_k
            assert res[0]._distances[0] >= 1 - gen_inaccuracy(res[0]._distances[0])
            assert check_id_result(res[0], ids[0])
            res = connect.search(ip_collection, query, partition_tags=[tag])
            assert len(res) == nq

    @pytest.mark.level(2)
    def test_search_ip_index_partitions(self, connect, ip_collection, get_simple_index, get_top_k):
        '''
        target: test basic search fuction, all the search params is corrent, test all index params, and build
        method: search ip_collection with the given vectors and tags, check the result
        expected: the length of the result is top_k
        '''
        top_k = get_top_k
        nq = 2
        new_tag = "new_tag"
        index_type = get_simple_index["index_type"]
        if index_type == "IVF_PQ":
            pytest.skip("Skip PQ")
        connect.create_partition(ip_collection, tag)
        connect.create_partition(ip_collection, new_tag)
        entities, ids = init_data(connect, ip_collection, partition_tags=tag)
        new_entities, new_ids = init_data(connect, ip_collection, nb=6001, partition_tags=new_tag)
        connect.create_index(ip_collection, field_name, default_index_name, get_simple_index)
        search_param = get_search_param(index_type)
        query, vecs = gen_query_vectors_inside_entities(field_name, entities, top_k, nq, search_params=search_param)
        if top_k > top_k_limit:
            with pytest.raises(Exception) as e:
                res = connect.search(ip_collection, query)
        else:
            res = connect.search(ip_collection, query)
            assert check_id_result(res[0], ids[0])
            assert not check_id_result(res[1], new_ids[0])
            assert res[0]._distances[0] >= 1 - gen_inaccuracy(res[0]._distances[0])
            assert res[1]._distances[0] >= 1 - gen_inaccuracy(res[1]._distances[0])
            res = connect.search(ip_collection, query, partition_tags=["new_tag"])
            assert res[0]._distances[0] < 1 - gen_inaccuracy(res[0]._distances[0])
            # TODO:
            # assert res[1]._distances[0] >= 1 - gen_inaccuracy(res[1]._distances[0])

    @pytest.mark.level(2)
    def test_search_without_connect(self, dis_connect, collection):
        '''
        target: test search vectors without connection
        method: use dis connected instance, call search method and check if search successfully
        expected: raise exception
        '''
        with pytest.raises(Exception) as e:
            res = dis_connect.search(collection, query)

    def test_search_collection_name_not_existed(self, connect):
        '''
        target: search collection not existed
        method: search with the random collection_name, which is not in db
        expected: status not ok
        '''
        collection_name = gen_unique_str(collection_id)
        with pytest.raises(Exception) as e:
            res = connect.search(collection_name, query)

    def test_search_distance_l2(self, connect, collection):
        '''
        target: search collection, and check the result: distance
        method: compare the return distance value with value computed with Euclidean
        expected: the return distance equals to the computed value
        '''
        nq = 2
        search_param = {"nprobe" : 1}
        entities, ids = init_data(connect, collection, nb=nq)
        query, vecs = gen_query_vectors_rand_entities(field_name, entities, top_k, nq, search_params=search_param)
        inside_query, inside_vecs = gen_query_vectors_inside_entities(field_name, entities, top_k, nq, search_params=search_param)
        distance_0 = l2(vecs[0], inside_vecs[0])
        distance_1 = l2(vecs[0], inside_vecs[1])
        res = connect.search(collection, query)
        assert abs(np.sqrt(res[0]._distances[0]) - min(distance_0, distance_1)) <= gen_inaccuracy(res[0]._distances[0])

    def test_search_distance_l2_after_index(self, connect, collection, get_simple_index):
        '''
        target: search collection, and check the result: distance
        method: compare the return distance value with value computed with Inner product
        expected: the return distance equals to the computed value
        '''
        index_type = get_simple_index["index_type"]
        nq = 2
        entities, ids = init_data(connect, collection)
        connect.create_index(collection, field_name, default_index_name, get_simple_index)
        search_param = get_search_param(index_type)
        query, vecs = gen_query_vectors_rand_entities(field_name, entities, top_k, nq, search_params=search_param)
        inside_vecs = entities[-1]["values"]
        min_distance = 1.0
        for i in range(nb):
            tmp_dis = l2(vecs[0], inside_vecs[i])
            if min_distance > tmp_dis:
                min_distance = tmp_dis
        res = connect.search(collection, query)
        assert abs(np.sqrt(res[0]._distances[0]) - min_distance) <= gen_inaccuracy(res[0]._distances[0])

    def test_search_distance_ip(self, connect, ip_collection):
        '''
        target: search ip_collection, and check the result: distance
        method: compare the return distance value with value computed with Inner product
        expected: the return distance equals to the computed value
        '''
        nq = 2
        search_param = {"nprobe" : 1}
        entities, ids = init_data(connect, ip_collection, nb=nq)
        query, vecs = gen_query_vectors_rand_entities(field_name, entities, top_k, nq, search_params=search_param)
        inside_query, inside_vecs = gen_query_vectors_inside_entities(field_name, entities, top_k, nq, search_params=search_param)
        distance_0 = ip(vecs[0], inside_vecs[0])
        distance_1 = ip(vecs[0], inside_vecs[1])
        res = connect.search(ip_collection, query)
        assert abs(res[0]._distances[0] - max(distance_0, distance_1)) <= gen_inaccuracy(res[0]._distances[0])

    def test_search_distance_ip_after_index(self, connect, ip_collection, get_simple_index):
        '''
        target: search collection, and check the result: distance
        method: compare the return distance value with value computed with Inner product
        expected: the return distance equals to the computed value
        '''
        index_type = get_simple_index["index_type"]
        nq = 2
        entities, ids = init_data(connect, ip_collection)
        connect.create_index(ip_collection, field_name, default_index_name, get_simple_index)
        search_param = get_search_param(index_type)
        query, vecs = gen_query_vectors_rand_entities(field_name, entities, top_k, nq, search_params=search_param)
        inside_vecs = entities[-1]["values"]
        max_distance = 0
        for i in range(nb):
            tmp_dis = ip(vecs[0], inside_vecs[i])
            if max_distance < tmp_dis:
                max_distance = tmp_dis
        res = connect.search(ip_collection, query)
        assert abs(res[0]._distances[0] - max_distance) <= gen_inaccuracy(res[0]._distances[0])

    # TODO:
    def _test_search_distance_jaccard_flat_index(self, connect, jac_collection):
        '''
        target: search ip_collection, and check the result: distance
        method: compare the return distance value with value computed with Inner product
        expected: the return distance equals to the computed value
        '''
        # from scipy.spatial import distance
        nprobe = 512
        int_vectors, entities, ids = init_binary_data(connect, jac_collection, nb=2)
        query_int_vectors, query_entities, tmp_ids = init_binary_data(connect, jac_collection, nb=1, insert=False)
        distance_0 = jaccard(query_int_vectors[0], int_vectors[0])
        distance_1 = jaccard(query_int_vectors[0], int_vectors[1])
        res = connect.search(jac_collection, query_entities)
        assert abs(res[0]._distances[0] - min(distance_0, distance_1)) <= epsilon

    def _test_search_distance_hamming_flat_index(self, connect, ham_collection):
        '''
        target: search ip_collection, and check the result: distance
        method: compare the return distance value with value computed with Inner product
        expected: the return distance equals to the computed value
        '''
        # from scipy.spatial import distance
        nprobe = 512
        int_vectors, entities, ids = init_binary_data(connect, ham_collection, nb=2)
        query_int_vectors, query_entities, tmp_ids = init_binary_data(connect, ham_collection, nb=1, insert=False)
        distance_0 = hamming(query_int_vectors[0], int_vectors[0])
        distance_1 = hamming(query_int_vectors[0], int_vectors[1])
        res = connect.search(ham_collection, query_entities)
        assert abs(res[0][0].distance - min(distance_0, distance_1).astype(float)) <= epsilon

    def _test_search_distance_substructure_flat_index(self, connect, substructure_collection):
        '''
        target: search ip_collection, and check the result: distance
        method: compare the return distance value with value computed with Inner product
        expected: the return distance equals to the computed value
        '''
        # from scipy.spatial import distance
        nprobe = 512
        int_vectors, vectors, ids = self.init_binary_data(connect, substructure_collection, nb=2)
        index_type = "FLAT"
        index_param = {
            "nlist": 16384
        }
        connect.create_index(substructure_collection, index_type, index_param)
        logging.getLogger().info(connect.get_collection_info(substructure_collection))
        logging.getLogger().info(connect.get_index_info(substructure_collection))
        query_int_vectors, query_vecs, tmp_ids = self.init_binary_data(connect, substructure_collection, nb=1, insert=False)
        distance_0 = substructure(query_int_vectors[0], int_vectors[0])
        distance_1 = substructure(query_int_vectors[0], int_vectors[1])
        search_param = get_search_param(index_type)
        status, result = connect.search(substructure_collection, top_k, query_vecs, params=search_param)
        logging.getLogger().info(status)
        logging.getLogger().info(result)
        assert len(result[0]) == 0

    def _test_search_distance_substructure_flat_index_B(self, connect, substructure_collection):
        '''
        target: search ip_collection, and check the result: distance
        method: compare the return distance value with value computed with SUB 
        expected: the return distance equals to the computed value
        '''
        # from scipy.spatial import distance
        top_k = 3
        nprobe = 512
        int_vectors, vectors, ids = self.init_binary_data(connect, substructure_collection, nb=2)
        index_type = "FLAT"
        index_param = {
            "nlist": 16384
        }
        connect.create_index(substructure_collection, index_type, index_param)
        logging.getLogger().info(connect.get_collection_info(substructure_collection))
        logging.getLogger().info(connect.get_index_info(substructure_collection))
        query_int_vectors, query_vecs = gen_binary_sub_vectors(int_vectors, 2)
        search_param = get_search_param(index_type)
        status, result = connect.search(substructure_collection, top_k, query_vecs, params=search_param)
        logging.getLogger().info(status)
        logging.getLogger().info(result) 
        assert len(result[0]) == 1
        assert len(result[1]) == 1
        assert result[0][0].distance <= epsilon
        assert result[0][0].id == ids[0]
        assert result[1][0].distance <= epsilon
        assert result[1][0].id == ids[1]

    def _test_search_distance_superstructure_flat_index(self, connect, superstructure_collection):
        '''
        target: search ip_collection, and check the result: distance
        method: compare the return distance value with value computed with Inner product
        expected: the return distance equals to the computed value
        '''
        # from scipy.spatial import distance
        nprobe = 512
        int_vectors, vectors, ids = self.init_binary_data(connect, superstructure_collection, nb=2)
        index_type = "FLAT"
        index_param = {
            "nlist": 16384
        }
        connect.create_index(superstructure_collection, index_type, index_param)
        logging.getLogger().info(connect.get_collection_info(superstructure_collection))
        logging.getLogger().info(connect.get_index_info(superstructure_collection))
        query_int_vectors, query_vecs, tmp_ids = self.init_binary_data(connect, superstructure_collection, nb=1, insert=False)
        distance_0 = superstructure(query_int_vectors[0], int_vectors[0])
        distance_1 = superstructure(query_int_vectors[0], int_vectors[1])
        search_param = get_search_param(index_type)
        status, result = connect.search(superstructure_collection, top_k, query_vecs, params=search_param)
        logging.getLogger().info(status)
        logging.getLogger().info(result)
        assert len(result[0]) == 0

    def _test_search_distance_superstructure_flat_index_B(self, connect, superstructure_collection):
        '''
        target: search ip_collection, and check the result: distance
        method: compare the return distance value with value computed with SUPER
        expected: the return distance equals to the computed value
        '''
        # from scipy.spatial import distance
        top_k = 3
        nprobe = 512
        int_vectors, vectors, ids = self.init_binary_data(connect, superstructure_collection, nb=2)
        index_type = "FLAT"
        index_param = {
            "nlist": 16384
        }
        connect.create_index(superstructure_collection, index_type, index_param)
        logging.getLogger().info(connect.get_collection_info(superstructure_collection))
        logging.getLogger().info(connect.get_index_info(superstructure_collection))
        query_int_vectors, query_vecs = gen_binary_super_vectors(int_vectors, 2)
        search_param = get_search_param(index_type)
        status, result = connect.search(superstructure_collection, top_k, query_vecs, params=search_param)
        logging.getLogger().info(status)
        logging.getLogger().info(result)
        assert len(result[0]) == 2
        assert len(result[1]) == 2
        assert result[0][0].id in ids
        assert result[0][0].distance <= epsilon
        assert result[1][0].id in ids
        assert result[1][0].distance <= epsilon

    def _test_search_distance_tanimoto_flat_index(self, connect, tanimoto_collection):
        '''
        target: search ip_collection, and check the result: distance
        method: compare the return distance value with value computed with Inner product
        expected: the return distance equals to the computed value
        '''
        # from scipy.spatial import distance
        nprobe = 512
        int_vectors, vectors, ids = self.init_binary_data(connect, tanimoto_collection, nb=2)
        index_type = "FLAT"
        index_param = {
            "nlist": 16384
        }
        connect.create_index(tanimoto_collection, index_type, index_param)
        logging.getLogger().info(connect.get_collection_info(tanimoto_collection))
        logging.getLogger().info(connect.get_index_info(tanimoto_collection))
        query_int_vectors, query_vecs, tmp_ids = self.init_binary_data(connect, tanimoto_collection, nb=1, insert=False)
        distance_0 = tanimoto(query_int_vectors[0], int_vectors[0])
        distance_1 = tanimoto(query_int_vectors[0], int_vectors[1])
        search_param = get_search_param(index_type)
        status, result = connect.search(tanimoto_collection, top_k, query_vecs, params=search_param)
        logging.getLogger().info(status)
        logging.getLogger().info(result)
        assert abs(result[0][0].distance - min(distance_0, distance_1)) <= epsilon

    @pytest.mark.timeout(30)
    def test_search_concurrent_multithreads(self, connect, args):
        '''
        target: test concurrent search with multiprocessess
        method: search with 10 processes, each process uses dependent connection
        expected: status ok and the returned vectors should be query_records
        '''
        nb = 100
        top_k = 10
        threads_num = 4
        threads = []
        collection = gen_unique_str(collection_id)
        uri = "tcp://%s:%s" % (args["ip"], args["port"])
        # create collection
        milvus = get_milvus(args["ip"], args["port"], handler=args["handler"])
        milvus.create_collection(collection, default_fields)
        entities, ids = init_data(milvus, collection)
        def search(milvus):
            res = connect.search(collection, query)
            assert len(res) == 1
            assert res[0]._entities[0].id in ids
            assert res[0]._distances[0] < epsilon
        for i in range(threads_num):
            milvus = get_milvus(args["ip"], args["port"], handler=args["handler"])
            t = threading.Thread(target=search, args=(milvus, ))
            threads.append(t)
            t.start()
            time.sleep(0.2)
        for t in threads:
            t.join()

    @pytest.mark.timeout(30)
    def test_search_concurrent_multithreads_single_connection(self, connect, args):
        '''
        target: test concurrent search with multiprocessess
        method: search with 10 processes, each process uses dependent connection
        expected: status ok and the returned vectors should be query_records
        '''
        nb = 100
        top_k = 10
        threads_num = 4
        threads = []
        collection = gen_unique_str(collection_id)
        uri = "tcp://%s:%s" % (args["ip"], args["port"])
        # create collection
        milvus = get_milvus(args["ip"], args["port"], handler=args["handler"])
        milvus.create_collection(collection, default_fields)
        entities, ids = init_data(milvus, collection)
        def search(milvus):
            res = connect.search(collection, query)
            assert len(res) == 1
            assert res[0]._entities[0].id in ids
            assert res[0]._distances[0] < epsilon
        for i in range(threads_num):
            t = threading.Thread(target=search, args=(milvus, ))
            threads.append(t)
            t.start()
            time.sleep(0.2)
        for t in threads:
            t.join()

    def test_search_multi_collections(self, connect, args):
        '''
        target: test search multi collections of L2
        method: add vectors into 10 collections, and search
        expected: search status ok, the length of result
        '''
        num = 10
        top_k = 10
        nq = 20
        for i in range(num):
            collection = gen_unique_str(collection_id+str(i))
            connect.create_collection(collection, default_fields)
            entities, ids = init_data(connect, collection)
            assert len(ids) == nb
            query, vecs = gen_query_vectors_inside_entities(field_name, entities, top_k, nq, search_params=search_param)
            res = connect.search(collection, query)
            assert len(res) == nq
            for i in range(nq):
                assert check_id_result(res[i], ids[i])
                assert res[i]._distances[0] < epsilon
                assert res[i]._distances[1] > epsilon

"""
******************************************************************
#  The following cases are used to test `search_vectors` function 
#  with invalid collection_name top-k / nprobe / query_range
******************************************************************
"""

class TestSearchInvalid(object):

    """
    Test search collection with invalid collection names
    """
    @pytest.fixture(
        scope="function",
        params=gen_invalid_strs()
    )
    def get_collection_name(self, request):
        yield request.param

    @pytest.fixture(
        scope="function",
        params=gen_invalid_strs()
    )
    def get_invalid_tag(self, request):
        yield request.param

    @pytest.fixture(
        scope="function",
        params=gen_invalid_strs()
    )
    def get_invalid_field(self, request):
        yield request.param

    @pytest.fixture(
        scope="function",
        params=gen_simple_index()
    )
    def get_simple_index(self, request, connect):
        if str(connect._cmd("mode")) == "CPU":
            if request.param["index_type"] in index_cpu_not_support():
                pytest.skip("sq8h not support in CPU mode")
        return request.param

    @pytest.mark.level(2)
    def test_search_with_invalid_collection(self, connect, get_collection_name):
        collection_name = get_collection_name
        with pytest.raises(Exception) as e:
            res = connect.search(collection_name, query)

    @pytest.mark.level(1)
    def test_search_with_invalid_tag(self, connect, collection, get_invalid_tag):
        tag = [get_invalid_tag]
        with pytest.raises(Exception) as e:
            res = connect.search(collection, query, partition_tags=tag)

    @pytest.mark.level(2)
    def test_search_with_invalid_field_name(self, connect, collection, get_invalid_field):
        fields = [get_invalid_field]
        with pytest.raises(Exception) as e:
            res = connect.search(collection, query, fields=fields)

    @pytest.mark.level(1)
    def test_search_with_not_existed_field_name(self, connect, collection):
        fields = [gen_unique_str("field_name")]
        with pytest.raises(Exception) as e:
            res = connect.search(collection, query, fields=fields)

    """
    Test search collection with invalid query
    """
    @pytest.fixture(
        scope="function",
        params=gen_invalid_ints()
    )
    def get_top_k(self, request):
        yield request.param

    @pytest.mark.level(1)
    def test_search_with_invalid_top_k(self, connect, collection, get_top_k):
        '''
        target: test search fuction, with the wrong top_k
        method: search with top_k
        expected: raise an error, and the connection is normal
        '''
        top_k = get_top_k
        query["bool"]["must"][0]["vector"][field_name]["topk"] = top_k
        with pytest.raises(Exception) as e:
            res = connect.search(collection, query)

    """
    Test search collection with invalid search params
    """
    @pytest.fixture(
        scope="function",
        params=gen_invaild_search_params()
    )
    def get_search_params(self, request):
        yield request.param

    # TODO: This case can all pass, but it's too slow
    @pytest.mark.level(2)
    def _test_search_with_invalid_params(self, connect, collection, get_simple_index, get_search_params):
        '''
        target: test search fuction, with the wrong nprobe
        method: search with nprobe
        expected: raise an error, and the connection is normal
        '''
        search_params = get_search_params
        index_type = get_simple_index["index_type"]
        entities, ids = init_data(connect, collection)
        connect.create_index(collection, field_name, default_index_name, get_simple_index)
        if search_params["index_type"] != index_type:
            pytest.skip("Skip case")
        query, vecs = gen_query_vectors_inside_entities(field_name, entities, top_k, 1, search_params=search_params["search_params"])
        with pytest.raises(Exception) as e:
            res = connect.search(collection, query)

    def test_search_with_empty_params(self, connect, collection, args, get_simple_index):
        '''
        target: test search fuction, with empty search params
        method: search with params
        expected: raise an error, and the connection is normal
        '''
        index_type = get_simple_index["index_type"]
        if args["handler"] == "HTTP":
            pytest.skip("skip in http mode")
        if index_type == "FLAT":
            pytest.skip("skip in FLAT index")
        entities, ids = init_data(connect, collection)
        connect.create_index(collection, field_name, default_index_name, get_simple_index)
        query, vecs = gen_query_vectors_inside_entities(field_name, entities, top_k, 1, search_params={})
        with pytest.raises(Exception) as e:
            res = connect.search(collection, query)


def check_id_result(result, id):
    limit_in = 5
    ids = [entity.id for entity in result]
    if len(result) >= limit_in:
        return id in ids[:limit_in]
    else:
        return id in ids<|MERGE_RESOLUTION|>--- conflicted
+++ resolved
@@ -5,11 +5,12 @@
 import logging
 from multiprocessing import Pool, Process
 import pytest
-from milvus import IndexType, MetricType
+import numpy as np
+
+from milvus import DataType
 from utils import *
 
 dim = 128
-<<<<<<< HEAD
 segment_size = 10
 top_k_limit = 2048
 collection_id = "search"
@@ -17,14 +18,6 @@
 insert_interval_time = 1.5
 nb = 6000
 top_k = 10
-=======
-collection_id = "test_search"
-add_interval_time = 5
-vectors = gen_vectors(6000, dim)
-vectors = sklearn.preprocessing.normalize(vectors, axis=1, norm='l2')
-vectors = vectors.tolist()
-top_k = 1
->>>>>>> 0e0a731d
 nprobe = 1
 epsilon = 0.001
 field_name = "float_vector"
@@ -183,7 +176,6 @@
         method: search with the given vectors, check the result
         expected: the length of the result is top_k
         '''
-<<<<<<< HEAD
         top_k = get_top_k
         nq = get_nq
         entities, ids = init_data(connect, collection)
@@ -196,24 +188,6 @@
             # TODO
             res = connect.search(collection, query, fields=["float"])
             # TODO
-=======
-        top_k = 10
-        index_param = get_simple_index["index_param"]
-        index_type = get_simple_index["index_type"]
-        logging.getLogger().info(get_simple_index)
-        vectors, ids = self.init_data(connect, collection)
-        status = connect.create_index(collection, index_type, index_param)
-        query_vec = [vectors[0], vectors[1]]
-        search_param = get_search_param(index_type)
-        status, result = connect.search(collection, top_k, query_vec, params=search_param)
-        logging.getLogger().info(result)
-        if top_k <= 1024:
-            assert status.OK()
-            assert len(result[0]) == min(len(vectors), top_k)
-            assert check_result(result[0], ids[0])
-            assert result[0][0].distance < result[0][1].distance
-            assert result[1][0].distance < result[1][1].distance
->>>>>>> 0e0a731d
         else:
             with pytest.raises(Exception) as e:
                 res = connect.search(collection, query)
@@ -395,12 +369,6 @@
     @pytest.mark.level(2)
     def test_search_ip_flat(self, connect, ip_collection, get_simple_index, get_top_k, get_nq):
         '''
-        target: test basic search fuction, all the search params is corrent, test all index params, and build
-        method: search with the given vectors, check the result
-        expected: the length of the result is top_k
-        '''
-<<<<<<< HEAD
-        '''
         target: test basic search fuction, all the search params is corrent, change top-k value
         method: search with the given vectors, check the result
         expected: the length of the result is top_k
@@ -417,24 +385,6 @@
         else:
             with pytest.raises(Exception) as e:
                 res = connect.search(ip_collection, query)
-=======
-        top_k = 10
-        index_param = get_simple_index["index_param"]
-        index_type = get_simple_index["index_type"]
-        logging.getLogger().info(get_simple_index)
-        if index_type in [IndexType.RNSG]:
-            pytest.skip("rnsg not support in ip")
-        vectors, ids = self.init_data(connect, ip_collection)
-        status = connect.create_index(ip_collection, index_type, index_param)
-        query_vec = [vectors[0]]
-        search_param = get_search_param(index_type)
-        status, result = connect.search(ip_collection, top_k, query_vec, params=search_param)
-        logging.getLogger().info(result)
-        assert status.OK()
-        assert len(result[0]) == min(len(vectors), top_k)
-        assert check_result(result[0], ids[0])
-        assert result[0][0].distance >= result[0][1].distance
->>>>>>> 0e0a731d
 
     def test_search_ip_after_index(self, connect, ip_collection, get_simple_index, get_top_k, get_nq):
         '''
