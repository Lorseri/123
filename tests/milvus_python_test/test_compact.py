--- conflicted
+++ resolved
@@ -241,12 +241,7 @@
         connect.flush([collection])
         info = connect.get_collection_stats(collection)
         logging.getLogger().info(info["partitions"])
-<<<<<<< HEAD
-        # delete one entity from both the first and second segment
-        delete_ids = ids[segment_row_limit-1:segment_row_limit+1]
-=======
         delete_ids = ids[:default_nb//2]
->>>>>>> cff80c9e
         status = connect.delete_entity_by_id(collection, delete_ids)
         assert status.OK()
         connect.flush([collection])
