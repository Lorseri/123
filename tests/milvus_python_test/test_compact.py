import time
import pdb
import threading
import logging
from multiprocessing import Pool, Process
import pytest
from utils import *

dim = 128
index_file_size = 10
COMPACT_TIMEOUT = 180
nprobe = 1
top_k = 1
tag = "1970-01-01"
nb = 6000
nq = 2
segment_row_count = 5000
entity = gen_entities(1)
entities = gen_entities(nb)
raw_vector, binary_entity = gen_binary_entities(1)
raw_vectors, binary_entities = gen_binary_entities(nb)
default_fields = gen_default_fields()
default_binary_fields = gen_binary_default_fields()
field_name = default_float_vec_field_name
binary_field_name = default_binary_vec_field_name
default_single_query = {
    "bool": {
        "must": [
            {"vector": {field_name: {"topk": 10, "query": gen_vectors(1, dim), "metric_type":"L2",
                                     "params": {"nprobe": 10}}}}
        ]
    }
}
default_binary_single_query = {
    "bool": {
        "must": [
            {"vector": {binary_field_name: {"topk": 10, "query": gen_binary_vectors(1, dim), "metric_type":"JACCARD",
                                     "params": {"nprobe": 10}}}}
        ]
    }
}
default_query, default_query_vecs = gen_query_vectors(binary_field_name, binary_entities, top_k, nq)


def ip_query():
    query = copy.deepcopy(default_single_query)
    query["bool"]["must"][0]["vector"][field_name].update({"metric_type": "IP"})
    return query


class TestCompactBase:
    """
    ******************************************************************
      The following cases are used to test `compact` function
    ******************************************************************
    """
    @pytest.mark.timeout(COMPACT_TIMEOUT)
    def test_compact_collection_name_None(self, connect, collection):
        '''
        target: compact collection where collection name is None
        method: compact with the collection_name: None
        expected: exception raised
        '''
        collection_name = None
        with pytest.raises(Exception) as e:
            status = connect.compact(collection_name)

    @pytest.mark.timeout(COMPACT_TIMEOUT)
    def test_compact_collection_name_not_existed(self, connect, collection):
        '''
        target: compact collection not existed
        method: compact with a random collection_name, which is not in db
        expected: exception raised
        '''
        collection_name = gen_unique_str("not_existed")
        with pytest.raises(Exception) as e:
            status = connect.compact(collection_name)
    
    @pytest.fixture(
        scope="function",
        params=gen_invalid_strs()
    )
    def get_collection_name(self, request):
        yield request.param

    @pytest.mark.timeout(COMPACT_TIMEOUT)
    def test_compact_collection_name_invalid(self, connect, get_collection_name):
        '''
        target: compact collection with invalid name
        method: compact with invalid collection_name
        expected: exception raised
        '''
        collection_name = get_collection_name
        with pytest.raises(Exception) as e:
            status = connect.compact(collection_name)
            # assert not status.OK()
    
    @pytest.mark.level(2)
    @pytest.mark.timeout(COMPACT_TIMEOUT)
    def test_add_entity_and_compact(self, connect, collection):
        '''
        target: test add entity and compact
        method: add entity and compact collection
        expected: data_size before and after Compact
        '''
        # vector = gen_single_vector(dim)
        ids = connect.insert(collection, entity)
        assert len(ids) == 1
        connect.flush([collection])
        # get collection info before compact
        info = connect.get_collection_stats(collection)
        logging.getLogger().info(info)
        size_before = info["partitions"][0]["segments"][0]["data_size"]
        status = connect.compact(collection)
        assert status.OK()
        # get collection info after compact
        info = connect.get_collection_stats(collection)
        size_after = info["partitions"][0]["segments"][0]["data_size"]
        assert(size_before == size_after)

    @pytest.mark.timeout(COMPACT_TIMEOUT)
    def test_insert_and_compact(self, connect, collection):
        '''
        target: test add entities and compact 
        method: add entities and compact collection
        expected: data_size before and after Compact
        '''
        # entities = gen_vector(nb, dim)
        ids = connect.insert(collection, entities)
        connect.flush([collection])
        # get collection info before compact
        info = connect.get_collection_stats(collection)
        # assert status.OK()
        size_before = info["partitions"][0]["segments"][0]["data_size"]
        status = connect.compact(collection)
        assert status.OK()
        # get collection info after compact
        info = connect.get_collection_stats(collection)
        # assert status.OK()
        size_after = info["partitions"][0]["segments"][0]["data_size"]
        assert(size_before == size_after)

    @pytest.mark.timeout(COMPACT_TIMEOUT)
    def test_insert_delete_part_and_compact(self, connect, collection):
        '''
        target: test add entities, delete part of them and compact
        method: add entities, delete a few and compact collection
        expected: status ok, data size maybe is smaller after compact
        '''
        ids = connect.insert(collection, entities)
        assert len(ids) == nb
        connect.flush([collection])
        delete_ids = [ids[0], ids[-1]]
        status = connect.delete_entity_by_id(collection, delete_ids)
        assert status.OK()
        connect.flush([collection])
        # get collection info before compact
        info = connect.get_collection_stats(collection)
        logging.getLogger().info(info["partitions"])
        size_before = info["partitions"][0]["segments"][0]["data_size"]
        logging.getLogger().info(size_before)
        status = connect.compact(collection)
        assert status.OK()
        # get collection info after compact
        info = connect.get_collection_stats(collection)
        logging.getLogger().info(info["partitions"])
        size_after = info["partitions"][0]["segments"][0]["data_size"]
        logging.getLogger().info(size_after)
        assert(size_before >= size_after)
    
    # TODO
    @pytest.mark.skip("not implement")
    @pytest.mark.timeout(COMPACT_TIMEOUT)
    def test_insert_delete_all_and_compact(self, connect, collection):
        '''
        target: test add entities, delete them and compact 
        method: add entities, delete all and compact collection
        expected: status ok, no data size in collection info because collection is empty
        '''
        ids = connect.insert(collection, entities)
        assert len(ids) == nb
        connect.flush([collection])
        status = connect.delete_entity_by_id(collection, ids)
        assert status.OK()
        connect.flush([collection])
        # get collection info before compact
        info = connect.get_collection_stats(collection)
        status = connect.compact(collection)
        assert status.OK()
        # get collection info after compact
        info = connect.get_collection_stats(collection)
        logging.getLogger().info(info["partitions"])
        assert not info["partitions"][0]["segments"]

    @pytest.mark.timeout(COMPACT_TIMEOUT)
    def test_insert_partition_delete_half_and_compact(self, connect, collection):
        '''
        target: test add entities into partition, delete them and compact 
        method: add entities, delete half of entities in partition and compact collection
        expected: status ok, data_size less than the older version
        '''
        connect.create_partition(collection, tag)
        assert connect.has_partition(collection, tag)
        ids = connect.insert(collection, entities, partition_tag=tag)
        connect.flush([collection])
        info = connect.get_collection_stats(collection)
        logging.getLogger().info(info["partitions"])

        delete_ids = ids[:3000]
        status = connect.delete_entity_by_id(collection, delete_ids)
        assert status.OK()
        connect.flush([collection])
        # get collection info before compact
        info = connect.get_collection_stats(collection)
        logging.getLogger().info(info["partitions"])
        status = connect.compact(collection)
        assert status.OK()
        # get collection info after compact
        info_after = connect.get_collection_stats(collection)
        logging.getLogger().info(info_after["partitions"])
        assert info["partitions"][1]["segments"][0]["data_size"] > info_after["partitions"][1]["segments"][0]["data_size"]

    @pytest.fixture(
        scope="function",
        params=gen_simple_index()
    )
    def get_simple_index(self, request, connect):
        if str(connect._cmd("mode")) == "GPU":
            if not request.param["index_type"] not in ivf():
                pytest.skip("Only support index_type: idmap/ivf")
        if str(connect._cmd("mode")) == "CPU":
            if request.param["index_type"] in index_cpu_not_support():
                pytest.skip("CPU not support index_type: ivf_sq8h")
        return request.param

    @pytest.mark.level(2)
    def test_compact_after_index_created(self, connect, collection, get_simple_index):
        '''
        target: test compact collection after index created
        method: add entities, create index, delete part of entities and compact
        expected: status ok, index description no change, data size smaller after compact
        '''
        count = 10
        ids = connect.insert(collection, entities)
        connect.flush([collection])
        connect.create_index(collection, field_name, get_simple_index)
        connect.flush([collection])
        # get collection info before compact
        info = connect.get_collection_stats(collection)
        size_before = info["partitions"][0]["segments"][0]["data_size"]
        logging.getLogger().info(info["partitions"])
        delete_ids = ids[:1500]
        status = connect.delete_entity_by_id(collection, delete_ids)
        assert status.OK()
        connect.flush([collection])
        status = connect.compact(collection)
        assert status.OK()
        # get collection info after compact
        info = connect.get_collection_stats(collection)
        logging.getLogger().info(info["partitions"])
        size_after = info["partitions"][0]["segments"][0]["data_size"]
        assert(size_before >= size_after)

    @pytest.mark.timeout(COMPACT_TIMEOUT)
    def test_add_entity_and_compact_twice(self, connect, collection):
        '''
        target: test add entity and compact twice
        method: add entity and compact collection twice
        expected: status ok, data size no change
        '''
        ids = connect.insert(collection, entity)
        connect.flush([collection])
        # get collection info before compact
        info = connect.get_collection_stats(collection)
        size_before = info["partitions"][0]["segments"][0]["data_size"]
        status = connect.compact(collection)
        assert status.OK()
        connect.flush([collection])
        # get collection info after compact
        info = connect.get_collection_stats(collection)
        size_after = info["partitions"][0]["segments"][0]["data_size"]
        assert(size_before == size_after)
        status = connect.compact(collection)
        assert status.OK()
        # get collection info after compact twice
        info = connect.get_collection_stats(collection)
        size_after_twice = info["partitions"][0]["segments"][0]["data_size"]
        assert(size_after == size_after_twice)

    @pytest.mark.timeout(COMPACT_TIMEOUT)
    def test_insert_delete_part_and_compact_twice(self, connect, collection):
        '''
        target: test add entities, delete part of them and compact twice
        method: add entities, delete part and compact collection twice
        expected: status ok, data size smaller after first compact, no change after second
        '''
        ids = connect.insert(collection, entities)
        connect.flush([collection])
        delete_ids = [ids[0], ids[-1]]
        status = connect.delete_entity_by_id(collection, delete_ids)
        assert status.OK()
        connect.flush([collection])
        # get collection info before compact
        info = connect.get_collection_stats(collection)
        size_before = info["partitions"][0]["segments"][0]["data_size"]
        status = connect.compact(collection)
        assert status.OK()
        # get collection info after compact
        info = connect.get_collection_stats(collection)
        size_after = info["partitions"][0]["segments"][0]["data_size"]
        assert(size_before >= size_after)
        status = connect.compact(collection)
        assert status.OK()
        # get collection info after compact twice
        info = connect.get_collection_stats(collection)
        size_after_twice = info["partitions"][0]["segments"][0]["data_size"]
        assert(size_after == size_after_twice)

    @pytest.mark.timeout(COMPACT_TIMEOUT)
    def test_compact_multi_collections(self, connect):
        '''
        target: test compact works or not with multiple collections
        method: create 50 collections, add entities into them and compact in turn
        expected: status ok
        '''
        nq = 100
        num_collections = 50
        entities = gen_entities(nq)
        collection_list = []
        for i in range(num_collections):
            collection_name = gen_unique_str("test_compact_multi_collection_%d" % i)
            collection_list.append(collection_name)
            connect.create_collection(collection_name, default_fields)
        time.sleep(6)
        for i in range(num_collections):
            ids = connect.insert(collection_list[i], entities)
            status = connect.compact(collection_list[i])
            assert status.OK()

    @pytest.mark.timeout(COMPACT_TIMEOUT)
    def test_add_entity_after_compact(self, connect, collection):
        '''
        target: test add entity after compact
        method: after compact operation, add entity
        expected: status ok, entity added
        '''
        ids = connect.insert(collection, entities)
        assert len(ids) == nb
        connect.flush([collection])
        # get collection info before compact
        info = connect.get_collection_stats(collection)
        size_before = info["partitions"][0]["segments"][0]["data_size"]
        status = connect.compact(collection)
        assert status.OK()
        # get collection info after compact
        info = connect.get_collection_stats(collection)
        size_after = info["partitions"][0]["segments"][0]["data_size"]
        assert(size_before == size_after)
        ids = connect.insert(collection, entity)
        connect.flush([collection])
        res = connect.count_entities(collection)
        assert res == nb+1

    @pytest.mark.timeout(COMPACT_TIMEOUT)
    def test_index_creation_after_compact(self, connect, collection, get_simple_index):
        '''
        target: test index creation after compact
        method: after compact operation, create index
        expected: status ok, index description no change
        '''
        ids = connect.insert(collection, entities)
        connect.flush([collection])
        status = connect.delete_entity_by_id(collection, ids[:10])
        assert status.OK()
        connect.flush([collection])
        status = connect.compact(collection)
        assert status.OK()
        status = connect.create_index(collection, field_name, get_simple_index)
        assert status.OK()
        # status, result = connect.get_index_info(collection)

    @pytest.mark.timeout(COMPACT_TIMEOUT)
    def test_delete_entities_after_compact(self, connect, collection):
        '''
        target: test delete entities after compact
        method: after compact operation, delete entities
        expected: status ok, entities deleted
        '''
        ids = connect.insert(collection, entities)
        assert len(ids) == nb
        connect.flush([collection])
        status = connect.compact(collection)
        assert status.OK()
        connect.flush([collection])
        status = connect.delete_entity_by_id(collection, ids)
        assert status.OK()
        connect.flush([collection])
        assert connect.count_entities(collection) == 0

    @pytest.mark.timeout(COMPACT_TIMEOUT)
    def test_search_after_compact(self, connect, collection):
        '''
        target: test search after compact
        method: after compact operation, search vector
        expected: status ok
        '''
        ids = connect.insert(collection, entities)
        assert len(ids) == nb
        connect.flush([collection])
        status = connect.compact(collection)
        assert status.OK()
        query = copy.deepcopy(default_single_query)
        query["bool"]["must"][0]["vector"][field_name]["query"] = [entity[-1]["values"][0], entities[-1]["values"][0],
                                                                   entities[-1]["values"][-1]]
        res = connect.search(collection, query)
        logging.getLogger().debug(res)
        assert len(res) == len(query["bool"]["must"][0]["vector"][field_name]["query"])
        assert res[0]._distances[0] > epsilon
        assert res[1]._distances[0] < epsilon
        assert res[2]._distances[0] < epsilon

    # TODO: enable
    def _test_compact_server_crashed_recovery(self, connect, collection):
        '''
        target: test compact when server crashed unexpectedly and restarted
        method: add entities, delete and compact collection; server stopped and restarted during compact
        expected: status ok, request recovered
        '''
        entities = gen_vectors(nb * 100, dim)
        status, ids = connect.insert(collection, entities)
        assert status.OK()
        status = connect.flush([collection])
        assert status.OK()
        delete_ids = ids[0:1000]
        status = connect.delete_entity_by_id(collection, delete_ids)
        assert status.OK()
        status = connect.flush([collection])
        assert status.OK()
        # start to compact, kill and restart server
        logging.getLogger().info("compact starting...")
        status = connect.compact(collection)
        # pdb.set_trace()
        assert status.OK()
        # get collection info after compact
        status, info = connect.get_collection_stats(collection)
        assert status.OK()
        assert info["partitions"][0].count == nb * 100 - 1000


class TestCompactBinary:
    """
    ******************************************************************
      The following cases are used to test `compact` function
    ******************************************************************
    """
    @pytest.mark.timeout(COMPACT_TIMEOUT)
    def test_add_entity_and_compact(self, connect, binary_collection):
        '''
        target: test add binary vector and compact
        method: add vector and compact collection
        expected: status ok, vector added
        '''
        ids = connect.insert(binary_collection, binary_entity)
        assert len(ids) == 1
        connect.flush([binary_collection])
        # get collection info before compact
        info = connect.get_collection_stats(binary_collection)
        size_before = info["partitions"][0]["segments"][0]["data_size"]
        status = connect.compact(binary_collection)
        assert status.OK()
        # get collection info after compact
        info = connect.get_collection_stats(binary_collection)
        size_after = info["partitions"][0]["segments"][0]["data_size"]
        assert(size_before == size_after)

    @pytest.mark.timeout(COMPACT_TIMEOUT)
    def test_insert_and_compact(self, connect, binary_collection):
        '''
        target: test add entities with binary vector and compact
        method: add entities and compact collection
        expected: status ok, entities added
        '''
        ids = connect.insert(binary_collection, binary_entities)
        assert len(ids) == nb
        connect.flush([binary_collection])
        # get collection info before compact
        info = connect.get_collection_stats(binary_collection)
        size_before = info["partitions"][0]["segments"][0]["data_size"]
        status = connect.compact(binary_collection)
        assert status.OK()
        # get collection info after compact
        info = connect.get_collection_stats(binary_collection)
        size_after = info["partitions"][0]["segments"][0]["data_size"]
        assert(size_before == size_after)

    @pytest.mark.timeout(COMPACT_TIMEOUT)
    def test_insert_delete_part_and_compact(self, connect, binary_collection):
        '''
        target: test add entities, delete part of them and compact 
        method: add entities, delete a few and compact collection
        expected: status ok, data size is smaller after compact
        '''
        ids = connect.insert(binary_collection, binary_entities)
        assert len(ids) == nb
        connect.flush([binary_collection])
        delete_ids = [ids[0], ids[-1]]
        status = connect.delete_entity_by_id(binary_collection, delete_ids)
        assert status.OK()
        connect.flush([binary_collection])
        # get collection info before compact
        info = connect.get_collection_stats(binary_collection)
        logging.getLogger().info(info["partitions"])
        size_before = info["partitions"][0]["segments"][0]["data_size"]
        logging.getLogger().info(size_before)
        status = connect.compact(binary_collection)
        assert status.OK()
        # get collection info after compact
        info = connect.get_collection_stats(binary_collection)
        logging.getLogger().info(info["partitions"])
        size_after = info["partitions"][0]["segments"][0]["data_size"]
        logging.getLogger().info(size_after)
        assert(size_before >= size_after)
    
    # TODO
    @pytest.mark.skip("not implement")
    @pytest.mark.level(2)
    @pytest.mark.timeout(COMPACT_TIMEOUT)
    def test_insert_delete_all_and_compact(self, connect, binary_collection):
        '''
        target: test add entities, delete them and compact 
        method: add entities, delete all and compact collection
        expected: status ok, no data size in collection info because collection is empty
        '''
        ids = connect.insert(binary_collection, binary_entities)
        assert len(ids) == nb
        connect.flush([binary_collection])
        status = connect.delete_entity_by_id(binary_collection, ids)
        assert status.OK()
        connect.flush([binary_collection])
        # get collection info before compact
        info = connect.get_collection_stats(binary_collection)
        status = connect.compact(binary_collection)
        assert status.OK()
        # get collection info after compact
        info = connect.get_collection_stats(binary_collection)
        assert status.OK()
        logging.getLogger().info(info["partitions"])
        assert not info["partitions"][0]["segments"]

    @pytest.mark.timeout(COMPACT_TIMEOUT)
    def test_add_entity_and_compact_twice(self, connect, binary_collection):
        '''
        target: test add entity and compact twice
        method: add entity and compact collection twice
        expected: status ok
        '''
        ids = connect.insert(binary_collection, binary_entity)
        assert len(ids) == 1
        connect.flush([binary_collection])
        # get collection info before compact
        info = connect.get_collection_stats(binary_collection)
        size_before = info["partitions"][0]["segments"][0]["data_size"]
        status = connect.compact(binary_collection)
        assert status.OK()
        # get collection info after compact
        info = connect.get_collection_stats(binary_collection)
        size_after = info["partitions"][0]["segments"][0]["data_size"]
        assert(size_before == size_after)
        status = connect.compact(binary_collection)
        assert status.OK()
        # get collection info after compact twice
        info = connect.get_collection_stats(binary_collection)
        size_after_twice = info["partitions"][0]["segments"][0]["data_size"]
        assert(size_after == size_after_twice)

    @pytest.mark.timeout(COMPACT_TIMEOUT)
    def test_insert_delete_part_and_compact_twice(self, connect, binary_collection):
        '''
        target: test add entities, delete part of them and compact twice
        method: add entities, delete part and compact collection twice
        expected: status ok, data size smaller after first compact, no change after second
        '''
        ids = connect.insert(binary_collection, binary_entities)
        assert len(ids) == nb
        connect.flush([binary_collection])
        delete_ids = [ids[0], ids[-1]]
        status = connect.delete_entity_by_id(binary_collection, delete_ids)
        assert status.OK()
        connect.flush([binary_collection])
        # get collection info before compact
        info = connect.get_collection_stats(binary_collection)
        size_before = info["partitions"][0]["segments"][0]["data_size"]
        status = connect.compact(binary_collection)
        assert status.OK()
        # get collection info after compact
        info = connect.get_collection_stats(binary_collection)
        size_after = info["partitions"][0]["segments"][0]["data_size"]
        assert(size_before >= size_after)
        status = connect.compact(binary_collection)
        assert status.OK()
        # get collection info after compact twice
        info = connect.get_collection_stats(binary_collection)
        size_after_twice = info["partitions"][0]["segments"][0]["data_size"]
        assert(size_after == size_after_twice)

    @pytest.mark.timeout(COMPACT_TIMEOUT)
    def test_compact_multi_collections(self, connect):
        '''
        target: test compact works or not with multiple collections
        method: create 10 collections, add entities into them and compact in turn
        expected: status ok
        '''
        nq = 100
        num_collections = 10
        tmp, entities = gen_binary_entities(nq)
        collection_list = []
        for i in range(num_collections):
            collection_name = gen_unique_str("test_compact_multi_collection_%d" % i)
            collection_list.append(collection_name)
            connect.create_collection(collection_name, default_binary_fields)
        for i in range(num_collections):
            ids = connect.insert(collection_list[i], entities)
            assert len(ids) == nq
            status = connect.delete_entity_by_id(collection_list[i], [ids[0], ids[-1]])
            assert status.OK()
            connect.flush([collection_list[i]])
            status = connect.compact(collection_list[i])
            assert status.OK()
            status = connect.drop_collection(collection_list[i])
            assert status.OK()

    @pytest.mark.level(2)
    @pytest.mark.timeout(COMPACT_TIMEOUT)
    def test_add_entity_after_compact(self, connect, binary_collection):
        '''
        target: test add entity after compact
        method: after compact operation, add entity
        expected: status ok, entity added
        '''
        ids = connect.insert(binary_collection, binary_entities)
        connect.flush([binary_collection])
        # get collection info before compact
        info = connect.get_collection_stats(binary_collection)
        size_before = info["partitions"][0]["segments"][0]["data_size"]
        status = connect.compact(binary_collection)
        assert status.OK()
        # get collection info after compact
        info = connect.get_collection_stats(binary_collection)
        size_after = info["partitions"][0]["segments"][0]["data_size"]
        assert(size_before == size_after)
        ids = connect.insert(binary_collection, binary_entity)
        connect.flush([binary_collection])
        res = connect.count_entities(binary_collection)
        assert res == nb + 1

    @pytest.mark.timeout(COMPACT_TIMEOUT)
    def test_delete_entities_after_compact(self, connect, binary_collection):
        '''
        target: test delete entities after compact
        method: after compact operation, delete entities
        expected: status ok, entities deleted
        '''
        ids = connect.insert(binary_collection, binary_entities)
        connect.flush([binary_collection])
        status = connect.compact(binary_collection)
        assert status.OK()
        connect.flush([binary_collection])
        status = connect.delete_entity_by_id(binary_collection, ids)
        assert status.OK()
        connect.flush([binary_collection])
        res = connect.count_entities(binary_collection)
        assert res == 0

    @pytest.mark.level(2)
    @pytest.mark.timeout(COMPACT_TIMEOUT)
    def test_search_after_compact(self, connect, binary_collection):
        '''
        target: test search after compact
        method: after compact operation, search vector
        expected: status ok
        '''
        ids = connect.insert(binary_collection, binary_entities)
        assert len(ids) == nb
        connect.flush([binary_collection])
        status = connect.compact(binary_collection)
        assert status.OK()
        query_vecs = [raw_vectors[0]]
        distance = jaccard(query_vecs[0], raw_vectors[0])
<<<<<<< HEAD
        query = copy.deepcopy(default_query)
=======
        query = copy.deepcopy(default_binary_single_query)
        query["bool"]["must"][0]["vector"][binary_field_name]["query"] = [binary_entities[-1]["values"][0],
                                                                   binary_entities[-1]["values"][-1]]

>>>>>>> 46f2f20d
        res = connect.search(binary_collection, query)
        assert abs(res[0]._distances[0]-distance) <= epsilon

    # TODO:
    @pytest.mark.timeout(COMPACT_TIMEOUT)
    def test_search_after_compact_ip(self, connect, collection):
        '''
        target: test search after compact
        method: after compact operation, search vector
        expected: status ok
        '''
        ids = connect.insert(collection, entities)
        assert len(ids) == nb
        connect.flush([collection])
        status = connect.compact(collection)
        query = ip_query()
        query["bool"]["must"][0]["vector"][field_name]["query"] = [entity[-1]["values"][0], entities[-1]["values"][0],
                                                                   entities[-1]["values"][-1]]
        res = connect.search(collection, query)
        logging.getLogger().info(res)
        assert len(res) == len(query["bool"]["must"][0]["vector"][field_name]["query"])
        assert res[0]._distances[0] < 1 - epsilon
        assert res[1]._distances[0] > 1 - epsilon
        assert res[2]._distances[0] > 1 - epsilon<|MERGE_RESOLUTION|>--- conflicted
+++ resolved
@@ -686,14 +686,10 @@
         assert status.OK()
         query_vecs = [raw_vectors[0]]
         distance = jaccard(query_vecs[0], raw_vectors[0])
-<<<<<<< HEAD
-        query = copy.deepcopy(default_query)
-=======
         query = copy.deepcopy(default_binary_single_query)
         query["bool"]["must"][0]["vector"][binary_field_name]["query"] = [binary_entities[-1]["values"][0],
                                                                    binary_entities[-1]["values"][-1]]
 
->>>>>>> 46f2f20d
         res = connect.search(binary_collection, query)
         assert abs(res[0]._distances[0]-distance) <= epsilon
 
