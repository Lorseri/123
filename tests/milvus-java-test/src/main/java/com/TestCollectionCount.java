--- conflicted
+++ resolved
@@ -4,6 +4,7 @@
 import org.testng.Assert;
 import org.testng.annotations.Test;
 
+import java.nio.ByteBuffer;
 import java.util.List;
 import java.util.Map;
 
@@ -11,17 +12,10 @@
     int segmentRowCount = 5000;
     int dimension = 128;
     int nb = 10000;
-<<<<<<< HEAD
-//    List<List<Float>> vectors = Utils.genVectors(nb, dimension, true);
-//    List<ByteBuffer> vectorsBinary = Utils.genBinaryVectors(nb, dimension);
-    List<Map<String,Object>> defaultEntities = Utils.genDefaultEntities(dimension,nb,false);
-    List<Map<String,Object>> defaultBinaryEntities = Utils.genDefaultEntities(dimension,nb,true);
-=======
     List<List<Float>> vectors = Utils.genVectors(nb, dimension, true);
     List<ByteBuffer> vectorsBinary = Utils.genBinaryVectors(nb, dimension);
     List<Map<String,Object>> defaultEntities = Utils.genDefaultEntities(dimension,nb,vectors);
     List<Map<String,Object>> defaultBinaryEntities = Utils.genDefaultBinaryEntities(dimension,nb,vectorsBinary);
->>>>>>> 21389846
 
     @Test(dataProvider = "Collection", dataProviderClass = MainClass.class)
     public void testCollectionCountNoVectors(MilvusClient client, String collectionName) {
