from datetime import datetime
import time
from pymilvus import utility
import sys
import requests, uuid

sys.path.append("..")
from check.func_check import ResponseChecker
from utils.api_request import api_request
from pymilvus import BulkInsertState
from pymilvus.orm.role import Role
from utils.util_log import test_log as log

TIMEOUT = 20


def vector_bulkinsert(url, payload, check_items=None):
    url = f'http://{url}/v1/vector/bulkinsert'
    headers = {
        'Content-Type': 'application/json',
        'RequestId': str(uuid.uuid1())
    }
    response = requests.post(url, headers=headers, json=payload, verify=False)
    res = response.json()
    log.info(f"vector_bulkinsert response: {res}")
    if check_items is not None and check_items["err_msg"] is not None:
        log.info(f"check_items: {check_items['err_msg']}, res_message: {res['message']}")
        assert check_items["err_msg"] in res['message']
    else:
        assert res['code'] == 200
        return res['requestID']


def vector_bulkinsert_describe(url, request_id):
    url = f'http://{url}/v1/vector/bulkinsert/describe?requestID={request_id}'
    headers = {
        'Content-Type': 'application/json',
        'RequestId': str(uuid.uuid1())
    }
    response = requests.get(url, headers=headers, verify=False)
    res = response.json()
    log.info(f"vector_bulkinsert_describe response: {res}, code={res['code']}")
    assert res['code'] == 200
    return res['data']['state'], res['data']['progress']


def vector_bulkinsert_list(url):
    url = f'http://{url}/v1/vector/bulkinsert/list'
    headers = {
        'Content-Type': 'application/json',
        'RequestId': str(uuid.uuid1())
    }
    response = requests.get(url, headers=headers, verify=False)
    res = response.json()
    assert res['code'] == 200
    return res['data']


class ApiUtilityWrapper:
    """ Method of encapsulating utility files """

    ut = utility
    role = None

    def do_bulk_insert(self, collection_name, files="", partition_name=None, timeout=None,
                       using="default", check_task=None, check_items=None, **kwargs):
        log.info(f"files to load: {files}")
        # func_name = sys._getframe().f_code.co_name
        payload = {
            "dbName": None,
            "collectionName": collection_name,
            "partitionName": partition_name,
            "files": [files],
            "options": None,
            "clusteringInfo": None,
        }
        res = vector_bulkinsert("localhost:19530", payload, check_items)
        # check_result = ResponseChecker(res, func_name, check_task, check_items, is_succ,
        #                                collection_name=collection_name, using=using).run()
        time.sleep(1)
        return res, None

    # def do_bulk_insert(self, collection_name, files="", partition_name=None, timeout=None,
    #                    using="default", check_task=None, check_items=None, **kwargs):
    #     working_tasks = self.get_bulk_insert_working_list()
    #     log.info(f"before bulk load, there are {len(working_tasks)} working tasks")
    #     log.info(f"files to load: {files}")
    #     func_name = sys._getframe().f_code.co_name
    #     res, is_succ = api_request([self.ut.do_bulk_insert, collection_name,
    #                                 files, partition_name, timeout, using], **kwargs)
    #     check_result = ResponseChecker(res, func_name, check_task, check_items, is_succ,
    #                                    collection_name=collection_name, using=using).run()
    #     time.sleep(1)
    #     working_tasks = self.get_bulk_insert_working_list()
    #     log.info(f"after bulk load, there are {len(working_tasks)} working tasks")
    #     return res, check_result

    def get_bulk_insert_state(self, task_id, timeout=None, using="default", check_task=None, check_items=None,
                              **kwargs):
        func_name = sys._getframe().f_code.co_name
        res, is_succ = api_request([self.ut.get_bulk_insert_state, task_id, timeout, using], **kwargs)
        check_result = ResponseChecker(res, func_name, check_task, check_items, is_succ,
                                       task_id=task_id, using=using).run()
        return res, check_result

    def list_bulk_insert_tasks(self, limit=0, collection_name=None, timeout=None, using="default", check_task=None,
                               check_items=None, **kwargs):
        func_name = sys._getframe().f_code.co_name
        res, is_succ = api_request([self.ut.list_bulk_insert_tasks, limit, collection_name, timeout, using], **kwargs)
        check_result = ResponseChecker(res, func_name, check_task, check_items, is_succ,
                                       limit=limit, collection_name=collection_name, using=using).run()
        return res, check_result

    def get_bulk_insert_pending_list(self):
        tasks = {}
        for task in self.ut.list_bulk_insert_tasks():
            if task.state == BulkInsertState.ImportPending:
                tasks[task.task_id] = task
        return tasks

    def get_bulk_insert_working_list(self):
        tasks = {}
        for task in self.ut.list_bulk_insert_tasks():
            if task.state in [BulkInsertState.ImportStarted]:
                tasks[task.task_id] = task
        return tasks

    def list_all_bulk_insert_tasks(self, limit=0):
        tasks, _ = self.list_bulk_insert_tasks(limit=limit)
        pending = 0
        started = 0
        persisted = 0
        completed = 0
        failed = 0
        failed_and_cleaned = 0
        unknown = 0
        for task in tasks:
            print(task)
            if task.state == BulkInsertState.ImportPending:
                pending = pending + 1
            elif task.state == BulkInsertState.ImportStarted:
                started = started + 1
            elif task.state == BulkInsertState.ImportPersisted:
                persisted = persisted + 1
            elif task.state == BulkInsertState.ImportCompleted:
                completed = completed + 1
            elif task.state == BulkInsertState.ImportFailed:
                failed = failed + 1
            elif task.state == BulkInsertState.ImportFailedAndCleaned:
                failed_and_cleaned = failed_and_cleaned + 1
            else:
                unknown = unknown + 1

        log.info("There are", len(tasks), "bulkload tasks.", pending, "pending,", started, "started,", persisted,
                 "persisted,", completed, "completed,", failed, "failed", failed_and_cleaned, "failed_and_cleaned",
                 unknown, "unknown")

    def wait_for_bulk_insert_tasks_completed(self, task_ids, target_state=4,
                                             timeout=None, using="default", **kwargs):
        if timeout is not None:
            task_timeout = timeout
        else:
            task_timeout = TIMEOUT
        log.info(f"wait bulk load timeout is {task_timeout}")
        for task_id in task_ids:
            while True:
                state, progress = vector_bulkinsert_describe("localhost:19530", request_id=task_id)
                if state == "Completed" and progress == 100:
                    print(f"wait for bulk load tasks completed successfully")
                    break
                if state == "Failed":
                    raise Exception(str(state))
                time.sleep(2)
                timeout = timeout - 2
                if timeout <= 0:
                    raise Exception(str("timeout"))
                log.warn(f"waiting for bulk load tasks... state={state}, progress={progress}")
        return True, 4

    # def wait_for_bulk_insert_tasks_completed(self, task_ids, target_state=BulkInsertState.ImportCompleted,
    #                                          timeout=None, using="default", **kwargs):
    #     tasks_state_distribution = {
    #         "success": set(),
    #         "failed": set(),
    #         "in_progress": set()
    #     }
    #     tasks_state = {}
    #     if timeout is not None:
    #         task_timeout = timeout
    #     else:
    #         task_timeout = TIMEOUT
    #     start = time.time()
    #     end = time.time()
    #     log.info(f"wait bulk load timeout is {task_timeout}")
    #     pending_tasks = self.get_bulk_insert_pending_list()
    #     log.info(f"before waiting, there are {len(pending_tasks)} pending tasks")
    #     while len(tasks_state_distribution["success"]) + len(tasks_state_distribution["failed"]) < len(
    #             task_ids) and end - start <= task_timeout:
    #         time.sleep(2)
    #
    #         for task_id in task_ids:
    #             if task_id in tasks_state_distribution["success"] or task_id in tasks_state_distribution["failed"]:
    #                 continue
    #             else:
    #                 state, _ = self.get_bulk_insert_state(task_id, task_timeout, using, **kwargs)
    #                 tasks_state[task_id] = state
    #
    #                 if target_state == BulkInsertState.ImportPersisted:
    #                     if state.state in [BulkInsertState.ImportPersisted, BulkInsertState.ImportCompleted]:
    #                         if task_id in tasks_state_distribution["in_progress"]:
    #                             tasks_state_distribution["in_progress"].remove(task_id)
    #                         tasks_state_distribution["success"].add(task_id)
    #                     elif state.state in [BulkInsertState.ImportPending, BulkInsertState.ImportStarted]:
    #                         tasks_state_distribution["in_progress"].add(task_id)
    #                     else:
    #                         tasks_state_distribution["failed"].add(task_id)
    #
    #                 if target_state == BulkInsertState.ImportCompleted:
    #                     if state.state in [BulkInsertState.ImportCompleted]:
    #                         if task_id in tasks_state_distribution["in_progress"]:
    #                             tasks_state_distribution["in_progress"].remove(task_id)
    #                         tasks_state_distribution["success"].add(task_id)
    #                     elif state.state in [BulkInsertState.ImportPending, BulkInsertState.ImportStarted,
    #                                          BulkInsertState.ImportPersisted]:
    #                         tasks_state_distribution["in_progress"].add(task_id)
    #                     else:
    #                         tasks_state_distribution["failed"].add(task_id)
    #
    #         end = time.time()
    #     pending_tasks = self.get_bulk_insert_pending_list()
    #     log.info(f"after waiting, there are {len(pending_tasks)} pending tasks")
    #     log.info(f"task state distribution: {tasks_state_distribution}")
    #     log.info(tasks_state)
    #     if len(tasks_state_distribution["success"]) == len(task_ids):
    #         log.info(f"wait for bulk load tasks completed successfully, cost time: {end - start}")
    #         return True, tasks_state
    #     else:
    #         log.info(f"wait for bulk load tasks completed failed, cost time: {end - start}")
    #         return False, tasks_state

    def wait_all_pending_tasks_finished(self):
        task_states_map = {}
        all_tasks, _ = self.list_bulk_insert_tasks()
        # log.info(f"all tasks: {all_tasks}")
        for task in all_tasks:
            if task.state in [BulkInsertState.ImportStarted, BulkInsertState.ImportPersisted]:
                task_states_map[task.task_id] = task.state

        log.info(f"current tasks states: {task_states_map}")
        pending_tasks = self.get_bulk_insert_pending_list()
        working_tasks = self.get_bulk_insert_working_list()
        log.info(
            f"in the start, there are {len(working_tasks)} working tasks, {working_tasks} {len(pending_tasks)} pending tasks, {pending_tasks}")
        time_cnt = 0
        pending_task_ids = set()
        while len(pending_tasks) > 0:
            time.sleep(5)
            time_cnt += 5
            pending_tasks = self.get_bulk_insert_pending_list()
            working_tasks = self.get_bulk_insert_working_list()
            cur_pending_task_ids = []
            for task_id in pending_tasks.keys():
                cur_pending_task_ids.append(task_id)
                pending_task_ids.add(task_id)
            log.info(
                f"after {time_cnt}, there are {len(working_tasks)} working tasks, {len(pending_tasks)} pending tasks")
            log.debug(f"total pending tasks: {pending_task_ids} current pending tasks: {cur_pending_task_ids}")
        log.info(f"after {time_cnt}, all pending tasks are finished")
        all_tasks, _ = self.list_bulk_insert_tasks()
        for task in all_tasks:
            if task.task_id in pending_task_ids:
                log.info(f"task {task.task_id} state transfer from pending to {task.state_name}")

    def wait_index_build_completed(self, collection_name, timeout=None):
        start = time.time()
        if timeout is not None:
            task_timeout = timeout
        else:
            task_timeout = TIMEOUT
        end = time.time()
        while end - start <= task_timeout:
            time.sleep(0.5)
            index_states, _ = self.index_building_progress(collection_name)
            log.debug(f"index states: {index_states}")
            if index_states["total_rows"] == index_states["indexed_rows"]:
                log.info(f"index build completed")
                return True
            end = time.time()
        log.info(f"index build timeout")
        return False

    def get_query_segment_info(self, collection_name, timeout=None, using="default", check_task=None, check_items=None):
        timeout = TIMEOUT if timeout is None else timeout
        func_name = sys._getframe().f_code.co_name
        res, is_succ = api_request([self.ut.get_query_segment_info, collection_name, timeout, using])
        check_result = ResponseChecker(res, func_name, check_task, check_items, is_succ,
                                       collection_name=collection_name, timeout=timeout, using=using).run()
        return res, check_result

    def loading_progress(self, collection_name, partition_names=None,
                         using="default", check_task=None, check_items=None):
        func_name = sys._getframe().f_code.co_name
        res, is_succ = api_request([self.ut.loading_progress, collection_name, partition_names, using])
        check_result = ResponseChecker(res, func_name, check_task,
                                       check_items, is_succ, collection_name=collection_name,
                                       partition_names=partition_names, using=using).run()
        return res, check_result

    def load_state(self, collection_name, partition_names=None, using="default", check_task=None, check_items=None):
        func_name = sys._getframe().f_code.co_name
        res, is_succ = api_request([self.ut.load_state, collection_name, partition_names, using])
        check_result = ResponseChecker(res, func_name, check_task, check_items, is_succ,
                                       collection_name=collection_name, partition_names=partition_names,
                                       using=using).run()
        return res, check_result

    def wait_for_loading_complete(self, collection_name, partition_names=None, timeout=None, using="default",
                                  check_task=None, check_items=None):
        timeout = TIMEOUT if timeout is None else timeout

        func_name = sys._getframe().f_code.co_name
        res, is_succ = api_request([self.ut.wait_for_loading_complete, collection_name,
                                    partition_names, timeout, using])
        check_result = ResponseChecker(res, func_name, check_task, check_items, is_succ,
                                       collection_name=collection_name, partition_names=partition_names,
                                       timeout=timeout, using=using).run()
        return res, check_result

    def index_building_progress(self, collection_name, index_name="", using="default",
                                check_task=None, check_items=None):
        func_name = sys._getframe().f_code.co_name
        res, is_succ = api_request([self.ut.index_building_progress, collection_name, index_name, using])
        check_result = ResponseChecker(res, func_name, check_task, check_items, is_succ,
                                       collection_name=collection_name, index_name=index_name,
                                       using=using).run()
        return res, check_result

    def wait_for_index_building_complete(self, collection_name, index_name="", timeout=None, using="default",
                                         check_task=None, check_items=None):
        timeout = TIMEOUT if timeout is None else timeout

        func_name = sys._getframe().f_code.co_name
        res, is_succ = api_request([self.ut.wait_for_index_building_complete, collection_name,
                                    index_name, timeout, using])
        check_result = ResponseChecker(res, func_name, check_task, check_items, is_succ,
                                       collection_name=collection_name, index_name=index_name,
                                       timeout=timeout, using=using).run()
        return res, check_result

    def has_collection(self, collection_name, using="default", check_task=None, check_items=None):
        func_name = sys._getframe().f_code.co_name
        res, is_succ = api_request([self.ut.has_collection, collection_name, using])
        check_result = ResponseChecker(res, func_name, check_task, check_items, is_succ,
                                       collection_name=collection_name, using=using).run()
        return res, check_result

    def has_partition(self, collection_name, partition_name, using="default",
                      check_task=None, check_items=None):
        func_name = sys._getframe().f_code.co_name
        res, is_succ = api_request([self.ut.has_partition, collection_name, partition_name, using])
        check_result = ResponseChecker(res, func_name, check_task, check_items, is_succ,
                                       collection_name=collection_name,
                                       partition_name=partition_name, using=using).run()
        return res, check_result

    def drop_collection(self, collection_name, timeout=None, using="default", check_task=None, check_items=None):
        func_name = sys._getframe().f_code.co_name
        res, is_succ = api_request([self.ut.drop_collection, collection_name, timeout, using])
        check_result = ResponseChecker(res, func_name, check_task, check_items, is_succ,
                                       collection_name=collection_name,
                                       timeout=timeout, using=using).run()
        return res, check_result

    def list_collections(self, timeout=None, using="default", check_task=None, check_items=None):
        timeout = TIMEOUT if timeout is None else timeout

        func_name = sys._getframe().f_code.co_name
        res, is_succ = api_request([self.ut.list_collections, timeout, using])
        check_result = ResponseChecker(res, func_name, check_task, check_items, is_succ,
                                       timeout=timeout, using=using).run()
        return res, check_result

    def calc_distance(self, vectors_left, vectors_right, params=None, timeout=None,
                      using="default", check_task=None, check_items=None):
        timeout = TIMEOUT if timeout is None else timeout

        func_name = sys._getframe().f_code.co_name
        res, is_succ = api_request([self.ut.calc_distance, vectors_left, vectors_right,
                                    params, timeout, using])
        check_result = ResponseChecker(res, func_name, check_task, check_items, is_succ,
                                       timeout=timeout, using=using).run()
        return res, check_result

    def load_balance(self, collection_name, src_node_id, dst_node_ids, sealed_segment_ids, timeout=None,
                     using="default", check_task=None, check_items=None):
        timeout = TIMEOUT if timeout is None else timeout

        func_name = sys._getframe().f_code.co_name
        res, is_succ = api_request([self.ut.load_balance, collection_name, src_node_id, dst_node_ids,
                                    sealed_segment_ids, timeout, using])
        check_result = ResponseChecker(res, func_name, check_task, check_items, is_succ,
                                       timeout=timeout, using=using).run()
        return res, check_result

    def create_alias(self, collection_name, alias, timeout=None, using="default", check_task=None, check_items=None):
        timeout = TIMEOUT if timeout is None else timeout
        func_name = sys._getframe().f_code.co_name
        res, is_succ = api_request([self.ut.create_alias, collection_name, alias, timeout, using])
        check_result = ResponseChecker(res, func_name, check_task, check_items, is_succ,
                                       timeout=timeout, using=using).run()
        return res, check_result

    def drop_alias(self, alias, timeout=None, using="default", check_task=None, check_items=None):
        timeout = TIMEOUT if timeout is None else timeout
        func_name = sys._getframe().f_code.co_name
        res, is_succ = api_request([self.ut.drop_alias, alias, timeout, using])
        check_result = ResponseChecker(res, func_name, check_task, check_items, is_succ,
                                       timeout=timeout, using=using).run()
        return res, check_result

    def alter_alias(self, collection_name, alias, timeout=None, using="default", check_task=None, check_items=None):
        timeout = TIMEOUT if timeout is None else timeout
        func_name = sys._getframe().f_code.co_name
        res, is_succ = api_request([self.ut.alter_alias, collection_name, alias, timeout, using])
        check_result = ResponseChecker(res, func_name, check_task, check_items, is_succ,
                                       timeout=timeout, using=using).run()
        return res, check_result

    def list_aliases(self, collection_name, timeout=None, using="default", check_task=None, check_items=None):
        timeout = TIMEOUT if timeout is None else timeout
        func_name = sys._getframe().f_code.co_name
        res, is_succ = api_request([self.ut.list_aliases, collection_name, timeout, using])
        check_result = ResponseChecker(res, func_name, check_task, check_items, is_succ,
                                       timeout=timeout, using=using).run()
        return res, check_result

    def mkts_from_datetime(self, d_time=None, milliseconds=0., delta=None):
        d_time = datetime.now() if d_time is None else d_time
        res, _ = api_request([self.ut.mkts_from_datetime, d_time, milliseconds, delta])
        return res

    def mkts_from_hybridts(self, hybridts, milliseconds=0., delta=None):
        res, _ = api_request([self.ut.mkts_from_hybridts, hybridts, milliseconds, delta])
        return res

    def create_user(self, user, password, using="default", check_task=None, check_items=None):
        func_name = sys._getframe().f_code.co_name
        res, is_succ = api_request([self.ut.create_user, user, password, using])
        check_result = ResponseChecker(res, func_name, check_task, check_items, is_succ, using=using).run()
        return res, check_result

    def list_usernames(self, using="default", check_task=None, check_items=None):
        func_name = sys._getframe().f_code.co_name
        res, is_succ = api_request([self.ut.list_usernames, using])
        check_result = ResponseChecker(res, func_name, check_task, check_items, is_succ,
                                       using=using).run()
        return res, check_result

    def reset_password(self, user, old_password, new_password, check_task=None, check_items=None):
        func_name = sys._getframe().f_code.co_name
        res, is_succ = api_request([self.ut.reset_password, user, old_password, new_password])
        check_result = ResponseChecker(res, func_name, check_task, check_items, is_succ).run()
        return res, check_result

    def update_password(self, user, old_password, new_password, check_task=None, check_items=None):
        func_name = sys._getframe().f_code.co_name
        res, is_succ = api_request([self.ut.update_password, user, old_password, new_password])
        check_result = ResponseChecker(res, func_name, check_task, check_items, is_succ).run()
        return res, check_result

    def delete_user(self, user, using="default", check_task=None, check_items=None):
        func_name = sys._getframe().f_code.co_name
        res, is_succ = api_request([self.ut.delete_user, user, using])
        check_result = ResponseChecker(res, func_name, check_task, check_items, is_succ,
                                       using=using).run()
        return res, check_result

    def list_roles(self, include_user_info: bool, using="default", check_task=None, check_items=None):
        func_name = sys._getframe().f_code.co_name
        res, is_succ = api_request([self.ut.list_roles, include_user_info, using])
        check_result = ResponseChecker(res, func_name, check_task, check_items, is_succ, using=using).run()
        return res, check_result

    def list_user(self, username: str, include_role_info: bool, using="default", check_task=None, check_items=None):
        func_name = sys._getframe().f_code.co_name
        res, is_succ = api_request([self.ut.list_user, username, include_role_info, using])
        check_result = ResponseChecker(res, func_name, check_task, check_items, is_succ, using=using).run()
        return res, check_result

    def list_users(self, include_role_info: bool, using="default", check_task=None, check_items=None):
        func_name = sys._getframe().f_code.co_name
        res, is_succ = api_request([self.ut.list_users, include_role_info, using])
        check_result = ResponseChecker(res, func_name, check_task, check_items, is_succ, using=using).run()
        return res, check_result

    def init_role(self, name, using="default", check_task=None, check_items=None, **kwargs):
        func_name = sys._getframe().f_code.co_name
        res, is_succ = api_request([Role, name, using], **kwargs)
        self.role = res if is_succ else None
        check_result = ResponseChecker(res, func_name, check_task, check_items, is_succ,
                                       name=name, **kwargs).run()
        return res, check_result

    def create_role(self, check_task=None, check_items=None, **kwargs):
        func_name = sys._getframe().f_code.co_name
        res, is_succ = api_request([self.role.create], **kwargs)
        check_result = ResponseChecker(res, func_name, check_task, check_items, is_succ,
                                       **kwargs).run()
        return res, check_result

    def role_drop(self, check_task=None, check_items=None, **kwargs):
        func_name = sys._getframe().f_code.co_name
        res, check = api_request([self.role.drop], **kwargs)
        check_result = ResponseChecker(res, func_name, check_task, check_items, check, **kwargs).run()
        return res, check_result

    def role_is_exist(self, check_task=None, check_items=None, **kwargs):
        func_name = sys._getframe().f_code.co_name
        res, check = api_request([self.role.is_exist], **kwargs)
        check_result = ResponseChecker(res, func_name, check_task, check_items, check, **kwargs).run()
        return res, check_result

    def role_add_user(self, username: str, check_task=None, check_items=None, **kwargs):
        func_name = sys._getframe().f_code.co_name
        res, check = api_request([self.role.add_user, username], **kwargs)
        check_result = ResponseChecker(res, func_name, check_task, check_items, check, **kwargs).run()
        return res, check_result

    def role_remove_user(self, username: str, check_task=None, check_items=None, **kwargs):
        func_name = sys._getframe().f_code.co_name
        res, check = api_request([self.role.remove_user, username], **kwargs)
        check_result = ResponseChecker(res, func_name, check_task, check_items, check, **kwargs).run()
        return res, check_result

    def role_get_users(self, check_task=None, check_items=None, **kwargs):
        func_name = sys._getframe().f_code.co_name
        res, check = api_request([self.role.get_users], **kwargs)
        check_result = ResponseChecker(res, func_name, check_task, check_items, check, **kwargs).run()
        return res, check_result

    @property
    def role_name(self):
        return self.role.name

<<<<<<< HEAD
    def role_grant(self, object: str, object_name: str, privilege: str, db_name: str = "default", check_task=None,
                   check_items=None, **kwargs):
=======
    def role_grant(self, object: str, object_name: str, privilege: str, db_name: str = "", check_task=None, check_items=None, **kwargs):
>>>>>>> 47af347d
        func_name = sys._getframe().f_code.co_name
        res, check = api_request([self.role.grant, object, object_name, privilege, db_name], **kwargs)
        check_result = ResponseChecker(res, func_name, check_task, check_items, check, **kwargs).run()
        return res, check_result

<<<<<<< HEAD
    def role_revoke(self, object: str, object_name: str, privilege: str, db_name: str = "default", check_task=None,
                    check_items=None, **kwargs):
=======
    def role_revoke(self, object: str, object_name: str, privilege: str, db_name: str = "", check_task=None, check_items=None, **kwargs):
>>>>>>> 47af347d
        func_name = sys._getframe().f_code.co_name
        res, check = api_request([self.role.revoke, object, object_name, privilege, db_name], **kwargs)
        check_result = ResponseChecker(res, func_name, check_task, check_items, check, **kwargs).run()
        return res, check_result

<<<<<<< HEAD
    def role_list_grant(self, object: str, object_name: str, db_name: str = "default", check_task=None,
                        check_items=None, **kwargs):
=======
    def role_list_grant(self, object: str, object_name: str, db_name: str = "", check_task=None, check_items=None, **kwargs):
>>>>>>> 47af347d
        func_name = sys._getframe().f_code.co_name
        res, check = api_request([self.role.list_grant, object, object_name, db_name], **kwargs)
        check_result = ResponseChecker(res, func_name, check_task, check_items, check, **kwargs).run()
        return res, check_result

    def role_list_grants(self, db_name: str = "", check_task=None, check_items=None, **kwargs):
        func_name = sys._getframe().f_code.co_name
        res, check = api_request([self.role.list_grants, db_name], **kwargs)
        check_result = ResponseChecker(res, func_name, check_task, check_items, check, **kwargs).run()
        return res, check_result

    def create_resource_group(self, name, using="default", timeout=None, check_task=None, check_items=None, **kwargs):
        func_name = sys._getframe().f_code.co_name
        res, check = api_request([self.ut.create_resource_group, name, using, timeout], **kwargs)
        check_result = ResponseChecker(res, func_name, check_task, check_items, check, **kwargs).run()
        return res, check_result

    def drop_resource_group(self, name, using="default", timeout=None, check_task=None, check_items=None, **kwargs):
        func_name = sys._getframe().f_code.co_name
        res, check = api_request([self.ut.drop_resource_group, name, using, timeout], **kwargs)
        check_result = ResponseChecker(res, func_name, check_task, check_items, check, **kwargs).run()
        return res, check_result

    def list_resource_groups(self, using="default", timeout=None, check_task=None, check_items=None, **kwargs):
        func_name = sys._getframe().f_code.co_name
        res, check = api_request([self.ut.list_resource_groups, using, timeout], **kwargs)
        check_result = ResponseChecker(res, func_name, check_task, check_items, check, **kwargs).run()
        return res, check_result

    def describe_resource_group(self, name, using="default", timeout=None, check_task=None, check_items=None, **kwargs):
        func_name = sys._getframe().f_code.co_name
        res, check = api_request([self.ut.describe_resource_group, name, using, timeout], **kwargs)
        check_result = ResponseChecker(res, func_name, check_task, check_items, check, **kwargs).run()
        return res, check_result

    def transfer_node(self, source, target, num_node, using="default", timeout=None, check_task=None, check_items=None,
                      **kwargs):
        func_name = sys._getframe().f_code.co_name
        res, check = api_request([self.ut.transfer_node, source, target, num_node, using, timeout], **kwargs)
        check_result = ResponseChecker(res, func_name, check_task, check_items, check, **kwargs).run()
        return res, check_result

    def transfer_replica(self, source, target, collection_name, num_replica, using="default", timeout=None,
                         check_task=None, check_items=None, **kwargs):
        func_name = sys._getframe().f_code.co_name
        res, check = api_request(
            [self.ut.transfer_replica, source, target, collection_name, num_replica, using, timeout], **kwargs)
        check_result = ResponseChecker(res, func_name, check_task, check_items, check, **kwargs).run()
        return res, check_result

    def rename_collection(self, old_collection_name, new_collection_name, new_db_name="", timeout=None,
                          check_task=None, check_items=None, **kwargs):
        func_name = sys._getframe().f_code.co_name
        res, check = api_request([self.ut.rename_collection, old_collection_name, new_collection_name, new_db_name,
                                  timeout], **kwargs)
        check_result = ResponseChecker(res, func_name, check_task, check_items, check,
                                       old_collection_name=old_collection_name, new_collection_name=new_collection_name,
                                       new_db_name=new_db_name, timeout=timeout, **kwargs).run()
        return res, check_result

    def flush_all(self, using="default", timeout=None, check_task=None, check_items=None, **kwargs):
        func_name = sys._getframe().f_code.co_name
        res, check = api_request([self.ut.flush_all, using, timeout], **kwargs)
        check_result = ResponseChecker(res, func_name, check_task, check_items, check,
                                       using=using, timeout=timeout, **kwargs).run()
        return res, check_result

    def get_server_type(self, using="default", check_task=None, check_items=None, **kwargs):
        func_name = sys._getframe().f_code.co_name
        res, check = api_request([self.ut.get_server_type, using], **kwargs)
        check_result = ResponseChecker(res, func_name, check_task, check_items, check,
                                       using=using, **kwargs).run()
        return res, check_result

    def list_indexes(self, collection_name, using="default", timeout=None, check_task=None, check_items=None, **kwargs):
        func_name = sys._getframe().f_code.co_name
        res, check = api_request([self.ut.list_indexes, collection_name, using, timeout], **kwargs)
        check_result = ResponseChecker(res, func_name, check_task, check_items, check,
                                       collection_name=collection_name, using=using, timeout=timeout, **kwargs).run()
        return res, check_result<|MERGE_RESOLUTION|>--- conflicted
+++ resolved
@@ -542,34 +542,19 @@
     def role_name(self):
         return self.role.name
 
-<<<<<<< HEAD
-    def role_grant(self, object: str, object_name: str, privilege: str, db_name: str = "default", check_task=None,
-                   check_items=None, **kwargs):
-=======
     def role_grant(self, object: str, object_name: str, privilege: str, db_name: str = "", check_task=None, check_items=None, **kwargs):
->>>>>>> 47af347d
         func_name = sys._getframe().f_code.co_name
         res, check = api_request([self.role.grant, object, object_name, privilege, db_name], **kwargs)
         check_result = ResponseChecker(res, func_name, check_task, check_items, check, **kwargs).run()
         return res, check_result
 
-<<<<<<< HEAD
-    def role_revoke(self, object: str, object_name: str, privilege: str, db_name: str = "default", check_task=None,
-                    check_items=None, **kwargs):
-=======
     def role_revoke(self, object: str, object_name: str, privilege: str, db_name: str = "", check_task=None, check_items=None, **kwargs):
->>>>>>> 47af347d
         func_name = sys._getframe().f_code.co_name
         res, check = api_request([self.role.revoke, object, object_name, privilege, db_name], **kwargs)
         check_result = ResponseChecker(res, func_name, check_task, check_items, check, **kwargs).run()
         return res, check_result
 
-<<<<<<< HEAD
-    def role_list_grant(self, object: str, object_name: str, db_name: str = "default", check_task=None,
-                        check_items=None, **kwargs):
-=======
     def role_list_grant(self, object: str, object_name: str, db_name: str = "", check_task=None, check_items=None, **kwargs):
->>>>>>> 47af347d
         func_name = sys._getframe().f_code.co_name
         res, check = api_request([self.role.list_grant, object, object_name, db_name], **kwargs)
         check_result = ResponseChecker(res, func_name, check_task, check_items, check, **kwargs).run()
