--- conflicted
+++ resolved
@@ -20,20 +20,6 @@
 namespace milvus {
 namespace engine {
 
-<<<<<<< HEAD
-MemVectors::MemVectors(const std::shared_ptr<meta::Meta>& meta_ptr,
-        const meta::TableFileSchema& schema, const Options& options)
-  : meta_(meta_ptr),
-    options_(options),
-    schema_(schema),
-    id_generator_(new SimpleIDGenerator()),
-    active_engine_(EngineFactory::Build(schema_.dimension_, schema_.location_, (EngineType)schema_.engine_type_)) {
-}
-
-
-Status MemVectors::Add(size_t n_, const float* vectors_, IDNumbers& vector_ids_) {
-    if(active_engine_ == nullptr) {
-=======
 MemVectors::MemVectors(const std::shared_ptr<meta::Meta> &meta_ptr,
                        const meta::TableFileSchema &schema, const Options &options)
     : meta_(meta_ptr),
@@ -46,7 +32,6 @@
 
 Status MemVectors::Add(size_t n_, const float *vectors_, IDNumbers &vector_ids_) {
     if (active_engine_ == nullptr) {
->>>>>>> e21d8c48
         return Status::Error("index engine is null");
     }
 
@@ -55,23 +40,15 @@
     Status status = active_engine_->AddWithIds(n_, vectors_, vector_ids_.data());
     auto end_time = METRICS_NOW_TIME;
     auto total_time = METRICS_MICROSECONDS(start_time, end_time);
-<<<<<<< HEAD
-    server::Metrics::GetInstance().AddVectorsPerSecondGaugeSet(static_cast<int>(n_), static_cast<int>(schema_.dimension_), total_time);
-=======
     server::Metrics::GetInstance().AddVectorsPerSecondGaugeSet(static_cast<int>(n_),
                                                                static_cast<int>(schema_.dimension_),
                                                                total_time);
->>>>>>> e21d8c48
 
     return status;
 }
 
 size_t MemVectors::RowCount() const {
-<<<<<<< HEAD
-    if(active_engine_ == nullptr) {
-=======
-    if (active_engine_ == nullptr) {
->>>>>>> e21d8c48
+    if (active_engine_ == nullptr) {
         return 0;
     }
 
@@ -79,24 +56,15 @@
 }
 
 size_t MemVectors::Size() const {
-<<<<<<< HEAD
-    if(active_engine_ == nullptr) {
-=======
-    if (active_engine_ == nullptr) {
->>>>>>> e21d8c48
+    if (active_engine_ == nullptr) {
         return 0;
     }
 
     return active_engine_->Size();
 }
 
-<<<<<<< HEAD
-Status MemVectors::Serialize(std::string& table_id) {
-    if(active_engine_ == nullptr) {
-=======
 Status MemVectors::Serialize(std::string &table_id) {
     if (active_engine_ == nullptr) {
->>>>>>> e21d8c48
         return Status::Error("index engine is null");
     }
 
@@ -116,12 +84,8 @@
     auto status = meta_->UpdateTableFile(schema_);
 
     LOG(DEBUG) << "New " << ((schema_.file_type_ == meta::TableFileSchema::RAW) ? "raw" : "to_index")
-<<<<<<< HEAD
-        << " file " << schema_.file_id_ << " of size " << (double)(active_engine_->Size()) / (double)meta::M << " M";
-=======
                << " file " << schema_.file_id_ << " of size " << (double) (active_engine_->Size()) / (double) meta::M
                << " M";
->>>>>>> e21d8c48
 
     active_engine_->Cache();
 
@@ -139,11 +103,7 @@
  * MemManager
  */
 MemManager::MemVectorsPtr MemManager::GetMemByTable(
-<<<<<<< HEAD
-        const std::string& table_id) {
-=======
     const std::string &table_id) {
->>>>>>> e21d8c48
     auto memIt = mem_id_map_.find(table_id);
     if (memIt != mem_id_map_.end()) {
         return memIt->second;
@@ -184,11 +144,7 @@
     }
 
     //makesure each file size less than index_trigger_size
-<<<<<<< HEAD
-    if(mem->Size() > options_.index_trigger_size) {
-=======
     if (mem->Size() > options_.index_trigger_size) {
->>>>>>> e21d8c48
         std::unique_lock<std::mutex> lock(serialization_mtx_);
         immu_mem_list_.push_back(mem);
         mem_id_map_.erase(table_id);
@@ -201,13 +157,8 @@
 Status MemManager::ToImmutable() {
     std::unique_lock<std::mutex> lock(mutex_);
     MemIdMap temp_map;
-<<<<<<< HEAD
-    for (auto& kv: mem_id_map_) {
-        if(kv.second->RowCount() == 0) {
-=======
     for (auto &kv: mem_id_map_) {
         if (kv.second->RowCount() == 0) {
->>>>>>> e21d8c48
             temp_map.insert(kv);
             continue;//empty vector, no need to serialize
         }
@@ -218,20 +169,12 @@
     return Status::OK();
 }
 
-<<<<<<< HEAD
-Status MemManager::Serialize(std::set<std::string>& table_ids) {
-=======
 Status MemManager::Serialize(std::set<std::string> &table_ids) {
->>>>>>> e21d8c48
     ToImmutable();
     std::unique_lock<std::mutex> lock(serialization_mtx_);
     std::string table_id;
     table_ids.clear();
-<<<<<<< HEAD
-    for (auto& mem : immu_mem_list_) {
-=======
     for (auto &mem : immu_mem_list_) {
->>>>>>> e21d8c48
         mem->Serialize(table_id);
         table_ids.insert(table_id);
     }
@@ -239,11 +182,7 @@
     return Status::OK();
 }
 
-<<<<<<< HEAD
-Status MemManager::EraseMemVector(const std::string& table_id) {
-=======
 Status MemManager::EraseMemVector(const std::string &table_id) {
->>>>>>> e21d8c48
     {//erase MemVector from rapid-insert cache
         std::unique_lock<std::mutex> lock(mutex_);
         mem_id_map_.erase(table_id);
@@ -252,13 +191,8 @@
     {//erase MemVector from serialize cache
         std::unique_lock<std::mutex> lock(serialization_mtx_);
         MemList temp_list;
-<<<<<<< HEAD
-        for (auto& mem : immu_mem_list_) {
-            if(mem->TableId() != table_id) {
-=======
         for (auto &mem : immu_mem_list_) {
             if (mem->TableId() != table_id) {
->>>>>>> e21d8c48
                 temp_list.push_back(mem);
             }
         }
