--- conflicted
+++ resolved
@@ -86,17 +86,6 @@
 
  private:
     Status
-<<<<<<< HEAD
-    QuerySync(const std::string &table_id,
-              uint64_t k,
-              uint64_t nq,
-              const float *vectors,
-              const meta::DatesT &dates,
-              QueryResults &results);
-
-    Status
-=======
->>>>>>> ac03c4b2
     QueryAsync(const std::string &table_id,
                const meta::TableFilesSchema &files,
                uint64_t k,
