////////////////////////////////////////////////////////////////////////////////
// Copyright 上海赜睿信息科技有限公司(Zilliz) - All Rights Reserved
// Unauthorized copying of this file, via any medium is strictly prohibited.
// Proprietary and confidential.
////////////////////////////////////////////////////////////////////////////////
#include "utils.h"
#include "db/DB.h"
#include "db/DBImpl.h"
#include "db/meta/MetaConsts.h"
#include "db/Factories.h"
#include "cache/CpuCacheMgr.h"
#include "utils/CommonUtil.h"

#include <gtest/gtest.h>
#include <easylogging++.h>

#include <boost/filesystem.hpp>

#include <thread>
#include <random>

using namespace zilliz::milvus;

namespace {

    static const char* TABLE_NAME = "test_group";
    static constexpr int64_t TABLE_DIM = 256;
    static constexpr int64_t VECTOR_COUNT = 250000;
    static constexpr int64_t INSERT_LOOP = 10000;
    static constexpr int64_t SECONDS_EACH_HOUR = 3600;
    static constexpr int64_t DAY_SECONDS = 24 * 60 * 60;

    engine::meta::TableSchema BuildTableSchema() {
        engine::meta::TableSchema table_info;
        table_info.dimension_ = TABLE_DIM;
        table_info.table_id_ = TABLE_NAME;
        table_info.engine_type_ = (int)engine::EngineType::FAISS_IDMAP;
        return table_info;
    }

    void BuildVectors(int64_t n, std::vector<float>& vectors) {
        vectors.clear();
        vectors.resize(n*TABLE_DIM);
        float* data = vectors.data();
        for(int i = 0; i < n; i++) {
            for(int j = 0; j < TABLE_DIM; j++) data[TABLE_DIM * i + j] = drand48();
            data[TABLE_DIM * i] += i / 2000.;
        }
    }

    std::string CurrentTmDate(int64_t offset_day = 0) {
        time_t tt;
        time( &tt );
        tt = tt + 8*SECONDS_EACH_HOUR;
        tt = tt + 24*SECONDS_EACH_HOUR*offset_day;
        tm* t= gmtime( &tt );

        std::string str = std::to_string(t->tm_year + 1900) + "-" + std::to_string(t->tm_mon + 1)
                          + "-" + std::to_string(t->tm_mday);

        return str;
    }

    void
    ConvertTimeRangeToDBDates(const std::string &start_value,
                              const std::string &end_value,
                              std::vector<engine::meta::DateT > &dates) {
        dates.clear();

        time_t tt_start, tt_end;
        tm tm_start, tm_end;
        if (!zilliz::milvus::server::CommonUtil::TimeStrToTime(start_value, tt_start, tm_start)) {
            return;
        }

        if (!zilliz::milvus::server::CommonUtil::TimeStrToTime(end_value, tt_end, tm_end)) {
            return;
        }

        long days = (tt_end > tt_start) ? (tt_end - tt_start) / DAY_SECONDS : (tt_start - tt_end) /
                                                                              DAY_SECONDS;
        if (days == 0) {
            return;
        }

        for (long i = 0; i < days; i++) {
            time_t tt_day = tt_start + DAY_SECONDS * i;
            tm tm_day;
            zilliz::milvus::server::CommonUtil::ConvertTime(tt_day, tm_day);

            long date = tm_day.tm_year * 10000 + tm_day.tm_mon * 100 +
                        tm_day.tm_mday;//according to db logic
            dates.push_back(date);
        }
    }

}

TEST_F(DBTest, CONFIG_TEST) {
    {
        ASSERT_ANY_THROW(engine::ArchiveConf conf("wrong"));
        /* EXPECT_DEATH(engine::ArchiveConf conf("wrong"), ""); */
    }
    {
        engine::ArchiveConf conf("delete");
        ASSERT_EQ(conf.GetType(), "delete");
        auto criterias = conf.GetCriterias();
        ASSERT_TRUE(criterias.size() == 0);
    }
    {
        engine::ArchiveConf conf("swap");
        ASSERT_EQ(conf.GetType(), "swap");
        auto criterias = conf.GetCriterias();
        ASSERT_TRUE(criterias.size() == 0);
    }
    {
        ASSERT_ANY_THROW(engine::ArchiveConf conf1("swap", "disk:"));
        ASSERT_ANY_THROW(engine::ArchiveConf conf2("swap", "disk:a"));
        engine::ArchiveConf conf("swap", "disk:1024");
        auto criterias = conf.GetCriterias();
        ASSERT_TRUE(criterias.size() == 1);
        ASSERT_TRUE(criterias["disk"] == 1024);
    }
    {
        ASSERT_ANY_THROW(engine::ArchiveConf conf1("swap", "days:"));
        ASSERT_ANY_THROW(engine::ArchiveConf conf2("swap", "days:a"));
        engine::ArchiveConf conf("swap", "days:100");
        auto criterias = conf.GetCriterias();
        ASSERT_TRUE(criterias.size() == 1);
        ASSERT_TRUE(criterias["days"] == 100);
    }
    {
        ASSERT_ANY_THROW(engine::ArchiveConf conf1("swap", "days:"));
        ASSERT_ANY_THROW(engine::ArchiveConf conf2("swap", "days:a"));
        engine::ArchiveConf conf("swap", "days:100;disk:200");
        auto criterias = conf.GetCriterias();
        ASSERT_TRUE(criterias.size() == 2);
        ASSERT_TRUE(criterias["days"] == 100);
        ASSERT_TRUE(criterias["disk"] == 200);
    }
}


TEST_F(DBTest, DB_TEST) {
    db_->Open(GetOptions(), &db_);
<<<<<<< HEAD

=======
>>>>>>> 4f05a3e2
    engine::meta::TableSchema table_info = BuildTableSchema();
    engine::Status stat = db_->CreateTable(table_info);

    engine::meta::TableSchema table_info_get;
    table_info_get.table_id_ = TABLE_NAME;
    stat = db_->DescribeTable(table_info_get);
    ASSERT_STATS(stat);
    ASSERT_EQ(table_info_get.dimension_, TABLE_DIM);

    engine::IDNumbers vector_ids;
    engine::IDNumbers target_ids;

    int64_t nb = 50;
    std::vector<float> xb;
    BuildVectors(nb, xb);

    int64_t qb = 5;
    std::vector<float> qxb;
    BuildVectors(qb, qxb);

    std::thread search([&]() {
        engine::QueryResults results;
        int k = 10;
        std::this_thread::sleep_for(std::chrono::seconds(2));

        INIT_TIMER;
        std::stringstream ss;
        uint64_t count = 0;
        uint64_t prev_count = 0;

        for (auto j=0; j<10; ++j) {
            ss.str("");
            db_->Size(count);
            prev_count = count;

            START_TIMER;
            stat = db_->Query(TABLE_NAME, k, qb, 10, qxb.data(), results);
            ss << "Search " << j << " With Size " << count/engine::meta::M << " M";
            STOP_TIMER(ss.str());

            ASSERT_STATS(stat);
            for (auto k=0; k<qb; ++k) {
                ASSERT_EQ(results[k][0].first, target_ids[k]);
                ss.str("");
                ss << "Result [" << k << "]:";
                for (auto result : results[k]) {
                    ss << result.first << " ";
                }
                /* LOG(DEBUG) << ss.str(); */
            }
            ASSERT_TRUE(count >= prev_count);
            std::this_thread::sleep_for(std::chrono::seconds(1));
        }
    });

    int loop = INSERT_LOOP;

    for (auto i=0; i<loop; ++i) {
        if (i==40) {
            db_->InsertVectors(TABLE_NAME, qb, qxb.data(), target_ids);
            ASSERT_EQ(target_ids.size(), qb);
        } else {
            db_->InsertVectors(TABLE_NAME, nb, xb.data(), vector_ids);
        }
        std::this_thread::sleep_for(std::chrono::microseconds(1));
    }

    search.join();

    uint64_t count;
    stat = db_->GetTableRowCount(TABLE_NAME, count);
    ASSERT_STATS(stat);
    ASSERT_TRUE(count > 0);
};

TEST_F(DBTest, SEARCH_TEST) {
    engine::meta::TableSchema table_info = BuildTableSchema();
    engine::Status stat = db_->CreateTable(table_info);

    engine::meta::TableSchema table_info_get;
    table_info_get.table_id_ = TABLE_NAME;
    stat = db_->DescribeTable(table_info_get);
    ASSERT_STATS(stat);
    ASSERT_EQ(table_info_get.dimension_, TABLE_DIM);

    // prepare raw data
    size_t nb = VECTOR_COUNT;
    size_t nq = 10;
    size_t k = 5;
    std::vector<float> xb(nb*TABLE_DIM);
    std::vector<float> xq(nq*TABLE_DIM);
    std::vector<long> ids(nb);

    std::random_device rd;
    std::mt19937 gen(rd());
    std::uniform_real_distribution<> dis_xt(-1.0, 1.0);
    for (size_t i = 0; i < nb*TABLE_DIM; i++) {
        xb[i] = dis_xt(gen);
        if (i < nb){
            ids[i] = i;
        }
    }
    for (size_t i = 0; i < nq*TABLE_DIM; i++) {
        xq[i] = dis_xt(gen);
    }

    // result data
    //std::vector<long> nns_gt(k*nq);
    std::vector<long> nns(k*nq);  // nns = nearst neg search
    //std::vector<float> dis_gt(k*nq);
    std::vector<float> dis(k*nq);

    // insert data
    const int batch_size = 100;
    for (int j = 0; j < nb / batch_size; ++j) {
        stat = db_->InsertVectors(TABLE_NAME, batch_size, xb.data()+batch_size*j*TABLE_DIM, ids);
        if (j == 200){ sleep(1);}
        ASSERT_STATS(stat);
    }

    db_->BuildIndex(TABLE_NAME); // wait until build index finish

    {
        engine::QueryResults results;
        stat = db_->Query(TABLE_NAME, k, nq, 10, xq.data(), results);
        ASSERT_STATS(stat);
    }

    {//search by specify index file
        engine::meta::DatesT dates;
        std::vector<std::string> file_ids = {"4", "5", "6"};
        engine::QueryResults results;
        stat = db_->Query(TABLE_NAME, file_ids, k, nq, 10, xq.data(), dates, results);
        ASSERT_STATS(stat);
    }

    // TODO(linxj): add groundTruth assert
};

TEST_F(DBTest, PRELOADTABLE_TEST) {
    engine::meta::TableSchema table_info = BuildTableSchema();
    engine::Status stat = db_->CreateTable(table_info);

    engine::meta::TableSchema table_info_get;
    table_info_get.table_id_ = TABLE_NAME;
    stat = db_->DescribeTable(table_info_get);
    ASSERT_STATS(stat);
    ASSERT_EQ(table_info_get.dimension_, TABLE_DIM);

    engine::IDNumbers vector_ids;
    engine::IDNumbers target_ids;

    int64_t nb = 100000;
    std::vector<float> xb;
    BuildVectors(nb, xb);

    int loop = 5;

    for (auto i=0; i<loop; ++i) {
        db_->InsertVectors(TABLE_NAME, nb, xb.data(), target_ids);
        ASSERT_EQ(target_ids.size(), nb);
    }
    db_->BuildIndex(TABLE_NAME);

    int64_t prev_cache_usage = cache::CpuCacheMgr::GetInstance()->CacheUsage();
    stat = db_->PreloadTable(TABLE_NAME);
    ASSERT_STATS(stat);
    int64_t cur_cache_usage = cache::CpuCacheMgr::GetInstance()->CacheUsage();
    ASSERT_TRUE(prev_cache_usage < cur_cache_usage);

}

TEST_F(DBTest2, ARHIVE_DISK_CHECK) {

    engine::meta::TableSchema table_info = BuildTableSchema();
    engine::Status stat = db_->CreateTable(table_info);

    std::vector<engine::meta::TableSchema> table_schema_array;
    stat = db_->AllTables(table_schema_array);
    ASSERT_STATS(stat);
    bool bfound = false;
    for(auto& schema : table_schema_array) {
        if(schema.table_id_ == TABLE_NAME) {
            bfound = true;
            break;
        }
    }
    ASSERT_TRUE(bfound);

    engine::meta::TableSchema table_info_get;
    table_info_get.table_id_ = TABLE_NAME;
    stat = db_->DescribeTable(table_info_get);
    ASSERT_STATS(stat);
    ASSERT_EQ(table_info_get.dimension_, TABLE_DIM);

    engine::IDNumbers vector_ids;
    engine::IDNumbers target_ids;

    uint64_t size;
    db_->Size(size);

    int64_t nb = 10;
    std::vector<float> xb;
    BuildVectors(nb, xb);

    int loop = INSERT_LOOP;
    for (auto i=0; i<loop; ++i) {
        db_->InsertVectors(TABLE_NAME, nb, xb.data(), vector_ids);
        std::this_thread::sleep_for(std::chrono::microseconds(1));
    }

    std::this_thread::sleep_for(std::chrono::seconds(1));

    db_->Size(size);
    LOG(DEBUG) << "size=" << size;
    ASSERT_LE(size, 1 * engine::meta::G);
};

TEST_F(DBTest2, DELETE_TEST) {
    engine::meta::TableSchema table_info = BuildTableSchema();
    engine::Status stat = db_->CreateTable(table_info);

    engine::meta::TableSchema table_info_get;
    table_info_get.table_id_ = TABLE_NAME;
    stat = db_->DescribeTable(table_info_get);
    ASSERT_STATS(stat);

    bool has_table = false;
    db_->HasTable(TABLE_NAME, has_table);
    ASSERT_TRUE(has_table);

    engine::IDNumbers vector_ids;

    uint64_t size;
    db_->Size(size);

    int64_t nb = INSERT_LOOP;
    std::vector<float> xb;
    BuildVectors(nb, xb);

    int loop = 20;
    for (auto i=0; i<loop; ++i) {
        db_->InsertVectors(TABLE_NAME, nb, xb.data(), vector_ids);
        std::this_thread::sleep_for(std::chrono::microseconds(1));
    }

    std::vector<engine::meta::DateT> dates;
    stat = db_->DeleteTable(TABLE_NAME, dates);
    std::this_thread::sleep_for(std::chrono::seconds(2));
    ASSERT_TRUE(stat.ok());

    db_->HasTable(TABLE_NAME, has_table);
    ASSERT_FALSE(has_table);
};

TEST_F(DBTest2, DELETE_BY_RANGE_TEST) {
    auto options = engine::OptionsFactory::Build();
    options.meta.path = "/tmp/milvus_test";
    options.meta.backend_uri = "sqlite://:@:/";
    auto db_ = engine::DBFactory::Build(options);

    engine::meta::TableSchema table_info = BuildTableSchema();
    engine::Status stat = db_->CreateTable(table_info);

    engine::meta::TableSchema table_info_get;
    table_info_get.table_id_ = TABLE_NAME;
    stat = db_->DescribeTable(table_info_get);
    ASSERT_STATS(stat);

    bool has_table = false;
    db_->HasTable(TABLE_NAME, has_table);
    ASSERT_TRUE(has_table);

    engine::IDNumbers vector_ids;

    uint64_t size;
    db_->Size(size);

    int64_t nb = INSERT_LOOP;
    std::vector<float> xb;
    BuildVectors(nb, xb);

    int loop = 20;
    for (auto i=0; i<loop; ++i) {
        db_->InsertVectors(TABLE_NAME, nb, xb.data(), vector_ids);
        std::this_thread::sleep_for(std::chrono::microseconds(1));
    }

    std::vector<engine::meta::DateT> dates;
    std::string start_value = CurrentTmDate(-3);
    std::string end_value = CurrentTmDate(-2);
    ConvertTimeRangeToDBDates(start_value, end_value, dates);

    db_->DeleteTable(TABLE_NAME, dates);
}<|MERGE_RESOLUTION|>--- conflicted
+++ resolved
@@ -143,10 +143,6 @@
 
 TEST_F(DBTest, DB_TEST) {
     db_->Open(GetOptions(), &db_);
-<<<<<<< HEAD
-
-=======
->>>>>>> 4f05a3e2
     engine::meta::TableSchema table_info = BuildTableSchema();
     engine::Status stat = db_->CreateTable(table_info);
 
