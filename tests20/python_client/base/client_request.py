import pytest
import sys

sys.path.append("..")
from base.connections import ApiConnections
from base.collection import ApiCollection
from base.partition import ApiPartition
from base.index import ApiIndex
from base.utility import ApiUtility

from config.test_info import test_info
from utils.util_log import test_log as log
from common import common_func as cf
from common import common_type as ct


def request_catch():
    def wrapper(func):
        def inner_wrapper(*args, **kwargs):
            try:
                return func(*args, **kwargs), True
            except Exception as e:
                log.error("[ClientRequest API Exception]%s: %s" % (str(func), str(e)))
                return e, False
        return inner_wrapper
    return wrapper


@request_catch()
def func_req(_list, **kwargs):
    if isinstance(_list, list):
        func = _list[0]
        if callable(func):
            arg = []
            if len(_list) > 1:
                for a in _list[1:]:
                    arg.append(a)
            return func(*arg, **kwargs)
    return False, False


class ParamInfo:
    def __init__(self):
        self.param_host = ""
        self.param_port = ""
        self.param_handler = ""

    def prepare_param_info(self, host, port, handler):
        self.param_host = host
        self.param_port = port
        self.param_handler = handler


param_info = ParamInfo()


class Base:
    """ Initialize class object """
    connection = None
    collection = None
    partition = None
    index = None
    utility = None

    def setup_class(self):
        log.info("[setup_class] Start setup class...")

    def teardown_class(self):
        pass

    def setup(self):
        log.error("*" * 80)
        self.connection = ApiConnections()
        self.collection = ApiCollection()
        self.partition = ApiPartition()
        self.index = ApiIndex()
        self.utility = ApiUtility()

    def teardown(self):
        try:
            """ Delete connection and reset configuration"""
            res, cr = self.connection.list_connections()
            for i in res:
                if self.connection.get_connection(alias=i)[1]:
                    self.connection.remove_connection(i, check_res='')
            self.connection.configure()
        except Exception as e:
            pass

    @pytest.fixture(scope="module", autouse=True)
    def initialize_env(self, request):
        """ clean log before testing """
        cf.modify_file([test_info.log_info, test_info.log_err])
        log.info("[initialize_milvus] Log cleaned up, start testing...")

        host = request.config.getoption("--host")
        port = request.config.getoption("--port")
        handler = request.config.getoption("--handler")
        param_info.prepare_param_info(host, port, handler)


class ApiReq(Base):
    """
    Additional methods;
    Public methods that can be used to add cases.
    """

    @pytest.fixture(scope="module", params=ct.get_invalid_strs)
    def get_invalid_string(self, request):
        yield request.param

    @pytest.fixture(scope="module", params=cf.gen_simple_index())
    def get_index_param(self, request):
        yield request.param

    def _connect(self):
        """ Testing func """
<<<<<<< HEAD
        self.connection.configure(check_res='', default={"host": "192.168.1.240", "port": 19530})
        res, _ = self.connection.create_connection(alias='default')
=======
        self.connection.configure(check_res='', default={"host": param_info.param_host, "port": param_info.param_port})
        res = self.connection.create_connection(alias='default')
>>>>>>> 56da071c
        return res

    def _collection(self, name=None, data=None, schema=None, check_res=None, **kwargs):
        """ Testing func """
        self._connect()
        name = cf.gen_unique_str("ApiReq") if name is None else name
        schema = cf.gen_default_collection_schema() if schema is None else schema
        collection, _ = self.collection.collection_init(name=name, data=data,
                                                        schema=schema, check_res=check_res, **kwargs)
        assert name == collection.name
        return collection

    def _partition(self, name=None, descriptions=None, **kwargs):
        """ inti a partition in a collection """
        # self._connect()
        m_collection = self._collection()
        name = cf.gen_unique_str("partition_") if name is None else name
        descriptions = cf.gen_unique_str("partition_des_") if descriptions is None else descriptions
        m_partition, _ = self.partition.partition_init(m_collection, name,
                                                       description=descriptions,
                                                       **kwargs)
        return m_partition
<|MERGE_RESOLUTION|>--- conflicted
+++ resolved
@@ -115,13 +115,8 @@
 
     def _connect(self):
         """ Testing func """
-<<<<<<< HEAD
-        self.connection.configure(check_res='', default={"host": "192.168.1.240", "port": 19530})
-        res, _ = self.connection.create_connection(alias='default')
-=======
         self.connection.configure(check_res='', default={"host": param_info.param_host, "port": param_info.param_port})
         res = self.connection.create_connection(alias='default')
->>>>>>> 56da071c
         return res
 
     def _collection(self, name=None, data=None, schema=None, check_res=None, **kwargs):
