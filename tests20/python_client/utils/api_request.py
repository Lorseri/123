--- conflicted
+++ resolved
@@ -20,15 +20,10 @@
                 return res, True
             except Exception as e:
                 log.error(traceback.format_exc())
-<<<<<<< HEAD
-                log.error("[Milvus API Exception]%s: %s" % (str(func), str(e)))
-=======
-                log.error("(api_res) [Milvus API Exception]%s: %s" % (str(func), str(e)[0:log_row_length]))
->>>>>>> 006dae35
+                log.error("(api_response) [Milvus API Exception]%s: %s"
+                          % (str(func), str(e)[0:log_row_length]))
                 return Error(e), False
-
         return inner_wrapper
-
     return wrapper
 
 
@@ -41,11 +36,7 @@
             if len(_list) > 1:
                 for a in _list[1:]:
                     arg.append(a)
-<<<<<<< HEAD
             log.debug("(api_request) Request: [%s] args: %s, kwargs: %s"
                       % (str(func), str(arg)[0:log_row_length], str(kwargs)))
-=======
-            log.info("(api_req)[%s] Parameters ars arg: %s, kwargs: %s" % (str(func), str(arg), str(kwargs)))
->>>>>>> 006dae35
             return func(*arg, **kwargs)
     return False, False
