--- conflicted
+++ resolved
@@ -19,12 +19,8 @@
                 log.debug("(api_res) Response : %s " % str(res)[0:log_row_length])
                 return res, True
             except Exception as e:
-<<<<<<< HEAD
+                log.error(traceback.format_exc())
                 log.error("[Milvus API Exception]%s: %s" % (str(func), str(e)[0:log_row_length]))
-=======
-                log.error(traceback.format_exc())
-                log.error("[Milvus API Exception]%s: %s" % (str(func), str(e)))
->>>>>>> dac1925a
                 return Error(e), False
 
         return inner_wrapper
