import time

import numpy as np
import pandas as pd
import pytest

from base.client_request import ApiReq
from utils.util_log import test_log as log
from common import common_func as cf
from common import common_type as ct
from common.common_type import CaseLabel

prefix = "insert"
default_schema = cf.gen_default_collection_schema()
default_binary_schema = cf.gen_default_binary_collection_schema()


class TestInsertParams(ApiReq):
    """ Test case of Insert interface """

    def teardown_method(self):
        if self.collection is not None and self.collection.collection is not None:
            self.collection.drop()

    def setup_method(self):
        pass

    @pytest.fixture(scope="function", params=ct.get_invalid_strs)
    def get_non_data_type(self, request):
        if isinstance(request.param, list):
            pytest.skip("list type is valid data type")
        yield request.param

    @pytest.fixture(scope="module", params=ct.get_invalid_strs)
    def get_invalid_field_name(self, request):
        if isinstance(request.param, (list, dict)):
            pytest.skip()
        yield request.param

    @pytest.mark.tags(CaseLabel.L0)
    @pytest.mark.xfail(reason="issue #5302")
    def test_insert_dataframe_data(self):
        """
        target: test insert DataFrame data
        method: 1.create 2.insert dataframe data
        expected: assert num entities
        """
        self._connect()
        nb = ct.default_nb
        collection = self._collection()
        df = cf.gen_default_dataframe_data(nb)
        self.collection_wrap.insert(data=df)
        assert collection.num_entities == nb

    @pytest.mark.tags(CaseLabel.L0)
    def test_insert_list_data(self):
        """
        target: test insert list-like data
        method: 1.create 2.insert list data
        expected: assert num entities
        """
        conn = self._connect()
        nb = ct.default_nb
        collection = self._collection()
        data = cf.gen_default_list_data(nb)
<<<<<<< HEAD
        self.collection.insert(data=data)
        conn.flush([collection.name])
=======
        self.collection_wrap.insert(data=data)
        self.connection_wrap.connection.get_connection().flush([collection.name])
>>>>>>> 03e3b4be
        assert collection.num_entities == nb

    @pytest.mark.tags(CaseLabel.L1)
    def test_insert_non_data_type(self, get_non_data_type):
        """
        target: test insert with non-dataframe, non-list data
        method: insert with data (non-dataframe and non-list type)
        expected: raise exception
        """
        self._collection()
        ex, _ = self.collection_wrap.insert(data=get_non_data_type)
        assert "Datas must be list" in str(ex)

    @pytest.mark.tags(CaseLabel.L0)
    @pytest.mark.parametrize("data", [[], pd.DataFrame()])
    def test_insert_empty_data(self, data):
        """
        target: test insert empty data
        method: insert empty
        expected: raise exception
        """
        self._collection()
        ex, _ = self.collection_wrap.insert(data=data)
        assert "Column cnt not match with schema" in str(ex)

    @pytest.mark.tags(CaseLabel.L1)
    def test_insert_dataframe_only_columns(self):
        """
        target: test insert with dataframe just columns
        method: dataframe just have columns
        expected: num entities is zero
        """
        self._collection()
        columns = [ct.default_int64_field_name, ct.default_float_vec_field_name]
        df = pd.DataFrame(columns=columns)
        ex, _ = self.collection_wrap.insert(data=df)
        assert "Cannot infer schema from empty dataframe" in str(ex)

    @pytest.mark.tags(CaseLabel.L1)
    @pytest.mark.xfail(reason="issue #5499")
    def test_insert_empty_field_name_dataframe(self):
        """
        target: test insert empty field name df
        method: dataframe with empty column
        expected: raise exception
        """
        self._collection()
        df = cf.gen_default_dataframe_data(10)
        df.rename(columns={ct.default_int64_field_name: ' '}, inplace=True)
        ex, _ = self.collection_wrap.insert(data=df)
        assert "Field name should not be empty" in str(ex)

    @pytest.mark.tags(CaseLabel.L1)
    @pytest.mark.xfail(reason="issue #5499")
    def test_insert_invalid_field_name_dataframe(self, get_invalid_field_name):
        """
        target: test insert with invalid dataframe data
        method: insert with invalid field name dataframe
        expected: raise exception
        """
        self._collection()
        df = cf.gen_default_dataframe_data(10)
        df.rename(columns={ct.default_int64_field_name: get_invalid_field_name}, inplace=True)
        log.info(df)
        ex, _ = self.collection_wrap.insert(data=df)
        log.error(str(ex))

    def test_insert_dataframe_nan_value(self):
        """
        target: test insert dataframe with nan value
        method: insert dataframe with nan value
        expected: todo
        """
        pass

    def test_insert_dataframe_index(self):
        """
        target: test insert dataframe with index
        method: insert dataframe with index
        expected: todo
        """
        pass

    @pytest.mark.tags(CaseLabel.L0)
    def test_insert_none(self):
        """
        target: test insert None
        method: data is None
        expected: raise exception
        """
        self._collection()
<<<<<<< HEAD
        ids, _ = self.collection.insert(data=None)
        assert len(ids) == 0
=======
        ex, _ = self.collection_wrap.insert(data=None)
        log.info(str(ex))
>>>>>>> 03e3b4be

    @pytest.mark.tags(CaseLabel.L0)
    def test_insert_numpy_data(self):
        """
        target: test insert numpy.ndarray data
        method: 1.create by schema 2.insert data
        expected: assert num_entities
        """
        self._connect()
        nb = 10
        self._collection()
        data = cf.gen_numpy_data(nb)
<<<<<<< HEAD
        ex, _ = self.collection.insert(data=data)
        assert "Data type not support numpy.ndarray" in str(ex)
=======
        ex, _ = self.collection_wrap.insert(data=data)
        log.error(str(ex))
>>>>>>> 03e3b4be

    @pytest.mark.tags(CaseLabel.L1)
    @pytest.mark.xfail(reason="issue #5302")
    def test_insert_binary_dataframe(self):
        """
        target: test insert binary dataframe
        method: 1. create by schema 2. insert dataframe
        expected: assert num_entities
        """
        self._connect()
        nb = ct.default_nb
        collection = self._collection(schema=default_binary_schema)
        df = cf.gen_default_binary_dataframe_data(nb)
        self.collection_wrap.insert(data=df)
        assert collection.num_entities == nb

    @pytest.mark.tags(CaseLabel.L0)
    @pytest.mark.xfail(reason="issue #5414")
    def test_insert_binary_data(self):
        """
        target: test insert list-like binary data
        method: 1. create by schema 2. insert data
        expected: assert num_entities
        """
        self._connect()
        nb = ct.default_nb
        collection = self._collection(schema=default_binary_schema)
        data = cf.gen_default_binary_list_data(nb)
        self.collection_wrap.insert(data=data)
        assert collection.num_entities == nb

    @pytest.mark.tags(CaseLabel.L0)
    def test_insert_single(self):
        """
        target: test insert single
        method: insert one entity
        expected: verify num
        """
        conn = self._connect()
        collection = self._collection()
        data = cf.gen_default_list_data(nb=1)
        self.collection_wrap.insert(data=data)
        conn.flush([collection.name])
        assert collection.num_entities == 1

    @pytest.mark.tags(CaseLabel.L1)
    def test_insert_dim_not_match(self):
        """
        target: test insert with not match dim
        method: insert data dim not equal to schema dim
        expected: raise exception
        """
        self._connect()
        nb = ct.default_nb
        self._collection()
        df = cf.gen_default_dataframe_data(nb, dim=129)
        ex, _ = self.collection_wrap.insert(data=df)
        message = "Collection field dim is {},but entities field dim is {}".format(ct.default_dim, 129)
        assert message in str(ex)

    @pytest.mark.tags(CaseLabel.L1)
    def test_insert_binary_dim_not_match(self):
        """
        target: test insert binary with dim not match
        method: insert binary data dim not equal to schema
        expected: raise exception
        """
        self._connect()
        nb = ct.default_nb
        self._collection(schema=cf.gen_default_binary_collection_schema())
        df = cf.gen_default_binary_dataframe_data(nb, dim=120)
        ex, _ = self.collection_wrap.insert(data=df)
        message = "Collection field dim is {},but entities field dim is {}".format(ct.default_dim, 129)
        assert message in str(ex)

    @pytest.mark.tags(CaseLabel.L1)
    @pytest.mark.xfail(reason="issue #5499")
    def test_insert_field_name_not_match(self):
        """
        target: test insert field name not match
        method: data field name not match schema
        expected: raise exception
        """
        self._collection()
        df = cf.gen_default_dataframe_data(10)
        df.rename(columns={ct.default_float_field_name: "int"}, inplace=True)
        log.info(df)
        ex, _ = self.collection_wrap.insert(data=df)
        log.error(str(ex))

    @pytest.mark.tags(CaseLabel.L1)
    def test_insert_field_value_not_match(self):
        """
        target: test insert data value not match
        method: insert data value type not match schema
        expected: raise exception
        """
        self._collection()
        nb = 10
        df = cf.gen_default_dataframe_data(nb)
        new_float_value = pd.Series(data=[float(i) for i in range(nb)], dtype="float64")
        df.iloc[:, 1] = new_float_value
        ex, _ = self.collection_wrap.insert(data=df)
        assert "The types of schema and data do not match" in str(ex)

    @pytest.mark.tags(CaseLabel.L1)
    def test_insert_value_less(self):
        """
        target: test insert value less than other
        method: int field value less than vec-field value
        expected: raise exception
        """
        self._collection()
        nb = 10
        int_values = [i for i in range(nb - 1)]
        float_values = [np.float32(i) for i in range(nb)]
        float_vec_values = cf.gen_vectors(nb, ct.default_dim)
        data = [int_values, float_values, float_vec_values]
<<<<<<< HEAD
        ex, _ = self.collection.insert(data=data)
        assert "message=arrays must all be same length" in str(ex)
=======
        ids, _ = self.collection_wrap.insert(data=data)
        log.info(ids)
>>>>>>> 03e3b4be

    @pytest.mark.tags(CaseLabel.L1)
    def test_insert_vector_value_less(self):
        """
        target: test insert vector value less than other
        method: vec field value less than int field
        expected: todo
        """
        self._collection()
        nb = 10
        int_values = [i for i in range(nb)]
        float_values = [np.float32(i) for i in range(nb)]
        float_vec_values = cf.gen_vectors(nb - 1, ct.default_dim)
        data = [int_values, float_values, float_vec_values]
<<<<<<< HEAD
        ex, _ = self.collection.insert(data=data)
        assert "arrays must all be same length" in str(ex)
=======
        ex, _ = self.collection_wrap.insert(data=data)
        log.info(str(ex))
>>>>>>> 03e3b4be

    @pytest.mark.tags(CaseLabel.L1)
    def test_insert_fields_more(self):
        """
        target: test insert with fields more
        method: field more than schema fields
        expected: todo
        """
        self._collection()
        nb = ct.default_nb
        df = cf.gen_default_dataframe_data(nb)
        new_values = [i for i in range(nb)]
        df.insert(3, 'new', new_values)
        ex, _ = self.collection_wrap.insert(data=df)
        assert "Column cnt not match with schema" in str(ex)

    @pytest.mark.tags(CaseLabel.L1)
    def test_insert_fields_less(self):
        """
        target: test insert with fields less
        method: fields less than schema fields
        expected: raise exception
        """
        self._collection()
        nb = ct.default_nb
        df = cf.gen_default_dataframe_data(nb)
        df.drop(ct.default_float_vec_field_name, axis=1, inplace=True)
        ex, _ = self.collection_wrap.insert(data=df)
        assert "Column cnt not match with schema" in str(ex)

    @pytest.mark.tags(CaseLabel.L1)
    def test_insert_list_order_inconsistent_schema(self):
        """
        target: test insert data fields order inconsistent with schema
        method: insert list data, data fields order inconsistent with schema
        expected: raise exception
        """
        self._collection()
        nb = 10
        int_values = [i for i in range(nb)]
        float_values = [np.float32(i) for i in range(nb)]
        float_vec_values = cf.gen_vectors(nb, ct.default_dim)
        data = [float_values, int_values, float_vec_values]
        ex, _ = self.collection_wrap.insert(data=data)
        assert "The types of schema and data do not match" in str(ex)

    @pytest.mark.tags(CaseLabel.L1)
    def test_insert_dataframe_order_inconsistent_schema(self):
        """
        target: test insert with dataframe fields inconsistent with schema
        method: insert dataframe, and fields order inconsistent with schema
        expected: assert num entities
        """
        self._collection()
        nb = 10
        int_values = pd.Series(data=[i for i in range(nb)])
        float_values = pd.Series(data=[float(i) for i in range(nb)], dtype="float32")
        float_vec_values = cf.gen_vectors(nb, ct.default_dim)
        df = pd.DataFrame({
            ct.default_float_field_name: float_values,
            ct.default_float_vec_field_name: float_vec_values,
            ct.default_int64_field_name: int_values
        })
        ex, _ = self.collection_wrap.insert(data=df)
        assert "The types of schema and data do not match" in str(ex)


class TestInsertOperation(ApiReq):
    """
    ******************************************************************
      The following cases are used to test insert interface operations
    ******************************************************************
    """

    def teardown_method(self):
        if self.collection_wrap is not None and self.collection_wrap.collection is not None:
            self.collection_wrap.drop()

    def setup_method(self):
        pass

    @pytest.mark.tags(CaseLabel.L1)
    def test_insert_without_connection(self):
        """
        target: test insert without connection
        method: insert after remove connection
        expected: raise exception
        """
        self._collection()
        self.connection_wrap.remove_connection(ct.default_alias)
        res_list, _ = self.connection_wrap.list_connections()
        assert ct.default_alias not in res_list
        data = cf.gen_default_list_data(10)
        ex, _ = self.collection_wrap.insert(data=data)
        assert "There is no connection with alias '{}'".format(ct.default_alias) in str(ex)

    def test_insert_drop_collection(self):
        """
        target: test insert and drop
        method: insert data and drop collection
        expected: verify collection if exist
        """
        collection = self._collection()
        collection_list, _ = self.utility_wrap.list_collections()
        assert collection.name in collection_list
        self.collection_wrap.drop()
        collection_list, _ = self.utility_wrap.list_collections()
        assert collection.name not in collection_list

    def test_insert_create_index(self):
        """
        target: test insert and create index
        method: 1. insert 2. create index
        expected: verify num entities and index
        """
        pass

    def test_insert_after_create_index(self):
        """
        target: test insert after create index
        method: 1. create index 2. insert data
        expected: verify index and num entities
        """
        pass

    def test_insert_binary_after_index(self):
        """
        target: test insert binary after index
        method: 1.create index 2.insert binary data
        expected: 1.index ok 2.num entities correct
        """
        pass

    def test_insert_search(self):
        """
        target: test insert and search
        method: 1.insert data 2.search
        expected: verify search result
        """
        pass

    def test_insert_binary_search(self):
        """
        target: test insert and search
        method: 1.insert binary data 2.search
        expected: search result correct
        """
        pass

    def test_insert_ids(self):
        """
        target: test insert with ids
        method: insert with ids field value
        expected: 1.verify num entities 2.verify ids
        """
        schema = cf.gen_default_collection_schema(primary_field=ct.default_int64_field_name)
        collection = self._collection(schema=schema)
        assert not collection.auto_id
        assert collection.primary_field.name == ct.default_int64_field_name
        data = cf.gen_default_list_data(ct.default_nb)
        self.collection_wrap.insert(data=data)
        time.sleep(1)
        assert collection.num_entities == ct.default_nb
        # TODO assert ids

    def test_insert_ids_without_value(self):
        """
        target: test insert ids value not match
        method: insert without ids field value
        expected: raise exception
        """
        pass

    def test_insert_same_ids(self):
        """
        target: test insert ids field
        method: insert with same ids
        expected: num entities equal to nb
        """
        pass

    def test_insert_invalid_type_ids(self):
        """
        target: test insert with non-int64 ids
        method: insert ids field with non-int64 value
        expected: raise exception
        """
        pass

    def test_insert_multi_threading(self):
        """
        target: test concurrent insert
        method: multi threads insert
        expected: verify num entities
        """
        pass

    @pytest.mark.tags(CaseLabel.L1)
    def test_insert_multi_times(self):
        """
        target: test insert multi times
        method: insert data multi times
        expected: verify num entities
        """
        conn = self._connect()
        collection = self._collection()
        for _ in range(ct.default_nb):
            df = cf.gen_default_dataframe_data(1)
<<<<<<< HEAD
            self.collection.insert(data=df)
        conn.flush([collection.name])
=======
            self.collection_wrap.insert(data=df)
        self.connection_wrap.connection.get_connection().flush([collection.name])
        # conn.flush([collection.name])
>>>>>>> 03e3b4be
        assert collection.num_entities == ct.default_nb


class TestInsertAsync(ApiReq):
    """
    ******************************************************************
      The following cases are used to test insert async
    ******************************************************************
    """

    def test_insert_sync(self):
        """
        target: test async insert
        method: insert with async=True
        expected: verify num entities
        """
        pass

    def test_insert_async_false(self):
        """
        target: test insert with false async
        method: async = false
        expected: verify num entities
        """
        pass

    def test_insert_async_callback(self):
        """
        target: test insert with callback func
        method: insert with callback func
        expected: verify num entities
        """
        pass

    def test_insert_async_long(self):
        """
        target: test insert with async
        method: insert 5w entities with callback func
        expected: verify num entities
        """
        pass

    def test_insert_async_callback_timeout(self):
        """
        target: test insert async with callback
        method: insert 10w entities with timeout=1
        expected: raise exception
        """
        pass

    def test_insert_async_invalid_data(self):
        """
        target: test insert async with invalid data
        method: insert async with invalid data
        expected: raise exception
        """
        pass

    def test_insert_async_invalid_partition(self):
        """
        target: test insert async with invalid partition
        method: insert async with invalid partition
        expected: raise exception
        """
        pass<|MERGE_RESOLUTION|>--- conflicted
+++ resolved
@@ -19,8 +19,8 @@
     """ Test case of Insert interface """
 
     def teardown_method(self):
-        if self.collection is not None and self.collection.collection is not None:
-            self.collection.drop()
+        if self.collection_wrap is not None and self.collection_wrap.collection is not None:
+            self.collection_wrap.drop()
 
     def setup_method(self):
         pass
@@ -63,13 +63,8 @@
         nb = ct.default_nb
         collection = self._collection()
         data = cf.gen_default_list_data(nb)
-<<<<<<< HEAD
-        self.collection.insert(data=data)
+        self.collection_wrap.insert(data=data)
         conn.flush([collection.name])
-=======
-        self.collection_wrap.insert(data=data)
-        self.connection_wrap.connection.get_connection().flush([collection.name])
->>>>>>> 03e3b4be
         assert collection.num_entities == nb
 
     @pytest.mark.tags(CaseLabel.L1)
@@ -161,13 +156,8 @@
         expected: raise exception
         """
         self._collection()
-<<<<<<< HEAD
-        ids, _ = self.collection.insert(data=None)
+        ids, _ = self.collection_wrap.insert(data=None)
         assert len(ids) == 0
-=======
-        ex, _ = self.collection_wrap.insert(data=None)
-        log.info(str(ex))
->>>>>>> 03e3b4be
 
     @pytest.mark.tags(CaseLabel.L0)
     def test_insert_numpy_data(self):
@@ -180,13 +170,8 @@
         nb = 10
         self._collection()
         data = cf.gen_numpy_data(nb)
-<<<<<<< HEAD
-        ex, _ = self.collection.insert(data=data)
+        ex, _ = self.collection_wrap.insert(data=data)
         assert "Data type not support numpy.ndarray" in str(ex)
-=======
-        ex, _ = self.collection_wrap.insert(data=data)
-        log.error(str(ex))
->>>>>>> 03e3b4be
 
     @pytest.mark.tags(CaseLabel.L1)
     @pytest.mark.xfail(reason="issue #5302")
@@ -305,13 +290,8 @@
         float_values = [np.float32(i) for i in range(nb)]
         float_vec_values = cf.gen_vectors(nb, ct.default_dim)
         data = [int_values, float_values, float_vec_values]
-<<<<<<< HEAD
-        ex, _ = self.collection.insert(data=data)
+        ex, _ = self.collection_wrap.insert(data=data)
         assert "message=arrays must all be same length" in str(ex)
-=======
-        ids, _ = self.collection_wrap.insert(data=data)
-        log.info(ids)
->>>>>>> 03e3b4be
 
     @pytest.mark.tags(CaseLabel.L1)
     def test_insert_vector_value_less(self):
@@ -326,13 +306,8 @@
         float_values = [np.float32(i) for i in range(nb)]
         float_vec_values = cf.gen_vectors(nb - 1, ct.default_dim)
         data = [int_values, float_values, float_vec_values]
-<<<<<<< HEAD
-        ex, _ = self.collection.insert(data=data)
+        ex, _ = self.collection_wrap.insert(data=data)
         assert "arrays must all be same length" in str(ex)
-=======
-        ex, _ = self.collection_wrap.insert(data=data)
-        log.info(str(ex))
->>>>>>> 03e3b4be
 
     @pytest.mark.tags(CaseLabel.L1)
     def test_insert_fields_more(self):
@@ -541,14 +516,8 @@
         collection = self._collection()
         for _ in range(ct.default_nb):
             df = cf.gen_default_dataframe_data(1)
-<<<<<<< HEAD
-            self.collection.insert(data=df)
+            self.collection_wrap.insert(data=df)
         conn.flush([collection.name])
-=======
-            self.collection_wrap.insert(data=df)
-        self.connection_wrap.connection.get_connection().flush([collection.name])
-        # conn.flush([collection.name])
->>>>>>> 03e3b4be
         assert collection.num_entities == ct.default_nb
 
 
