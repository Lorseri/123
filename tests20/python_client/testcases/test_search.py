import threading
import time
import pytest
import random
import numpy as np

from base.client_base import TestcaseBase
from utils.util_log import test_log as log
from common import common_func as cf
from common import common_type as ct
from common.common_type import CaseLabel, CheckTasks

prefix = "search_collection"
epsilon = ct.epsilon
default_nb = ct.default_nb
default_nq = ct.default_nq
default_dim = ct.default_dim
default_limit = ct.default_limit
default_search_exp = "int64 >= 0"
default_search_field = ct.default_float_vec_field_name
default_search_params = ct.default_search_params
default_int64_field_name = ct.default_int64_field_name
default_float_field_name = ct.default_float_field_name


class TestCollectionSearch(TestcaseBase):
    """ Test case of search interface """

    """
    ******************************************************************
    #  The followings are invalid cases
    ******************************************************************
    """
    @pytest.mark.tags(CaseLabel.L1)
    def test_search_no_connection(self):
        """
        target: test search without connection
        method: create and delete connection, then search
        expected: raise exception and report the error
        """
        log.info("Test case of search interface: test_search_no_connection")
        # 1. initialize with data
        collection_w = self.init_collection_general(prefix)[0]
        # 2. remove connection
        log.info("test_search_no_connection: removing connection")
        self.connection_wrap.remove_connection(alias='default')
        log.info("test_search_no_connection: removed connection")
        # 3. search without connection
        log.info("test_search_no_connection: searching without connection")
        vectors = [[random.random() for _ in range(default_dim)] for _ in range(default_nq)]
        collection_w.search(vectors[:default_nq], default_search_field,
                            default_search_params, default_limit,
                            default_search_exp,
                            check_task=CheckTasks.err_res,
                            check_items={"err_code": 1, "err_msg": "should create connect first"})

    @pytest.mark.tags(CaseLabel.L1)
    def test_search_no_collection(self):
        """
        target: test the scenario which search the non-exist collection
        method: 1. create collection
                2. drop collection
                3. search the dropped collection
        expected: raise exception and report the error
        """
        log.info("Test case of search interface: test_search_no_collection "
                 "(searching the non-exist collection)")
        # 1. initialize without data
        collection_w = self.init_collection_general(prefix)[0]
        # 2. Drop collection
        collection_w.drop()
        # 3. Search without collection
        log.info("test_search_no_collection: Searching without collection ")
        vectors = [[random.random() for _ in range(default_dim)] for _ in range(default_nq)]
        collection_w.search(vectors, default_search_field,
                            default_search_params, default_limit, default_search_exp,
                            check_task=CheckTasks.err_res,
                            check_items={"err_code": 1,
                                         "err_msg": "collection %s doesn't exist!" % collection_w.name})

    @pytest.mark.tags(CaseLabel.L1)
    def test_search_release_collection(self):
        """
        target: test the scenario which search the released collection
        method: 1. create collection
                2. release collection
                3. search the released collection
        expected: raise exception and report the error
        """
        log.info("Test case of search interface: test_search_release_collection")
        # 1. initialize without data
        collection_w = self.init_collection_general(prefix, True, 10, 1)[0]
        # 2. release collection
        collection_w.release()
        # 3. Search the released collection
        log.info("test_search_release_collection: Searching without collection ")
        vectors = [[random.random() for _ in range(default_dim)] for _ in range(default_nq)]
        collection_w.search(vectors, default_search_field,
                            default_search_params, default_limit, default_search_exp,
                            check_task=CheckTasks.err_res,
                            check_items={"err_code": 1,
                                         "err_msg": "collection %s was not loaded "
                                                    "into memory" % collection_w.name})

    @pytest.mark.tags(CaseLabel.L1)
    def test_search_release_partition(self):
        """
        target: test the scenario which search the released collection
        method: 1. create collection
                2. release partition
                3. search with specifying the released partition
        expected: raise exception and report the error
        """
        log.info("Test case of search interface: test_search_release_partition")
        # 1. initialize with data
        partition_num = 1
        collection_w = self.init_collection_general(prefix, True, 1000, partition_num)[0]
        par = collection_w.partitions
        par_name = par[partition_num].name
        # 2. release partition
        conn = self.connection_wrap.get_connection()[0]
        conn.release_partitions(collection_w.name, [par_name])
        # 3. Search the released partition
        log.info("test_search_release_partition: Searching specifying the released partition")
        limit = 1000
        vectors = [[random.random() for _ in range(default_dim)] for _ in range(default_nq)]
        collection_w.search(vectors, default_search_field,
                            default_search_params, limit, default_search_exp,
                            [par_name],
                            check_task=CheckTasks.err_res,
                            check_items={"err_code": 1,
                                         "err_msg": "partition has been released"})

    @pytest.mark.tags(CaseLabel.L1)
    def test_search_with_empty_collection(self):
        """
        target: test search with empty connection
        method: search the empty collection
        expected: raise exception and report the error
        """
        log.info("Test case of search interface: test_search_with_empty_collection")
        # 1. initialize without data
        collection_w = self.init_collection_general(prefix)[0]
        # 2. search collection without data before load
        log.info("test_search_with_empty_collection: Searching empty collection %s"
                 % collection_w.name)
        vectors = [[random.random() for _ in range(default_dim)] for _ in range(default_nq)]
        err_msg = "collection" + collection_w.name + "was not loaded into memory"
        collection_w.search(vectors[:default_nq], default_search_field, default_search_params,
                            default_limit, default_search_exp, timeout=1,
                            check_task=CheckTasks.err_res,
                            check_items={"err_code": 1,
                                         "err_msg": err_msg})
        # 3. search collection without data after load
        collection_w.load()
        collection_w.search(vectors[:default_nq], default_search_field, default_search_params,
                            default_limit, default_search_exp,
                            check_task=CheckTasks.check_search_results,
                            check_items={"nq": default_nq,
                                         "limit": 0})

    @pytest.mark.tags(CaseLabel.L1)
    def test_search_param_missing(self):
        """
        target: test search with incomplete parameters
        method: search with incomplete parameters
        expected: raise exception and report the error
        """
        log.info("Test case of search interface: test_search_param_missing")
        # 1. initialize without data
        collection_w = self.init_collection_general(prefix, True)[0]
        # 2. search collection with missing parameters
        log.info("test_search_param_missing: Searching collection %s "
                 "with missing parameters" % collection_w.name)
        try:
            collection_w.search()
        except TypeError as e:
            assert "missing 4 required positional arguments: 'data', " \
                   "'anns_field', 'param', and 'limit'" in str(e)

    @pytest.mark.tags(CaseLabel.L1)
    @pytest.mark.xfail(reason="issue 6257")
    def test_search_param_invalid_dim(self):
        """
        target: test search with invalid parameter values
        method: search with invalid dim
        expected: raise exception and report the error
        """
        log.info("Test case of search interface: test_search_param_invalid_dim")
        # 1. initialize with data
        collection_w = self.init_collection_general(prefix, True)[0]
        # 2. search with invalid dim
        log.info("test_search_param_invalid_dim: searching with invalid dim")
        wrong_dim = 129
        vectors = [[random.random() for _ in range(wrong_dim)] for _ in range(default_nq)]
        collection_w.search(vectors[:default_nq], default_search_field,
                            default_search_params, default_limit, default_search_exp,
                            check_task=CheckTasks.err_res,
                            check_items={"err_code": 1,
                                         "err_msg": "UnexpectedError"})

    @pytest.mark.tags(CaseLabel.L1)
    def test_search_param_invalid_metric_type(self):
        """
        target: test search with invalid parameter values
        method: search with invalid metric type
        expected: raise exception and report the error
        """
        log.info("Test case of search interface: test_search_param_invalid_metric_type")
        # 1. initialize with data
        collection_w = self.init_collection_general(prefix, True)[0]
        # 2. search with invalid metric_type
        log.info("test_search_param_invalid_metric_type: searching with invalid metric_type")
        vectors = [[random.random() for _ in range(default_dim)] for _ in range(default_nq)]
        search_params = {"metric_type": "L10", "params": {"nprobe": 10}}
        collection_w.search(vectors[:default_nq], default_search_field, search_params,
                            default_limit, default_search_exp,
                            check_task=CheckTasks.err_res,
                            check_items={"err_code": 1,
                                         "err_msg": "metric type not found"})

    @pytest.mark.tags(CaseLabel.L1)
    @pytest.mark.parametrize("limit", [0, 16385])
    def test_search_param_invalid_limit(self, limit):
        """
        target: test search with invalid parameter values
        method: search with invalid limit: 0 and maximum
        expected: raise exception and report the error
        """
        log.info("Test case of search interface: test_search_param_invalid_limit")
        # 1. initialize with data
        collection_w = self.init_collection_general(prefix, True)[0]
        # 2. search with invalid limit (topK)
        log.info("test_search_param_invalid_limit: searching with "
                 "invalid limit (topK) = %s" % limit)
        vectors = [[random.random() for _ in range(default_dim)] for _ in range(default_nq)]
        err_msg = "limit %d is too large!" % limit
        if limit == 0:
            err_msg = "`limit` value 0 is illegal"
        collection_w.search(vectors[:default_nq], default_search_field, default_search_params,
                            limit, default_search_exp,
                            check_task=CheckTasks.err_res,
                            check_items={"err_code": 1,
                                         "err_msg": err_msg})

    @pytest.mark.tags(CaseLabel.L1)
    @pytest.mark.xfail(reason="issue 6259")
    @pytest.mark.parametrize("invalid_search_field",
                             ["", " ", "float-vector"])
    def test_search_param_invalid_field(self, invalid_search_field):
        """
        target: test search with invalid parameter values
        method: search with invalid field
        expected: raise exception and report the error
        """
        log.info("Test case of search interface: test_search_param_invalid_field")
        # 1. initialize with data
        collection_w = self.init_collection_general(prefix, True)[0]
        # 2. search with invalid field
        log.info("test_search_param_invalid_field: searching with "
                 "invalid field: %s" % invalid_search_field)
        vectors = [[random.random() for _ in range(default_dim)] for _ in range(default_nq)]
        collection_w.search(vectors[:default_nq], invalid_search_field, default_search_params,
                            default_limit, default_search_exp,
                            check_task=CheckTasks.err_res,
                            check_items={"err_code": 1,
                                         "err_msg": "invalid search field"})

    @pytest.mark.tags(CaseLabel.L1)
    @pytest.mark.parametrize("invalid_search_expr",
                             [" ", "int63 >= 0"])
    def test_search_param_invalid_expr(self, invalid_search_expr):
        """
        target: test search with invalid parameter values
        method: search with invalid search expressions
        expected: raise exception and report the error
        """
        log.info("Test case of search interface: test_search_param_invalid_expr")
        # 1. initialize with data
        collection_w = self.init_collection_general(prefix, True)[0]
        # 2 search with invalid expr
        log.info("test_search_param_invalid_expr: searching with "
                 "invalid expr: %s" % invalid_search_expr)
        vectors = [[random.random() for _ in range(default_dim)] for _ in range(default_nq)]
        collection_w.search(vectors[:default_nq], default_search_field,
                            default_search_params, default_limit, invalid_search_expr,
                            check_task=CheckTasks.err_res,
                            check_items={"err_code": 1,
                                         "err_msg": "invalid expression %s"
                                                    % invalid_search_expr})

    @pytest.mark.tags(CaseLabel.L1)
    def test_search_partition_deleted(self):
        """
        target: test search deleted partition
        method: 1. search the collection
                2. delete a partition
                3. search the deleted partition
        expected: raise exception and report the error
        """
        log.info("test_search_partition_deleted: test search after partition deletion")
        # 1. initialize with data
        partition_num = 1
        collection_w = self.init_collection_general(prefix, True, 1000, partition_num)[0]
        # 2. delete partitions
        log.info("test_search_partition_deleted: deleting a partition")
        par = collection_w.partitions
        deleted_par_name = par[partition_num].name
        collection_w.drop_partition(deleted_par_name)
        log.info("test_search_partition_deleted: deleted a partition")
        collection_w.load()
        # 3. search after delete partitions
        log.info("test_search_partition_deleted: searching deleted partition")
        vectors = [[random.random() for _ in range(default_dim)] for _ in range(default_nq)]
        collection_w.search(vectors[:default_nq], default_search_field,
                            default_search_params, default_limit, default_search_exp,
                            [deleted_par_name],
                            check_task=CheckTasks.err_res,
                            check_items={"err_code": 1,
                                         "err_msg": "PartitonName: %s not found" % deleted_par_name})

    @pytest.mark.tags(CaseLabel.L1)
    def test_search_index_partition_not_existed(self):
        """
        target: test search not existed partition
        method: search with not existed partition
        expected: raise exception and report the error
        """
        log.info("Test case of search interface: test_search_index_partition_not_existed")
        # 1. initialize with data
        collection_w = self.init_collection_general(prefix, True)[0]
        vectors = [[random.random() for _ in range(default_dim)] for _ in range(default_nq)]
        # 2. create index
        default_index = {"index_type": "IVF_FLAT", "params": {"nlist": 128}, "metric_type": "L2"}
        collection_w.create_index("float_vector", default_index)
        # 3. search the non exist partition
        partition_name = "search_non-exist"
        collection_w.search(vectors[:default_nq], default_search_field, default_search_params,
                            default_limit, default_search_exp, [partition_name],
                            check_task=CheckTasks.err_res,
                            check_items={"err_code": 1,
                                         "err_msg": "PartitonName: %s not found" % partition_name})

    @pytest.mark.tags(CaseLabel.L1)
    def test_search_param_invalid_binary(self):
        """
        target: test search within binary data (invalid parameter)
        method: search with wrong metric type
        expected: raise exception and report the error
        """
        log.info("test_search_param_invalid_binary: test invalid paramter with binary data")
        # 1. initialize with binary data
        collection_w = self.init_collection_general(prefix, True, is_binary=True)[0]
        # 2. create index
        default_index = {"index_type": "BIN_IVF_FLAT", "params": {"nlist": 128}, "metric_type": "JACCARD"}
        collection_w.create_index("binary_vector", default_index)
        # 3. search with exception
        binary_vectors = cf.gen_binary_vectors(3000, default_dim)[1]
        wrong_search_params = {"metric_type": "L2", "params": {"nprobe": 10}}
        collection_w.search(binary_vectors[:default_nq], "binary_vector", wrong_search_params,
                            default_limit, default_search_exp,
                            check_task=CheckTasks.err_res,
                            check_items={"err_code": 1,
                                         "err_msg": "unsupported"})

    @pytest.mark.tags(CaseLabel.L1)
    def test_search_binary_flat_with_L2(self):
        """
        target: search binary collection using FlAT with L2
        method: search binary collection using FLAT with L2
        expected: raise exception and report error
        """
        log.info("Test case of search interface: test_search_binary_flat_with_L2")
        # 1. initialize with binary data
        collection_w = self.init_collection_general(prefix, True, is_binary=True)[0]
        # 2. search and assert
        query_raw_vector, binary_vectors = cf.gen_binary_vectors(3000, default_dim)
        search_params = {"metric_type": "L2", "params": {"nprobe": 10}}
        collection_w.search(binary_vectors[:default_nq], "binary_vector",
                            search_params, default_limit, "int64 >= 0",
                            check_task=CheckTasks.err_res,
                            check_items={"err_code": 1,
                                         "err_msg": "Search failed"})

    @pytest.mark.tags(CaseLabel.L1)
    def test_search_output_field_vector(self):
        """
        target: test search with vector as output field
        method: search with one vector output_field
        expected: raise exception and report the error
        """
        log.info("Test case of search interface: test_search_output_field_vector")
        # 1. initialize with data
        collection_w = self.init_collection_general(prefix, True)[0]
        # 2. search
        log.info("test_search_output_field_vector: Searching collection %s" % collection_w.name)
        vectors = [[random.random() for _ in range(default_dim)] for _ in range(default_nq)]
        collection_w.search(vectors[:default_nq], default_search_field,
                            default_search_params, default_limit,
                            default_search_exp, output_fields=[default_search_field],
                            check_task=CheckTasks.err_res,
                            check_items={"err_code": 1,
                                         "err_msg": "Search doesn't support "
                                                    "vector field as output_fields"})

    """
    ******************************************************************
    #  The following are valid base cases
    ******************************************************************
    """
<<<<<<< HEAD
=======
    @pytest.mark.tags(CaseLabel.L0)
    def test_search_normal(self):
        """
        target: test search normal case
        method: create connection, collection, insert and search
        expected: search successfully with limit(topK)
        """
        log.info("Test case of search interface: test_search_normal")
        # 1. initialize with data
        collection_w = self.init_collection_general(prefix, True)[0]
        # 2. search
        log.info("test_search_normal: searching collection %s" % collection_w.name)
        vectors = [[random.random() for _ in range(default_dim)] for _ in range(default_nq)]
        collection_w.search(vectors[:default_nq], default_search_field,
                            default_search_params, default_limit,
                            default_search_exp,
                            check_task=CheckTasks.check_search_results,
                            check_items={"nq": default_nq,
                                         "nb": default_nb,
                                         "limit": default_limit})

>>>>>>> c37add1e
    @pytest.mark.tags(CaseLabel.L1)
    def test_search_with_empty_vectors(self):
        """
        target: test search with empty query vector
        method: search using empty query vector
        expected: search successfully with 0 results
        """
        log.info("Test case of search interface: test_search_with_empty_vectors")
        # 1. initialize without data
        collection_w = self.init_collection_general(prefix, True)[0]
        # 2. search collection without data
        log.info("test_search_with_empty_vectors: Searching collection %s "
                 "using empty vector" % collection_w.name)
        collection_w.search([], default_search_field, default_search_params,
                            default_limit, default_search_exp,
                            check_task=CheckTasks.check_search_results,
                            check_items={"nq": 0})

    @pytest.mark.tags(CaseLabel.L1)
    def test_search_before_after_delete(self):
        """
        target: test search function before and after deletion
        method: 1. search the collection
                2. delete a partition
                3. search the collection
        expected: the deleted entities should not be searched
        """
        log.info("test_search_before_after_delete: test search after deleting entities")
        # 1. initialize with data
        partition_num = 1
        nb = 1000
        limit = 1000
        collection_w = self.init_collection_general(prefix, True, nb, partition_num)[0]
        # 2. search all the partitions before partition deletion
        vectors = [[random.random() for _ in range(default_dim)] for _ in range(default_nq)]
        log.info("test_search_before_after_delete: searching before deleting partitions")
        collection_w.search(vectors[:default_nq], default_search_field,
                            default_search_params, limit, default_search_exp,
                            check_task=CheckTasks.check_search_results,
                            check_items={"nq": default_nq,
                                         "nb": nb,
                                         "limit": limit})
        # 3. delete partitions
        log.info("test_search_before_after_delete: deleting a partition")
        par = collection_w.partitions
        deleted_entity_num = par[partition_num].num_entities
        collection_w.drop_partition(par[partition_num].name)
        log.info("test_search_before_after_delete: deleted a partition")
        collection_w.load()
        # 4. search non-deleted part after delete partitions
        log.info("test_search_before_after_delete: searching after deleting partitions")
        collection_w.search(vectors[:default_nq], default_search_field,
                            default_search_params, limit, default_search_exp,
                            check_task=CheckTasks.check_search_results,
                            check_items={"nq": default_nq,
                                         "nb": nb-deleted_entity_num,
                                         "limit": limit-deleted_entity_num})

    @pytest.mark.tags(CaseLabel.L2)
    def test_search_partition_after_release_one(self):
        """
        target: test search function before and after release
        method: 1. search the collection
                2. release a partition
                3. search the collection
        expected: the deleted entities should not be searched
        """
        log.info("test_search_partition_after_release_one: test search after releasing entities")
        # 1. initialize with data
        nb = 1000
        limit = 1000
        partition_num = 1
        collection_w = self.init_collection_general(prefix, True, nb, partition_num)[0]
        # 2. search all the partitions before partition deletion
        vectors = [[random.random() for _ in range(default_dim)] for _ in range(default_nq)]
        log.info("test_search_partition_after_release_one: searching before deleting partitions")
        collection_w.search(vectors[:default_nq], default_search_field,
                            default_search_params, limit, default_search_exp,
                            check_task=CheckTasks.check_search_results,
                            check_items={"nq": default_nq,
                                         "nb": nb,
                                         "limit": limit})
        # 3. release one partition
        log.info("test_search_partition_after_release_one: releasing a partition")
        par = collection_w.partitions
        deleted_entity_num = par[partition_num].num_entities
        conn = self.connection_wrap.get_connection()[0]
        conn.release_partitions(collection_w.name, [par[partition_num].name])
        log.info("test_search_partition_after_release_one: released a partition")
        # 4. search collection after release one partition
        log.info("test_search_partition_after_release_one: searching after deleting partitions")
        collection_w.search(vectors[:default_nq], default_search_field,
                            default_search_params, limit, default_search_exp,
                            check_task=CheckTasks.check_search_results,
                            check_items={"nq": default_nq,
                                         "nb": nb-deleted_entity_num,
                                         "limit": limit - deleted_entity_num})

    @pytest.mark.tags(CaseLabel.L2)
    def test_search_partition_after_release_all(self):
        """
        target: test search function before and after release
        method: 1. search the collection
                2. release a partition
                3. search the collection
        expected: the deleted entities should not be searched
        """
        log.info("test_search_before_after_release: test search after releasing entities")
        # 1. initialize with data
        nb = 1000
        limit = 1000
        collection_w = self.init_collection_general(prefix, True, nb, 1)[0]
        # 2. search all the partitions before partition deletion
        vectors = [[random.random() for _ in range(default_dim)] for _ in range(default_nq)]
        log.info("test_search_partition_after_release_all: searching before deleting partitions")
        collection_w.search(vectors[:default_nq], default_search_field,
                            default_search_params, limit, default_search_exp,
                            check_task=CheckTasks.check_search_results,
                            check_items={"nq": default_nq,
                                         "nb": nb,
                                         "limit": limit})
        # 3. release all partitions
        log.info("test_search_partition_after_release_all: releasing a partition")
        par = collection_w.partitions
        conn = self.connection_wrap.get_connection()[0]
        conn.release_partitions(collection_w.name, [par[0].name, par[1].name])
        log.info("test_search_partition_after_release_all: released a partition")
        # 4. search collection after release all partitions
        collection_w.search(vectors[:default_nq], default_search_field,
                            default_search_params, limit, default_search_exp,
                            check_task=CheckTasks.check_search_results,
                            check_items={"nq": default_nq,
                                         "limit": 0})

    @pytest.mark.tags(CaseLabel.L2)
    def test_search_collection_after_release_load(self):
        """
        target: search the pre-released collection after load
        method: 1. create collection
                2. release collection
                3. load collection
                4. search the pre-released collection
        expected: search successfully
        """
        log.info("Test case of search interface: test_search_collection_after_release_load")
        # 1. initialize without data
        collection_w = self.init_collection_general(prefix, True, default_nb, 1)[0]
        # 2. release collection
        collection_w.release()
        # 3. Search the pre-released collection after load
        collection_w.load()
        log.info("test_search_partition_after_release_load: searching after load")
        vectors = [[random.random() for _ in range(default_dim)] for _ in range(default_nq)]
        collection_w.search(vectors[:default_nq], default_search_field, default_search_params,
                            default_limit, default_search_exp,
                            check_task=CheckTasks.check_search_results,
                            check_items={"nq": default_nq,
                                         "nb": default_nb,
                                         "limit": default_limit})

    @pytest.mark.tags(CaseLabel.L2)
    def test_search_partition_after_release_load(self):
        """
        target: search the pre-released collection after load
        method: 1. create collection
                2. release a partition
                3. load partition
                3. search the pre-released partition
        expected: search successfully
        """
        log.info("Test case of search interface: test_search_partition_after_release_load")
        # 1. initialize without data
        collection_w = self.init_collection_general(prefix, True, default_nb, 1)[0]
        # 2. release collection
        log.info("test_search_partition_after_release_load: releasing a partition")
        par = collection_w.partitions
        conn = self.connection_wrap.get_connection()[0]
        conn.release_partitions(collection_w.name, [par[1].name])
        log.info("test_search_partition_after_release_load: released a partition")
        # 3. Search the collection after load
        limit = 1000
        collection_w.load()
        log.info("test_search_partition_after_release_load: searching after load")
        vectors = [[random.random() for _ in range(default_dim)] for _ in range(default_nq)]
        collection_w.search(vectors[:default_nq], default_search_field, default_search_params,
                            limit, default_search_exp,
                            check_task=CheckTasks.check_search_results,
                            check_items={"nq": default_nq,
                                         "nb": default_nb,
                                         "limit": limit})
        # 4. Search the pre-released partition after load
        collection_w.search(vectors[:default_nq], default_search_field, default_search_params,
                            limit, default_search_exp,
                            [par[1].name],
                            check_task=CheckTasks.check_search_results,
                            check_items={"nq": default_nq,
                                         "nb": par[1].num_entities,
                                         "limit": par[1].num_entities})

    @pytest.mark.tags(CaseLabel.L2)
    def test_search_load_flush_load(self):
        """
        target: test search when load before flush
        method: 1. search the collection
                2. insert data and load
                3. flush, and load
        expected: search success with limit(topK)
        """
        log.info("test_search_load_flush_load: search new data without another load")
        # 1. initialize with data
        collection_w = self.init_collection_general(prefix)[0]
        # 2. insert data
        cf.insert_data(collection_w, default_nb)
        # 3. load data
        collection_w.load()
        # 4. flush and load
        collection_w.partitions
        collection_w.load()
        # 5. search for new data without load
        vectors = [[random.random() for _ in range(default_dim)] for _ in range(default_nq)]
        collection_w.search(vectors[:default_nq], default_search_field,
                            default_search_params, default_limit, default_search_exp,
                            check_task=CheckTasks.check_search_results,
                            check_items={"nq": default_nq,
                                         "nb": default_nb,
                                         "limit": default_limit})

    @pytest.mark.tags(CaseLabel.L1)
    @pytest.mark.xfail(reason="issue 5858")
    def test_search_new_data(self):
        """
        target: test search new inserted data without load
        method: 1. search the collection
                2. insert new data
                3. search the collection without load again
        expected: new data should be searched
        """
        log.info("test_search_new_data: search new data without another load")
        # 1. initialize with data
        limit = 1000
        nb_old = 500
        collection_w = self.init_collection_general(prefix, True, nb_old)[0]
        # 2. search for original data after load
        vectors = [[random.random() for _ in range(default_dim)] for _ in range(default_nq)]
        log.info("test_search_new_data: searching for original data after load")
        collection_w.search(vectors[:default_nq], default_search_field,
                            default_search_params, limit, default_search_exp,
                            check_task=CheckTasks.check_search_results,
                            check_items={"nq": default_nq,
                                         "nb": nb_old,
                                         "limit": nb_old})
        # 3. insert new data
        nb_new = 300
        cf.insert_data(collection_w, nb_new, False)
        # 4. search for new data without load
        collection_w.search(vectors[:default_nq], default_search_field,
                            default_search_params, limit, default_search_exp,
                            check_task=CheckTasks.check_search_results,
                            check_items={"nq": default_nq,
                                         "nb": nb_old+nb_new,
                                         "limit": nb_old+nb_new})

    @pytest.mark.tags(CaseLabel.L2)
    @pytest.mark.parametrize("index, params",
                             zip(ct.all_index_types[:9],
                                 ct.default_index_params[:9]))
    def test_search_after_different_index(self, index, params):
        """
        target: test search with different index
        method: test search with different index
        expected: searched successfully
        """
        log.info("Test case of search interface: test_search_after_different_index")
        # 1. initialize with data
        collection_w = self.init_collection_general(prefix, True, partition_num=1)[0]
        vectors = [[random.random() for _ in range(default_dim)] for _ in range(default_nq)]
        # 2. create different index
        log.info("test_search_after_different_index: Creating index-%s" % index)
        default_index = {"index_type": index, "params": params, "metric_type": "L2"}
        collection_w.create_index("float_vector", default_index)
        log.info("test_search_after_different_index: Created index-%s" % index)
        # 3. search
        log.info("test_search_after_different_index: Searching after creating index-%s" % index)
        collection_w.search(vectors[:default_nq], default_search_field,
                            default_search_params, default_limit, default_search_exp,
                            check_task=CheckTasks.check_search_results,
                            check_items={"nq": default_nq,
                                         "nb": default_nb,
                                         "limit": default_limit})

    @pytest.mark.tags(CaseLabel.L2)
    @pytest.mark.parametrize("index, params",
                             zip(ct.all_index_types[:9],
                                 ct.default_index_params[:9]))
    def test_search_after_index_different_metric_type(self, index, params):
        """
        target: test search with different metric type
        method: test search with different metric type
        expected: searched successfully
        """
        log.info("Test case of search interface: test_search_after_index_different_metric_type")
        # 1. initialize with data
        collection_w = self.init_collection_general(prefix, True, partition_num=1)[0]
        vectors = [[random.random() for _ in range(default_dim)] for _ in range(default_nq)]
        # 2. create different index
        log.info("test_search_after_different_index: Creating index-%s" % index)
        default_index = {"index_type": index, "params": params, "metric_type": "IP"}
        collection_w.create_index("float_vector", default_index)
        log.info("test_search_after_different_index: Created index-%s" % index)
        # 3. search
        log.info("test_search_after_different_index: Searching after creating index-%s" % index)
        collection_w.search(vectors[:default_nq], default_search_field,
                            default_search_params, default_limit, default_search_exp,
                            check_task=CheckTasks.check_search_results,
                            check_items={"nq": default_nq,
                                         "nb": default_nb,
                                         "limit": default_limit})

    @pytest.mark.tags(CaseLabel.L1)
    def test_search_collection_multiple_times(self):
        """
        target: test search for multiple times
        method: search for multiple times
        expected: searched successfully
        """
        log.info("Test case of search interface: test_search_collection_multiple_times")
        # 1. initialize with data
        search_num = 5
        collection_w = self.init_collection_general(prefix, True)[0]
        # 2. search for multiple times
        vectors = [[random.random() for _ in range(default_dim)] for _ in range(default_nq)]
        for i in range(search_num):
            log.info("test_search_collection_multiple_times: searching round %d" % (i+1))
            collection_w.search(vectors[:default_nq], default_search_field,
                                default_search_params, default_limit, default_search_exp,
                                check_task=CheckTasks.check_search_results,
                                check_items={"nq": default_nq,
                                             "nb": default_nb,
                                             "limit": default_limit})

    @pytest.mark.tags(CaseLabel.L1)
    def test_search_index_one_partition(self):
        """
        target: test search from partition
        method: search from one partition
        expected: searched successfully
        """
        log.info("Test case of search interface: test_search_index_one_partition")
        # 1. initialize with data
        collection_w = self.init_collection_general(prefix, True, partition_num=1)[0]
        vectors = [[random.random() for _ in range(default_dim)] for _ in range(default_nq)]
        # 2. create index
        default_index = {"index_type": "IVF_FLAT", "params": {"nlist": 128}, "metric_type": "L2"}
        collection_w.create_index("float_vector", default_index)
        # 3. search in one partition
        log.info("test_search_index_one_partition: searching (1000 entities) through one partition")
        limit = 1000
        par = collection_w.partitions
        collection_w.search(vectors[:default_nq], default_search_field,
                            default_search_params, limit, default_search_exp,
                            [par[1].name],
                            check_task=CheckTasks.check_search_results,
                            check_items={"nq": default_nq,
                                         "nb": par[1].num_entities,
                                         "limit": par[1].num_entities})

    @pytest.mark.tags(CaseLabel.L1)
    def test_search_index_partitions(self):
        """
        target: test search from partitions
        method: search from one partitions
        expected: searched successfully
        """
        log.info("Test case of search interface: test_search_index_partitions")
        # 1. initialize with data
        collection_w = self.init_collection_general(prefix, True, partition_num=1)[0]
        vectors = [[random.random() for _ in range(default_dim)] for _ in range(default_nq)]
        # 2. create index
        default_index = {"index_type": "IVF_FLAT", "params": {"nlist": 128}, "metric_type": "L2"}
        collection_w.create_index("float_vector", default_index)
        # 3. search through partitions
        log.info("test_search_index_partitions: searching (1000 entities) through partitions")
        par = collection_w.partitions
        log.info("test_search_index_partitions: partitions: %s" % par)
        limit = 1000
        collection_w.search(vectors[:default_nq], default_search_field,
                            default_search_params, limit, default_search_exp,
                            [par[0].name, par[1].name],
                            check_task=CheckTasks.check_search_results,
                            check_items={"nq": default_nq,
                                         "nb": default_nb,
                                         "limit": limit})

    @pytest.mark.tags(CaseLabel.L2)
    @pytest.mark.parametrize("partition_names",
                             [["(.*)"], ["search(.*)"]])
    def test_search_index_partitions_fuzzy(self, partition_names):
        """
        target: test search from partitions
        method: search from partitions with fuzzy
                partition name
        expected: searched successfully
        """
        log.info("Test case of search interface: test_search_index_partitions_fuzzy")
        # 1. initialize with data
        collection_w = self.init_collection_general(prefix, True, partition_num=1)[0]
        vectors = [[random.random() for _ in range(default_dim)] for _ in range(default_nq)]
        # 2. create index
        default_index = {"index_type": "IVF_FLAT", "params": {"nlist": 128}, "metric_type": "L2"}
        collection_w.create_index("float_vector", default_index)
        # 3. search through partitions
        log.info("test_search_index_partitions_fuzzy: searching through partitions")
        limit = 1000
        nb = default_nb
        par = collection_w.partitions
        if partition_names == ["search(.*)"]:
            nb = par[1].num_entities
            limit = par[1].num_entities
        collection_w.search(vectors[:default_nq], default_search_field,
                            default_search_params, limit, default_search_exp,
                            partition_names,
                            check_task=CheckTasks.check_search_results,
                            check_items={"nq": default_nq,
                                         "nb": nb,
                                         "limit": limit})

    @pytest.mark.tags(CaseLabel.L2)
    def test_search_index_partition_empty(self):
        """
        target: test search the empty partition
        method: search from the empty partition
        expected: searched successfully with 0 results
        """
        log.info("Test case of search interface: test_search_index_partition_empty")
        # 1. initialize with data
        collection_w = self.init_collection_general(prefix, True)[0]
        vectors = [[random.random() for _ in range(default_dim)] for _ in range(default_nq)]
        # 2. create empty partition
        partition_name = "search_partition_empty"
        collection_w.create_partition(partition_name=partition_name, description="search partition empty")
        par = collection_w.partitions
        log.info("test_search_index_partition_empty: partitions: %s" % par)
        collection_w.load()
        # 3. create index
        default_index = {"index_type": "IVF_FLAT", "params": {"nlist": 128}, "metric_type": "L2"}
        collection_w.create_index("float_vector", default_index)
        # 4. search the empty partition
        log.info("test_search_index_partition_empty: searching %s entities through empty partition" % default_limit)
        collection_w.search(vectors[:default_nq], default_search_field,
                            default_search_params, default_limit,
                            default_search_exp, [partition_name],
                            check_task=CheckTasks.check_search_results,
                            check_items={"nq": default_nq,
                                         "limit": 0})

    @pytest.mark.tags(CaseLabel.L2)
    def test_search_binary_jaccard_flat_index(self):
        """
        target: search binary_collection, and check the result: distance
        method: compare the return distance value with value computed with L2
        expected: the return distance equals to the computed value
        """
        log.info("Test case of search interface: test_search_binary_jaccard_flat_index")
        # 1. initialize with binary data
        collection_w, _, binary_raw_vector = \
            self.init_collection_general(prefix, True, 2, is_binary=True)
        # 2. create index
        default_index = {"index_type": "BIN_IVF_FLAT", "params": {"nlist": 128}, "metric_type": "JACCARD"}
        collection_w.create_index("binary_vector", default_index)
        # 3. compute the distance
        query_raw_vector, binary_vectors = cf.gen_binary_vectors(3000, default_dim)
        distance_0 = cf.jaccard(query_raw_vector[0], binary_raw_vector[0])
        distance_1 = cf.jaccard(query_raw_vector[0], binary_raw_vector[1])
        # 4. search and compare the distance
        search_params = {"metric_type": "JACCARD", "params": {"nprobe": 10}}
        res = collection_w.search(binary_vectors[:default_nq], "binary_vector",
                                  search_params, default_limit, "int64 >= 0")[0]
        assert abs(res[0]._distances[0] - min(distance_0, distance_1)) <= epsilon

    @pytest.mark.tags(CaseLabel.L2)
    def test_search_binary_hamming_flat_index(self):
        """
        target: search binary_collection, and check the result: distance
        method: compare the return distance value with value computed with L2
        expected: the return distance equals to the computed value
        """
        log.info("Test case of search interface: test_search_binary_hamming_flat_index")
        # 1. initialize with binary data
        collection_w, _, binary_raw_vector = \
            self.init_collection_general(prefix, True, 2, is_binary=True)
        # 2. create index
        default_index = {"index_type": "BIN_IVF_FLAT", "params": {"nlist": 128}, "metric_type": "HAMMING"}
        collection_w.create_index("binary_vector", default_index)
        # 3. compute the distance
        query_raw_vector, binary_vectors = cf.gen_binary_vectors(3000, default_dim)
        distance_0 = cf.hamming(query_raw_vector[0], binary_raw_vector[0])
        distance_1 = cf.hamming(query_raw_vector[0], binary_raw_vector[1])
        # 4. search and compare the distance
        search_params = {"metric_type": "HAMMING", "params": {"nprobe": 10}}
        res = collection_w.search(binary_vectors[:default_nq], "binary_vector",
                                  search_params, default_limit, "int64 >= 0")[0]
        assert abs(res[0]._distances[0] - min(distance_0, distance_1)) <= epsilon

    @pytest.mark.tags(CaseLabel.L2)
    def test_search_binary_tanimoto_flat_index(self):
        """
        target: search binary_collection, and check the result: distance
        method: compare the return distance value with value computed with Inner product
        expected: the return distance equals to the computed value
        """
        # 1. initialize with binary data
        collection_w, _, binary_raw_vector = \
            self.init_collection_general(prefix, True, 2, is_binary=True)
        # 2. create index
        default_index = {"index_type": "BIN_IVF_FLAT", "params": {"nlist": 128}, "metric_type": "TANIMOTO"}
        collection_w.create_index("binary_vector", default_index)
        # 3. compute the distance
        query_raw_vector, binary_vectors = cf.gen_binary_vectors(3000, default_dim)
        distance_0 = cf.tanimoto(query_raw_vector[0], binary_raw_vector[0])
        distance_1 = cf.tanimoto(query_raw_vector[0], binary_raw_vector[1])
        # 4. search and compare the distance
        search_params = {"metric_type": "TANIMOTO", "params": {"nprobe": 10}}
        res = collection_w.search(binary_vectors[:default_nq], "binary_vector",
                                  search_params, default_limit, "int64 >= 0")[0]
        assert abs(res[0]._distances[0] - min(distance_0, distance_1)) <= epsilon

    @pytest.mark.tags(CaseLabel.L2)
    @pytest.mark.parametrize("expression, limit",
                             zip(cf.gen_normal_expressions(),
                                 [1000, 999, 898, 997, 2, 3]))
    def test_search_with_expression(self, expression, limit):
        """
        target: test search with different expressions
        method: test search with different expressions
        expected: searched successfully with correct limit(topK)
        """
        log.info("Test case of search interface: test_search_with_expression")
        # 1. initialize with data
        nb = 1000
        collection_w = self.init_collection_general(prefix, True, nb)[0]
        # 2. create index
        index_param = {"index_type": "IVF_FLAT", "metric_type": "L2", "params": {"nlist": 100}}
        collection_w.create_index("float_vector", index_param)
        # 3. search with different expressions
        log.info("test_search_with_expression: searching with expression: %s" % expression)
        vectors = [[random.random() for _ in range(default_dim)] for _ in range(default_nq)]
        collection_w.search(vectors[:default_nq], default_search_field,
                            default_search_params, nb, expression,
                            check_task=CheckTasks.check_search_results,
                            check_items={"nq": default_nq,
                                         "nb": nb,
                                         "limit": limit})

    @pytest.mark.tags(CaseLabel.L1)
    def test_search_with_output_fields_empty(self):
        """
        target: test search with output fields
        method: search with empty output_field
        expected: search success
        """
        log.info("Test case of search interface: test_search_with_output_fields_empty")
        # 1. initialize with data
        collection_w = self.init_collection_general(prefix, True)[0]
        # 2. search
        log.info("test_search_with_output_fields_empty: Searching collection %s" % collection_w.name)
        vectors = [[random.random() for _ in range(default_dim)] for _ in range(default_nq)]
        res = collection_w.search(vectors[:default_nq], default_search_field,
                                  default_search_params, default_limit,
                                  default_search_exp, output_fields=[],
                                  check_task=CheckTasks.check_search_results,
                                  check_items={"nq": default_nq,
                                               "nb": default_nb,
                                               "limit": default_limit})[0]
        assert len(res[0][0].entity._row_data) == 0

    @pytest.mark.tags(CaseLabel.L1)
    def test_search_with_output_fields_not_exist(self):
        """
        target: test search with output fields
        method: search with non-exist output_field
        expected: search success
        """
        log.info("Test case of search interface: test_search_with_output_fields_not_exist")
        # 1. initialize with data
        collection_w = self.init_collection_general(prefix, True)[0]
        # 2. search
        log.info("test_search_with_output_fields_not_exist: Searching collection %s" % collection_w.name)
        vectors = [[random.random() for _ in range(default_dim)] for _ in range(default_nq)]
        res = collection_w.search(vectors[:default_nq], default_search_field,
                                  default_search_params, default_limit,
                                  default_search_exp, output_fields=["int63"],
                                  check_task=CheckTasks.check_search_results,
                                  check_items={"nq": default_nq,
                                               "nb": default_nb,
                                               "limit": default_limit})[0]
        assert len(res[0][0].entity._row_data) == 0

    @pytest.mark.tags(CaseLabel.L1)
    def test_search_with_output_field(self):
        """
        target: test search with output fields
        method: search with one output_field
        expected: search success
        """
        log.info("Test case of search interface: test_search_with_output_field")
        # 1. initialize with data
        collection_w = self.init_collection_general(prefix, True)[0]
        # 2. search
        log.info("test_search_with_output_field: Searching collection %s" % collection_w.name)
        vectors = [[random.random() for _ in range(default_dim)] for _ in range(default_nq)]
        res = collection_w.search(vectors[:default_nq], default_search_field,
                                  default_search_params, default_limit,
                                  default_search_exp, output_fields=[default_int64_field_name],
                                  check_task=CheckTasks.check_search_results,
                                  check_items={"nq": default_nq,
                                               "nb": default_nb,
                                               "limit": default_limit})[0]
        assert len(res[0][0].entity._row_data) != 0
        assert default_int64_field_name in res[0][0].entity._row_data

    @pytest.mark.tags(CaseLabel.L2)
    def test_search_with_output_fields(self):
        """
        target: test search with output fields
        method: search with multiple output_field
        expected: search success
        """
        log.info("Test case of search interface: test_search_with_output_fields")
        # 1. initialize with data
        collection_w = self.init_collection_general(prefix, True, is_all_data_type=True)[0]
        # 2. search
        log.info("test_search_with_output_fields: Searching collection %s" % collection_w.name)
        vectors = [[random.random() for _ in range(default_dim)] for _ in range(default_nq)]
        res = collection_w.search(vectors[:default_nq], default_search_field,
                                  default_search_params, default_limit,
                                  default_search_exp,
                                  output_fields=[default_int64_field_name,
                                                 default_float_field_name],
                                  check_task=CheckTasks.check_search_results,
                                  check_items={"nq": default_nq,
                                               "nb": default_nb,
                                               "limit": default_limit})[0]
        assert len(res[0][0].entity._row_data) != 0
        assert (default_int64_field_name and default_float_field_name) in res[0][0].entity._row_data

    @pytest.mark.tags(CaseLabel.L2)
    def test_search_expression_all_data_type(self):
        """
        target: test search using different supported data type
        method: search using different supported data type
        expected: search success
        """
        log.info("Test case of search interface: test_search_expression_all_data_type")
        # 1. initialize with data
        collection_w = self.init_collection_general(prefix, True, is_all_data_type=True)[0]
        # 2. search
        log.info("test_search_expression_all_data_type: Searching collection %s" % collection_w.name)
        vectors = [[random.random() for _ in range(default_dim)] for _ in range(default_nq)]
        search_exp = "int64 >= 0 && int32 >= 0 && int16 >= 0 " \
                     "&& int8 >= 0 && float >= 0 && double >= 0"
        res = collection_w.search(vectors[:default_nq], default_search_field,
                                  default_search_params, default_limit, search_exp,
                                  output_fields=[default_int64_field_name,
                                                 default_float_field_name],
                                  check_task=CheckTasks.check_search_results,
                                  check_items={"nq": default_nq,
                                               "nb": default_nb,
                                               "limit": default_limit})[0]
        assert len(res[0][0].entity._row_data) != 0
        assert (default_int64_field_name and default_float_field_name) in res[0][0].entity._row_data

    @pytest.mark.tags(CaseLabel.L2)
    def test_search_multi_collections(self):
        """
        target: test search multi collections of L2
        method: add vectors into 10 collections, and search
        expected: search status ok, the length of result
        """
        log.info("Test case of search interface: test_search_multi_collections")
        self._connect()
        collection_num = 10
        for i in range(collection_num):
            # 1. initialize with data
            log.info("test_search_multi_collections: search round %d" % (i + 1))
            collection_w = self.init_collection_general(prefix, True)[0]
            # 2. search
            vectors = [[random.random() for _ in range(default_dim)] for _ in range(default_nq)]
            log.info("test_search_multi_collections: searching %s entities (nq = %s) from collection %s" %
                     (default_limit, default_nq, collection_w.name))
            collection_w.search(vectors[:default_nq], default_search_field,
                                default_search_params, default_limit,
                                default_search_exp,
                                check_task=CheckTasks.check_search_results,
                                check_items={"nq": default_nq,
                                             "nb": default_nb,
                                             "limit": default_limit})

    @pytest.mark.tags(CaseLabel.L2)
    def test_search_concurrent_multi_threads(self):
        """
        target: test concurrent search with multi-processes
        method: search with 10 processes, each process uses dependent connection
        expected: status ok and the returned vectors should be query_records
        """
        log.info("Test case of search interface: test_search_concurrent_multi_threads")
        threads_num = 10
        threads = []
        # 1. initialize with data
        collection_w = self.init_collection_general(prefix, True)[0]

        def search(collection_w):
            vectors = [[random.random() for _ in range(default_dim)] for _ in range(default_nq)]
<<<<<<< HEAD
            res, _ = collection_w.search(vectors[:default_nq], default_search_field,
                                         default_search_params, default_limit, default_search_exp,
                                         timeout=60,
                                         check_task=CheckTasks.check_search_results,
                                         check_items={"nq": default_nq,
                                                      "limit": default_limit})
=======
            collection_w.search(vectors[:default_nq], default_search_field,
                                default_search_params, default_limit, default_search_exp,
                                check_task=CheckTasks.check_search_results,
                                check_items={"nq": default_nq,
                                             "nb": default_nb,
                                             "limit": default_limit})
>>>>>>> c37add1e

        # 2. search with multi-processes
        log.info("test_search_concurrent_multi_threads: searching with %s processes" % threads_num)
        for i in range(threads_num):
            t = threading.Thread(target=search, args=(collection_w,))
            threads.append(t)
            t.start()
            time.sleep(0.2)
        for t in threads:
            t.join()
        log.info("test_search_concurrent_multi_threads: searched with %s processes" % threads_num)


<|MERGE_RESOLUTION|>--- conflicted
+++ resolved
@@ -408,8 +408,6 @@
     #  The following are valid base cases
     ******************************************************************
     """
-<<<<<<< HEAD
-=======
     @pytest.mark.tags(CaseLabel.L0)
     def test_search_normal(self):
         """
@@ -431,7 +429,6 @@
                                          "nb": default_nb,
                                          "limit": default_limit})
 
->>>>>>> c37add1e
     @pytest.mark.tags(CaseLabel.L1)
     def test_search_with_empty_vectors(self):
         """
@@ -1144,21 +1141,12 @@
 
         def search(collection_w):
             vectors = [[random.random() for _ in range(default_dim)] for _ in range(default_nq)]
-<<<<<<< HEAD
-            res, _ = collection_w.search(vectors[:default_nq], default_search_field,
-                                         default_search_params, default_limit, default_search_exp,
-                                         timeout=60,
-                                         check_task=CheckTasks.check_search_results,
-                                         check_items={"nq": default_nq,
-                                                      "limit": default_limit})
-=======
             collection_w.search(vectors[:default_nq], default_search_field,
                                 default_search_params, default_limit, default_search_exp,
                                 check_task=CheckTasks.check_search_results,
                                 check_items={"nq": default_nq,
                                              "nb": default_nb,
                                              "limit": default_limit})
->>>>>>> c37add1e
 
         # 2. search with multi-processes
         log.info("test_search_concurrent_multi_threads: searching with %s processes" % threads_num)
