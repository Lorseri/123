import pytest
from milvus import DataType
from pymilvus_orm import FieldSchema

from base.client_request import ApiReq
from utils.util_log import test_log as log
from common import common_func as cf
from common import common_type as ct
from common.common_type import CaseLabel

prefix = "collection"
default_schema = cf.gen_default_collection_schema()


def assert_default_collection(collection, exp_name=None, exp_schema=default_schema, exp_num=0, exp_primary=None):
    if exp_name:
        assert collection.name == exp_name
    assert collection.description == exp_schema.description
    assert collection.schema == exp_schema
    if exp_num == 0:
        assert collection.is_empty
    assert collection.num_entities == exp_num
    if exp_primary is None:
        assert collection.primary_field is None
    else:
        assert collection.primary_field == exp_primary


class TestCollectionParams(ApiReq):
    """ Test case of collection interface """

    def teardown_method(self):
        if self.collection is not None and self.collection.collection is not None:
            self.collection.drop()

    def setup_method(self):
        pass

    @pytest.fixture(
        scope="function",
        params=ct.get_invalid_strs
    )
<<<<<<< HEAD
    def get_invalid_schema_type(self, request):
=======
    def get_invalid_string(self, request):
        yield request.param

    @pytest.fixture(
        scope="function",
        params=ct.get_invalid_strs
    )
    def get_invalid_type_schema(self, request):
>>>>>>> 17cabfbe
        if request.param is None:
            pytest.skip("None schema is valid")
        yield request.param

    @pytest.fixture(
        scope="function",
        params=ct.get_invalid_strs
    )
    def get_invalid_type_fields(self, request):
        skip_param = []
        if request.param == skip_param:
            pytest.skip("skip []")
        yield request.param

    @pytest.fixture(
        scope="function",
        params=cf.gen_invalid_field_types()
    )
    def get_invalid_field_type(self, request):
        yield request.param

    @pytest.fixture(
        scope="function",
        params=cf.gen_all_type_fields()
    )
    def get_unsupported_primary_field(self, request):
        if request.param.dtype == DataType.INT64:
            pytest.skip("int64 type is valid primary key")
        yield request.param

    @pytest.fixture(
        scope="function",
        params=ct.get_invalid_strs
    )
    def get_invalid_dim(self, request):
        if request.param == 1:
            request.param = 0
        yield request.param

    @pytest.mark.tags(CaseLabel.L0)
    @pytest.mark.xfail(reason="issue #5224")
    def test_collection(self):
        """
        target: test collection with default schema
        method: create collection with default schema
        expected: assert collection property
        """
        self._connect()
        c_name = cf.gen_unique_str(prefix)
        collection, _ = self.collection.collection_init(c_name, data=None, schema=default_schema)
        assert_default_collection(collection, c_name)
        assert c_name in self.utility.list_collections()

    @pytest.mark.tags(CaseLabel.L0)
    def test_collection_empty_name(self):
        """
        target: test collection with empty name
        method: create collection with a empty name
        expected: raise exception
        """
        self._connect()
        c_name = ""
        ex, check = self.collection.collection_init(c_name, schema=default_schema)
        assert "value  is illegal" in str(ex)

    @pytest.mark.tags(CaseLabel.L1)
    def test_collection_invalid_name(self, get_invalid_string):
        """
        target: test collection with invalid name
        method: create collection with invalid name
        expected: raise exception
        """
        self._connect()
        c_name = get_invalid_string
        ex, check = self.collection.collection_init(c_name, schema=default_schema)
        assert "invalid" or "illegal" in str(ex)

    @pytest.mark.tags(CaseLabel.L0)
    @pytest.mark.xfail(reason="issue #5241 #5367")
    def test_collection_dup_name(self):
        """
        target: test collection with dup name
        method: create collection with dup name and none schema and data
        expected: collection properties consistent
        """
        self._connect()
        collection = self._collection()
        c_name = collection.name
        assert_default_collection(collection)
        dup_collection, _ = self.collection.collection_init(c_name)
        assert collection.name == dup_collection.name
        assert collection.schema == dup_collection.schema
        assert collection.num_entities == dup_collection.num_entities
        assert id(collection) == id(dup_collection)
        assert collection.name in self.utility.list_collections()

    @pytest.mark.tags(CaseLabel.L1)
    @pytest.mark.xfail(reason="issue #5231")
    def test_collection_dup_name_with_desc(self):
        """
        target: test collection with dup name
        method: 1. default schema with desc 2. dup name collection
        expected: desc consistent
        """
        self._connect()
        schema = cf.gen_default_collection_schema(description=ct.collection_desc)
        collection = self._collection(schema=schema)
        assert_default_collection(collection, exp_schema=schema)
        c_name = collection.name
        dup_collection, _ = self.collection.collection_init(c_name)
        assert_default_collection(dup_collection, c_name, exp_schema=schema)
        assert collection.description == dup_collection.description

    @pytest.mark.tags(CaseLabel.L1)
    def test_collection_dup_name_new_schema(self):
        """
        target: test collection with dup name and new schema
        method: 1.create collection with default schema
                2. collection with dup name and new schema
        expected: raise exception
        """
        self._connect()
        collection = self._collection()
        c_name = collection.name
        assert_default_collection(collection)
        fields = [cf.gen_int64_field()]
        schema = cf.gen_collection_schema(fields=fields)
        ex, _ = self.collection.collection_init(c_name, schema=schema)
        assert "The collection already exist, but the schema isnot the same as the passed in" in str(ex)

    @pytest.mark.tags(CaseLabel.L1)
    def test_collection_dup_name_new_primary(self):
        """
        target: test collection with dup name and new primary_field schema
        method: 1.collection with default schema
                2. collection with same fields and new primary_field schema
        expected: raise exception
        """
        self._connect()
<<<<<<< HEAD
        c_name, collection = self._collection()
        assert_default_collection(collection, c_name)
        schema = cf.gen_default_collection_schema(primary_field=ct.default_int64_field_name)
=======
        collection = self._collection()
        c_name = collection.name
        assert_default_collection(collection)
        schema = cf.gen_default_collection_schema(primary_field=ct.default_int64_field)
>>>>>>> 17cabfbe
        ex, _ = self.collection.collection_init(c_name, schema=schema)
        assert "The collection already exist, but the schema isnot the same as the passed in" in str(ex)
        assert collection.primary_field is None

    @pytest.mark.tags(CaseLabel.L1)
    def test_collection_dup_name_new_dim(self):
        """
        target: test collection with dup name and new dim schema
        method: 1. default schema 2. schema with new dim
        expected: raise exception
        """
        self._connect()
        new_dim = 120
        collection = self._collection()
        c_name = collection.name
        assert_default_collection(collection)
        schema = cf.gen_default_collection_schema()
        new_fields = cf.gen_float_vec_field(dim=new_dim)
        schema.fields[-1] = new_fields
        ex, _ = self.collection.collection_init(c_name, schema=schema)
        assert "The collection already exist, but the schema isnot the same as the passed in" in str(ex)
        assert collection.primary_field is None

    @pytest.mark.tags(CaseLabel.L1)
    @pytest.mark.xfail(reason="issue #5304")
    def test_collection_dup_name_invalid_schema_type(self, get_invalid_type_schema):
        """
        target: test collection with dup name and invalid schema
        method: 1. default schema 2. invalid schema
        expected: raise exception and
        """
        self._connect()
        collection = self._collection()
        c_name = collection.name
        assert_default_collection(collection)
        ex, _ = self.collection.collection_init(c_name, schema=get_invalid_type_schema)
        assert "schema type must be schema.CollectionSchema" in str(ex)
        assert_default_collection(collection, c_name)

    @pytest.mark.tags(CaseLabel.L1)
    @pytest.mark.xfail(reason="issue #5241 #5367")
    def test_collection_dup_name_same_schema(self):
        """
        target: test collection with dup name and same schema
        method: dup name and same schema
        expected: two collection object is available
        """
        self._connect()
        collection = self._collection(schema=default_schema)
        c_name = collection.name
        assert_default_collection(collection)
        dup_collection, _ = self.collection.collection_init(c_name, schema=default_schema)
        assert_default_collection(dup_collection, c_name)
        assert id(collection) == id(dup_collection)

    @pytest.mark.tags(CaseLabel.L1)
    @pytest.mark.xfail(reason="issue #5302")
    def test_collection_dup_name_none_schema_dataframe(self):
        """
        target: test collection with dup name and insert dataframe
        method: create collection with dup name, none schema, dataframe
        expected: two collection object is correct
        """
        self._connect()
        nb = ct.default_nb
        collection = self._collection()
        c_name = collection.name
        assert_default_collection(collection)
        df = cf.gen_default_dataframe_data(nb)
        dup_collection, _ = self.collection.collection_init(c_name, schema=None, data=df)
        assert_default_collection(dup_collection, c_name, exp_num=nb)
        assert collection.num_entities == nb

    @pytest.mark.tags(CaseLabel.L1)
    @pytest.mark.xfail(reason="issue #5302")
    def test_collection_dup_name_none_schema_data_list(self):
        """
        target: test collection with dup name and insert data (list-like)
        method: create collection with dup name, none schema, data (list-like)
        expected: two collection object is correct
        """
        self._connect()
        nb = ct.default_nb
        collection = self._collection()
        c_name = collection.name
        assert_default_collection(collection)
        data = cf.gen_default_dataframe_data(nb)
        dup_collection, _ = self.collection.collection_init(c_name, schema=None, data=data)
        assert_default_collection(dup_collection, c_name, exp_num=nb)
        assert collection.num_entities == nb

    @pytest.mark.tags(CaseLabel.L0)
    def test_collection_none_schema(self):
        """
        target: test collection with none schema
        method: create collection with none schema
        expected: raise exception
        """
        self._connect()
        c_name = cf.gen_unique_str(prefix)
        ex, _ = self.collection.collection_init(c_name, schema=None)
        assert "Collection missing schema" in str(ex)

    @pytest.mark.tags(CaseLabel.L0)
    def test_collection_invalid_type_schema(self, get_invalid_type_schema):
        """
        target: test collection with invalid schema
        method: create collection with non-CollectionSchema type schema
        expected: raise exception
        """
        self._connect()
        c_name = cf.gen_unique_str(prefix)
        ex, _ = self.collection.collection_init(c_name, schema=get_invalid_type_schema)
        assert "schema type must be schema.CollectionSchema" in str(ex)

    @pytest.mark.tags(CaseLabel.L1)
    @pytest.mark.xfail(reason="issue #5331")
    def test_collection_invalid_type_fields(self, get_invalid_type_fields):
        """
        target: test collection with invalid fields type, non-list
        method: create collection schema with non-list invalid fields
        expected: exception
        """
        self._connect()
        c_name = cf.gen_unique_str(prefix)
        fields = get_invalid_type_fields
        schema = cf.gen_collection_schema(fields=fields)
        ex, _ = self.collection.collection_init(c_name, schema=schema)
        log.error(str(ex))

    @pytest.mark.tags(CaseLabel.L1)
    def test_collection_invalid_field_name(self, get_invalid_string):
        """
        target: test collection with invalid field name
        method: invalid string name
        expected: raise exception
        """
        self._connect()
        c_name = cf.gen_unique_str(prefix)
        field = FieldSchema(name=get_invalid_string, dtype=5)
        schema = cf.gen_collection_schema(fields=[field])
        ex, _ = self.collection.collection_init(c_name, schema=schema)
        message_one = "but expected one of: bytes, unicode"
        message_two = "You should specify the name of field"
        message_three = "Invalid field name"
        assert message_one or message_two or message_three in str(ex)

    @pytest.mark.tags(CaseLabel.L1)
    @pytest.mark.xfail(reason="issue #5317")
    def test_collection_invalid_field_type(self, get_invalid_field_type):
        """
        target: test collection with invalid field type
        method: invalid DataType
        expected: raise exception
        """
        self._connect()
        c_name = cf.gen_unique_str(prefix)
        field = FieldSchema(name="test", dtype=get_invalid_field_type)
        schema = cf.gen_collection_schema(fields=[field])
        ex, _ = self.collection.collection_init(c_name, schema=schema)
        assert "Field type must be of DataType" in str(ex)

    @pytest.mark.tags(CaseLabel.L0)
    @pytest.mark.xfail(reason="issue #5312")
    def test_collection_empty_fields(self):
        """
        target: test collection with empty fields
        method: create collection with fields = []
        expected: exception
        """
        self._connect()
        c_name = cf.gen_unique_str(prefix)
        schema = cf.gen_collection_schema(fields=[])
        ex, _ = self.collection.collection_init(c_name, schema=schema)
        # TODO assert

    @pytest.mark.tags(CaseLabel.L1)
    def test_collection_dup_field(self):
        """
        target: test collection with dup field name
        method: Two FieldSchema have same name
        expected: raise exception
        """
        self._connect()
        c_name = cf.gen_unique_str(prefix)
        field_one = cf.gen_int64_field()
        field_two = cf.gen_int64_field()
        schema = cf.gen_collection_schema(fields=[field_one, field_two])
        ex, _ = self.collection.collection_init(c_name, schema=schema)
        assert "duplicated field name" in str(ex)
        has, _ = self.utility.has_collection(c_name)
        assert not has

    @pytest.mark.tags(CaseLabel.L0)
    def test_collection_only_float_vector(self):
        """
        target: test collection just with float-vec field
        method: create with float-vec fields
        expected: no exception
        """
        self._connect()
        c_name = cf.gen_unique_str(prefix)
        schema = cf.gen_collection_schema(fields=[cf.gen_float_vec_field()])
        collection, _ = self.collection.collection_init(c_name, schema=schema)
        assert_default_collection(collection, c_name, exp_schema=schema)

    @pytest.mark.tags(CaseLabel.L1)
    @pytest.mark.xfail(reason="issue #5345")
    def test_collection_multi_float_vectors(self):
        """
        target: test collection with multi float vectors
        method: create collection with two float-vec fields
        expected: raise exception
        """
        self._connect()
        c_name = cf.gen_unique_str(prefix)
        fields = [cf.gen_float_vec_field(), cf.gen_float_vec_field(name="tmp")]
        schema = cf.gen_collection_schema(fields=fields)
        ex, _ = self.collection.collection_init(c_name, schema=schema)
        log.debug(ex)

    @pytest.mark.tags(CaseLabel.L1)
    @pytest.mark.xfail(reason="issue #5345")
    def test_collection_mix_vectors(self):
        """
        target: test collection with mix vectors
        method: create with float and binary vec
        expected: raise exception
        """
        self._connect()
        c_name = cf.gen_unique_str(prefix)
        fields = [cf.gen_float_vec_field(), cf.gen_binary_vec_field()]
        schema = cf.gen_collection_schema(fields=fields)
        ex, _ = self.collection.collection_init(c_name, schema=schema)
        log.debug(ex)

    @pytest.mark.tags(CaseLabel.L0)
    @pytest.mark.xfail(reason="issue #5285")
    def test_collection_without_vectors(self):
        """
        target: test collection without vectors
        method: create collection only with int field
        expected: raise exception
        """
        self._connect()
        c_name = cf.gen_unique_str(prefix)
        schema = cf.gen_collection_schema([cf.gen_int64_field()])
        ex, _ = self.collection.collection_init(c_name, schema=schema)
        assert "must" in str(ex)

    @pytest.mark.tags(CaseLabel.L0)
    def test_collection_primary_field(self):
        """
        target: test collection with primary field
        method: specify primary field
        expected: collection.primary_field
        """
        self._connect()
        c_name = cf.gen_unique_str(prefix)
        schema = cf.gen_default_collection_schema(primary_field=ct.default_int64_field)
        collection, _ = self.collection.collection_init(c_name, schema=schema)
        assert collection.primary_field.name == ct.default_int64_field

    @pytest.mark.tags(CaseLabel.L1)
    def test_collection_unsupported_primary_field(self, get_unsupported_primary_field):
        """
        target: test collection with unsupported parimary field type
        method: specify non-int64 as primary field
        expected: raise exception
        """
        self._connect()
        c_name = cf.gen_unique_str(prefix)
        field = get_unsupported_primary_field
        schema = cf.gen_collection_schema(fields=[field], primary_field=field.name)
        ex, _ = self.collection.collection_init(c_name, schema=schema)
        assert "the data type of primary key should be int64" in str(ex)

    @pytest.mark.tags(CaseLabel.L1)
    def test_collection_multi_primary_fields(self):
        """
        target: test collection with multi primary
        method: collection with two primary fields
        expected: raise exception
        """
        self._connect()
        c_name = cf.gen_unique_str(prefix)
        int_field = cf.gen_int64_field(is_primary=True)
        float_vec_field = cf.gen_float_vec_field(is_primary=True)
        schema = cf.gen_collection_schema(fields=[int_field, float_vec_field])
        ex, _ = self.collection.collection_init(c_name, schema=schema)
        assert "there are more than one primary key" in str(ex)

    @pytest.mark.tags(CaseLabel.L1)
    @pytest.mark.xfail(reason="issue #5349")
    def test_collection_primary_inconsistent(self):
        """
        target: test collection with different primary field setting
        method: 1. set A field is_primary 2. set primary_field is B
        expected: raise exception
        """
        self._connect()
        c_name = cf.gen_unique_str(prefix)
        int_field = cf.gen_int64_field(name="int", is_primary=True)
        float_vec_field = cf.gen_float_vec_field(name="vec")
        schema = cf.gen_collection_schema(fields=[int_field, float_vec_field], primary_field="vec")
        ex, _ = self.collection.collection_init(c_name, schema=schema)
        log.info(schema)
        log.info(ex.primary_field.name)
        assert "there are more than one primary key" in str(ex)

    @pytest.mark.tags(CaseLabel.L1)
    def test_collection_field_primary_false(self):
        """
        target: test collection with primary false
        method: define field with is_primary false
        expected: no exception
        """
        self._connect()
        c_name = cf.gen_unique_str(prefix)
        int_field = cf.gen_int64_field(name="int")
        float_vec_field = cf.gen_float_vec_field()
        schema = cf.gen_collection_schema(fields=[int_field, float_vec_field])
        collection, _ = self.collection.collection_init(c_name, schema=schema)
        assert collection.primary_field is None
        assert collection.schema.auto_id

    @pytest.mark.tags(CaseLabel.L1)
    @pytest.mark.xfail(reason="issue #5350")
    def test_collection_field_invalid_primary(self, get_invalid_string):
        """
        target: test collection with invalid primary
        method: define field with is_primary=non-bool
        expected: raise exception
        """
        self._connect()
        c_name = cf.gen_unique_str(prefix)
        int_field = cf.gen_int64_field(name="int", is_primary=get_invalid_string)
        float_vec_field = cf.gen_float_vec_field()
        schema = cf.gen_collection_schema(fields=[int_field, float_vec_field])
        ex, _ = self.collection.collection_init(c_name, schema=schema)
        log.info(str(ex))

    @pytest.mark.tags(CaseLabel.L0)
    def test_collection_vector_without_dim(self):
        """
        target: test collection without dimension
        method: define vector field without dim
        expected: raise exception
        """
        self._connect()
        c_name = cf.gen_unique_str(prefix)
        float_vec_field = FieldSchema(name=ct.default_float_vec_field_name, dtype=DataType.FLOAT_VECTOR)
        schema = cf.gen_collection_schema(fields=[float_vec_field])
        ex, _ = self.collection.collection_init(c_name, schema=schema)
        assert "dimension is not defined in field type params" in str(ex)

    @pytest.mark.tags(CaseLabel.L1)
    def test_collection_vector_invalid_dim(self, get_invalid_dim):
        """
        target: test collection with invalid dimension
        method: define float-vec field with invalid dimension
        expected: raise exception
        """
        self._connect()
        c_name = cf.gen_unique_str(prefix)
        float_vec_field = cf.gen_float_vec_field(dim=get_invalid_dim)
        schema = cf.gen_collection_schema(fields=[float_vec_field])
        ex, _ = self.collection.collection_init(c_name, schema=schema)
        assert "dim must be of int" in str(ex)

    @pytest.mark.tags(CaseLabel.L1)
    @pytest.mark.parametrize("dim", [-1, 32769])
    def test_collection_vector_out_bounds_dim(self, dim):
        """
        target: test collection with out of bounds dim
        method: invalid dim -1 and 32759
        expected: raise exception
        """
        self._connect()
        c_name = cf.gen_unique_str(prefix)
        float_vec_field = cf.gen_float_vec_field(dim=dim)
        schema = cf.gen_collection_schema(fields=[float_vec_field])
        ex, _ = self.collection.collection_init(c_name, schema=schema)
        assert "invalid dimension: {}. should be in range 1 ~ 32768".format(dim) in str(ex)

    @pytest.mark.tags(CaseLabel.L1)
    def test_collection_non_vector_field_dim(self):
        """
        target: test collection with dim for non-vector field
        method: define int64 field with dim
        expected: no exception
        """
        self._connect()
        c_name = cf.gen_unique_str(prefix)
        int_field = FieldSchema(name="int", dtype=DataType.INT64, dim=ct.default_dim)
        float_vec_field = cf.gen_float_vec_field()
        schema = cf.gen_collection_schema(fields=[int_field, float_vec_field])
        collection, _ = self.collection.collection_init(c_name, schema=schema)
        assert_default_collection(collection, c_name, exp_schema=schema)

    @pytest.mark.tags(CaseLabel.L1)
    @pytest.mark.parametrize("desc", [None, ct.collection_desc])
    def test_collection_desc(self, desc):
        """
        target: test collection with none description
        method: create with none description
        expected: assert default description
        """
        self._connect()
        c_name = cf.gen_unique_str(prefix)
        schema = cf.gen_default_collection_schema(description=desc)
        collection, _ = self.collection.collection_init(c_name, schema=schema)
        assert_default_collection(collection, c_name, exp_schema=schema)

    # TODO
    @pytest.mark.tags(CaseLabel.L1)
    def test_collection_long_desc(self):
        """
        target: test collection with long desc
        method: create with long desc
        expected:
        """
        pass

    @pytest.mark.tags(CaseLabel.L0)
    @pytest.mark.xfail(reason="issue #5302")
    def test_collection_with_dataframe(self):
        """
        target: test collection with dataframe data
        method: create collection and insert with dataframe
        expected: collection num entities equal to nb
        """
        self._connect()
        nb = ct.default_nb
        c_name = cf.gen_unique_str(prefix)
        data = cf.gen_default_dataframe_data(nb)
        collection, _ = self.collection.collection_init(c_name, schema=default_schema, data=data)
        assert_default_collection(collection, c_name, exp_num=nb)

    @pytest.mark.tags(CaseLabel.L0)
    @pytest.mark.xfail(reason="issue #5302")
    def test_collection_with_data_list(self):
        """
        target: test collection with data (list-like)
        method: create collection with data (list-like)
        expected: collection num entities equal to nb
        """
        self._connect()
        nb = ct.default_nb
        c_name = cf.gen_unique_str(prefix)
        data = cf.gen_default_list_data(nb)
        collection, _ = self.collection.collection_init(c_name, schema=default_schema, data=data)
        assert_default_collection(collection, c_name, exp_num=nb)


class TestCollectionOperation(ApiReq):
    """
    ******************************************************************
      The following cases are used to test collection interface operations
    ******************************************************************
    """

    def teardown_method(self):
        if self.collection is not None and self.collection.collection is not None:
            self.collection.drop()

    def setup_method(self):
        pass

    @pytest.fixture(
        scope="function",
        params=ct.get_invalid_strs
    )
    def get_non_df(self, request):
        if request.param is None:
            pytest.skip("skip None")
        yield request.param

    @pytest.mark.tags(CaseLabel.L1)
    def test_collection_without_connection(self):
        """
        target: test collection without connection
        method: 1.create collection after connection removed
        expected: raise exception
        """
        self._connect()
        c_name = cf.gen_unique_str(prefix)
        self.connection.remove_connection(ct.default_alias)
        res_list = self.connection.list_connections()
        assert ct.default_alias not in res_list
        ex, check = self.collection.collection_init(c_name, schema=default_schema)
        assert "There is no connection with alias '{}'".format(ct.default_alias) in str(ex)
        assert self.collection.collection is None

    @pytest.mark.tags(CaseLabel.L1)
    def test_collection_multi_create_drop(self):
        """
        target: test cycle creation and deletion of multiple collections
        method: in a loop, collections are created and deleted sequentially
        expected: no exception
        """
        self._connect()
        c_num = 20
        for _ in range(c_num):
            c_name = cf.gen_unique_str(prefix)
            collection, _ = self.collection.collection_init(c_name, schema=default_schema)
            assert_default_collection(collection, c_name)
            collection.drop()
            assert c_name not in self.utility.list_collections()

    @pytest.mark.tags(CaseLabel.L1)
    @pytest.mark.xfail(reason="issue #xxx")
    def test_collection_dup_name_drop(self):
        """
        target: test collection with dup name, and drop
        method: 1. two dup name collection object
                2. one object drop collection
        expected: collection dropped
        """
        self._connect()
        collection = self._collection()
        assert_default_collection(collection)
        log.info(collection.schema)
        dup_collection, _ = self.collection.collection_init(collection.name)
        assert_default_collection(dup_collection, collection.name)
        dup_collection.drop()
        has, _ = self.utility.has_collection(collection.name)
        assert not has
        with pytest.raises(Exception, match="can't find collection"):
            collection.num_entities

    @pytest.mark.tags(CaseLabel.L0)
    @pytest.mark.xfail(reason="issue #5302")
    def test_collection_schema_insert_dataframe(self):
        """
        target: test collection create and insert dataframe
        method: 1. create by schema 2. insert dataframe
        expected: assert num_entities
        """
        self._connect()
        nb = ct.default_nb
        collection = self._collection()
        assert_default_collection(collection)
        df = cf.gen_default_dataframe_data(nb)
        self.collection.insert(data=df)
        assert collection.num_entities == nb

    @pytest.mark.tags(CaseLabel.L1)
    @pytest.mark.xfail(reason="issue #5302")
    def test_collection_created_by_dataframe(self):
        """
        target: test collection with dataframe
        method: create collection with dataframe
        expected: create successfully
        """
        self._connect()
        nb = ct.default_nb
        c_name = cf.gen_unique_str(prefix)
        df = cf.gen_default_dataframe_data(nb)
        schema = cf.gen_default_collection_schema()
        collection, _ = self.collection.collection_init(name=c_name, data=df)
        assert_default_collection(collection, exp_name=c_name, exp_num=nb, exp_schema=schema)

    # TODO
    @pytest.mark.tags(CaseLabel.L0)
    def _test_collection_created_by_invalid_dataframe(self, get_invalid_df):
        """
        target: test create collection by invalid dataframe
        method: invalid dataframe type create collection
        expected: raise exception
        """
        pass

    @pytest.mark.tags(CaseLabel.L0)
    def test_collection_created_by_non_dataframe(self, get_non_df):
        """
        target: test create collection by invalid dataframe
        method: non-dataframe type create collection
        expected: raise exception
        """
        self._connect()
        c_name = cf.gen_unique_str(prefix)
        ex, _ = self.collection.collection_init(name=c_name, schema=None, data=get_non_df)
        assert "Data of not pandas.DataFrame type should bepassed into the schema" in str(ex)

    @pytest.mark.tags(CaseLabel.L0)
    def test_collection_created_by_data_list(self):
        """
        target: test create collection by data list
        method: data type is list-like
        expected: raise exception
        """
        self._connect()
        c_name = cf.gen_unique_str(prefix)
        data = cf.gen_default_list_data(nb=100)
        ex, _ = self.collection.collection_init(name=c_name, schema=None, data=data)
        assert "Data of not pandas.DataFrame type should bepassed into the schema" in str(ex)

    @pytest.mark.tags(CaseLabel.L0)
    @pytest.mark.xfail(reason="issue #5302")
    def test_collection_schema_insert_data(self):
        """
        target: test collection create and insert list-like data
        method: 1. create by schema 2. insert data
        expected: assert num_entities
        """
        self._connect()
        nb = ct.default_nb
        collection = self._collection()
        assert_default_collection(collection)
        data = cf.gen_default_list_data(nb)
        self.collection.insert(data=data)
        assert collection.num_entities == nb

    @pytest.mark.tags(CaseLabel.L1)
    def test_collection_after_drop(self):
        """
        target: test create collection after create and drop
        method: 1. create a 2. drop a 3, re-create a
        expected: no exception
        """
        collection = self._collection()
        assert_default_collection(collection)
        c_name = collection.name
        collection.drop()
        assert not self.utility.has_collection(c_name)[0]
        re_collection = self._collection(name=c_name)
        assert_default_collection(re_collection, c_name)
        assert self.utility.has_collection(c_name)[0]<|MERGE_RESOLUTION|>--- conflicted
+++ resolved
@@ -40,18 +40,7 @@
         scope="function",
         params=ct.get_invalid_strs
     )
-<<<<<<< HEAD
-    def get_invalid_schema_type(self, request):
-=======
-    def get_invalid_string(self, request):
-        yield request.param
-
-    @pytest.fixture(
-        scope="function",
-        params=ct.get_invalid_strs
-    )
     def get_invalid_type_schema(self, request):
->>>>>>> 17cabfbe
         if request.param is None:
             pytest.skip("None schema is valid")
         yield request.param
@@ -191,16 +180,10 @@
         expected: raise exception
         """
         self._connect()
-<<<<<<< HEAD
-        c_name, collection = self._collection()
-        assert_default_collection(collection, c_name)
+        collection = self._collection()
+        c_name = collection.name
+        assert_default_collection(collection)
         schema = cf.gen_default_collection_schema(primary_field=ct.default_int64_field_name)
-=======
-        collection = self._collection()
-        c_name = collection.name
-        assert_default_collection(collection)
-        schema = cf.gen_default_collection_schema(primary_field=ct.default_int64_field)
->>>>>>> 17cabfbe
         ex, _ = self.collection.collection_init(c_name, schema=schema)
         assert "The collection already exist, but the schema isnot the same as the passed in" in str(ex)
         assert collection.primary_field is None
@@ -460,9 +443,9 @@
         """
         self._connect()
         c_name = cf.gen_unique_str(prefix)
-        schema = cf.gen_default_collection_schema(primary_field=ct.default_int64_field)
+        schema = cf.gen_default_collection_schema(primary_field=ct.default_int64_field_name)
         collection, _ = self.collection.collection_init(c_name, schema=schema)
-        assert collection.primary_field.name == ct.default_int64_field
+        assert collection.primary_field.name == ct.default_int64_field_name
 
     @pytest.mark.tags(CaseLabel.L1)
     def test_collection_unsupported_primary_field(self, get_unsupported_primary_field):
