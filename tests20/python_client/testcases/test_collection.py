import pandas as pd
import pytest
from milvus import DataType
from pymilvus_orm import FieldSchema

from base.client_request import ApiReq
from utils.util_log import test_log as log
from common import common_func as cf
from common import common_type as ct
from common.common_type import CaseLabel

prefix = "collection"
default_schema = cf.gen_default_collection_schema()
default_binary_schema = cf.gen_default_binary_collection_schema()


def assert_default_collection(collection, exp_name=None, exp_schema=default_schema, exp_num=0, exp_primary=None):
    if exp_name:
        assert collection.name == exp_name
    assert collection.description == exp_schema.description
    assert collection.schema == exp_schema
    if exp_num == 0:
        assert collection.is_empty
    assert collection.num_entities == exp_num
    if exp_primary is None:
        assert collection.primary_field is None
    else:
        assert collection.primary_field == exp_primary


class TestCollectionParams(ApiReq):
    """ Test case of collection interface """

    def teardown_method(self):
        if self.collection_wrap is not None and self.collection_wrap.collection is not None:
            self.collection_wrap.drop()

    def setup_method(self):
        pass

    @pytest.fixture(scope="function", params=ct.get_invalid_strs)
    def get_invalid_type_schema(self, request):
        if request.param is None:
            pytest.skip("None schema is valid")
        yield request.param

    @pytest.fixture(scope="function", params=ct.get_invalid_strs)
    def get_invalid_type_fields(self, request):
        skip_param = []
        if request.param == skip_param:
            pytest.skip("skip []")
        yield request.param

    @pytest.fixture(scope="function", params=cf.gen_all_type_fields())
    def get_unsupported_primary_field(self, request):
        if request.param.dtype == DataType.INT64:
            pytest.skip("int64 type is valid primary key")
        yield request.param

    @pytest.fixture(scope="function", params=ct.get_invalid_strs)
    def get_invalid_dim(self, request):
        if request.param == 1:
            request.param = 0
        yield request.param

    @pytest.mark.tags(CaseLabel.L0)
    def test_collection(self):
        """
        target: test collection with default schema
        method: create collection with default schema
        expected: assert collection property
        """
        self._connect()
        c_name = cf.gen_unique_str(prefix)
        collection, _ = self.collection_wrap.collection_init(c_name, data=None, schema=default_schema)
        assert_default_collection(collection, c_name)
        assert c_name in self.utility_wrap.list_collections()[0]

    @pytest.mark.tags(CaseLabel.L0)
    def test_collection_empty_name(self):
        """
        target: test collection with empty name
        method: create collection with a empty name
        expected: raise exception
        """
        self._connect()
        c_name = ""
        ex, check = self.collection_wrap.collection_init(c_name, schema=default_schema)
        assert "value  is illegal" in str(ex)

    @pytest.mark.tags(CaseLabel.L1)
    def test_collection_invalid_name(self, get_invalid_string):
        """
        target: test collection with invalid name
        method: create collection with invalid name
        expected: raise exception
        """
        self._connect()
        c_name = get_invalid_string
        ex, check = self.collection_wrap.collection_init(c_name, schema=default_schema)
        assert "invalid" or "illegal" in str(ex)

    @pytest.mark.tags(CaseLabel.L0)
    @pytest.mark.xfail(reason="issue #5241 #5367")
    def test_collection_dup_name(self):
        """
        target: test collection with dup name
        method: create collection with dup name and none schema and data
        expected: collection properties consistent
        """
        self._connect()
        collection = self._collection()
        c_name = collection.name
        assert_default_collection(collection)
        dup_collection, _ = self.collection_wrap.collection_init(c_name)
        assert collection.name == dup_collection.name
        assert collection.schema == dup_collection.schema
        assert collection.num_entities == dup_collection.num_entities
<<<<<<< HEAD
        assert id(collection) == id(dup_collection)
        assert collection.name in self.utility_wrap.list_collections()
=======
        assert collection.name in self.utility.list_collections()
>>>>>>> 99699b20

    @pytest.mark.tags(CaseLabel.L1)
    @pytest.mark.xfail(reason="issue #5367")
    def test_collection_dup_name_with_desc(self):
        """
        target: test collection with dup name
        method: 1. default schema with desc 2. dup name collection
        expected: desc consistent
        """
        self._connect()
        schema = cf.gen_default_collection_schema(description=ct.collection_desc)
        collection = self._collection(schema=schema)
        assert_default_collection(collection, exp_schema=schema)
        c_name = collection.name
        dup_collection, _ = self.collection_wrap.collection_init(c_name)
        assert_default_collection(dup_collection, c_name, exp_schema=schema)
        assert collection.description == dup_collection.description

    @pytest.mark.tags(CaseLabel.L1)
    def test_collection_dup_name_new_schema(self):
        """
        target: test collection with dup name and new schema
        method: 1.create collection with default schema
                2. collection with dup name and new schema
        expected: raise exception
        """
        self._connect()
        collection = self._collection()
        c_name = collection.name
        assert_default_collection(collection)
        fields = [cf.gen_int64_field()]
        schema = cf.gen_collection_schema(fields=fields)
        ex, _ = self.collection_wrap.collection_init(c_name, schema=schema)
        assert "The collection already exist, but the schema isnot the same as the passed in" in str(ex)

    @pytest.mark.tags(CaseLabel.L1)
    def test_collection_dup_name_new_primary(self):
        """
        target: test collection with dup name and new primary_field schema
        method: 1.collection with default schema
                2. collection with same fields and new primary_field schema
        expected: raise exception
        """
        self._connect()
        collection = self._collection()
        c_name = collection.name
        assert_default_collection(collection)
        schema = cf.gen_default_collection_schema(primary_field=ct.default_int64_field_name)
        ex, _ = self.collection_wrap.collection_init(c_name, schema=schema)
        assert "The collection already exist, but the schema isnot the same as the passed in" in str(ex)
        assert collection.primary_field is None

    @pytest.mark.tags(CaseLabel.L1)
    def test_collection_dup_name_new_dim(self):
        """
        target: test collection with dup name and new dim schema
        method: 1. default schema 2. schema with new dim
        expected: raise exception
        """
        self._connect()
        new_dim = 120
        collection = self._collection()
        c_name = collection.name
        assert_default_collection(collection)
        schema = cf.gen_default_collection_schema()
        new_fields = cf.gen_float_vec_field(dim=new_dim)
        schema.fields[-1] = new_fields
        ex, _ = self.collection_wrap.collection_init(c_name, schema=schema)
        assert "The collection already exist, but the schema isnot the same as the passed in" in str(ex)
        assert collection.primary_field is None

    @pytest.mark.tags(CaseLabel.L1)
    def test_collection_dup_name_invalid_schema_type(self, get_invalid_type_schema):
        """
        target: test collection with dup name and invalid schema
        method: 1. default schema 2. invalid schema
        expected: raise exception and
        """
        self._connect()
        collection = self._collection()
        c_name = collection.name
        assert_default_collection(collection)
        ex, _ = self.collection_wrap.collection_init(c_name, schema=get_invalid_type_schema)
        assert "schema type must be schema.CollectionSchema" in str(ex)
        assert_default_collection(collection, c_name)

    @pytest.mark.tags(CaseLabel.L1)
    @pytest.mark.xfail(reason="issue #5241 #5367")
    def test_collection_dup_name_same_schema(self):
        """
        target: test collection with dup name and same schema
        method: dup name and same schema
        expected: two collection object is available
        """
        self._connect()
        collection = self._collection(schema=default_schema)
        c_name = collection.name
        assert_default_collection(collection)
        dup_collection, _ = self.collection_wrap.collection_init(c_name, schema=default_schema)
        assert_default_collection(dup_collection, c_name)

    @pytest.mark.tags(CaseLabel.L1)
    # @pytest.mark.xfail(reason="issue #5302")
    def test_collection_dup_name_none_schema_dataframe(self):
        """
        target: test collection with dup name and insert dataframe
        method: create collection with dup name, none schema, dataframe
        expected: two collection object is correct
        """
        conn = self._connect()
        nb = ct.default_nb
        collection = self._collection()
        c_name = collection.name
        assert_default_collection(collection)
        df = cf.gen_default_dataframe_data(nb)
<<<<<<< HEAD
        dup_collection, _ = self.collection_wrap.collection_init(c_name, schema=None, data=df)
=======
        dup_collection, _ = self.collection.collection_init(c_name, schema=None, data=df)
        conn.flush([c_name])
>>>>>>> 99699b20
        assert_default_collection(dup_collection, c_name, exp_num=nb)
        assert collection.num_entities == nb

    @pytest.mark.tags(CaseLabel.L1)
    @pytest.mark.xfail(reason="issue #5302")
    def test_collection_dup_name_none_schema_data_list(self):
        """
        target: test collection with dup name and insert data (list-like)
        method: create collection with dup name, none schema, data (list-like)
        expected: two collection object is correct
        """
        self._connect()
        nb = ct.default_nb
        collection = self._collection()
        c_name = collection.name
        assert_default_collection(collection)
        data = cf.gen_default_dataframe_data(nb)
        dup_collection, _ = self.collection_wrap.collection_init(c_name, schema=None, data=data)
        assert_default_collection(dup_collection, c_name, exp_num=nb)
        assert collection.num_entities == nb

    @pytest.mark.tags(CaseLabel.L0)
    def test_collection_none_schema(self):
        """
        target: test collection with none schema
        method: create collection with none schema
        expected: raise exception
        """
        self._connect()
        c_name = cf.gen_unique_str(prefix)
        ex, _ = self.collection_wrap.collection_init(c_name, schema=None)
        assert "Collection missing schema" in str(ex)

    @pytest.mark.tags(CaseLabel.L0)
    def test_collection_invalid_type_schema(self, get_invalid_type_schema):
        """
        target: test collection with invalid schema
        method: create collection with non-CollectionSchema type schema
        expected: raise exception
        """
        self._connect()
        c_name = cf.gen_unique_str(prefix)
        ex, _ = self.collection_wrap.collection_init(c_name, schema=get_invalid_type_schema)
        assert "schema type must be schema.CollectionSchema" in str(ex)

    @pytest.mark.tags(CaseLabel.L1)
    @pytest.mark.xfail(reason="issue #5331")
    def test_collection_invalid_type_fields(self, get_invalid_type_fields):
        """
        target: test collection with invalid fields type, non-list
        method: create collection schema with non-list invalid fields
        expected: exception
        """
        self._connect()
        c_name = cf.gen_unique_str(prefix)
        fields = get_invalid_type_fields
        schema = cf.gen_collection_schema(fields=fields)
        ex, _ = self.collection_wrap.collection_init(c_name, schema=schema)
        log.error(str(ex))

    @pytest.mark.tags(CaseLabel.L1)
    def test_collection_with_unknown_type(self):
        """
        target: test collection with unknown type
        method: create with DataType.UNKNOWN
        expected: raise exception
        """
        self._connect()
        c_name = cf.gen_unique_str(prefix)
<<<<<<< HEAD
        unknown_field = FieldSchema("unknown", DataType.UNKNOWN)
        fields = [unknown_field, cf.gen_float_vec_field()]
        schema = cf.gen_collection_schema(fields=fields)
        ex, _ = self.collection_wrap.collection_init(c_name, schema=schema)
        log.error(str(ex))
        # TODO assert
=======
        with pytest.raises(Exception, match="Field type not support <DataType.UNKNOWN: 999"):
            FieldSchema("unknown", DataType.UNKNOWN)
>>>>>>> 99699b20

    @pytest.mark.tags(CaseLabel.L1)
    def test_collection_invalid_field_name(self, get_invalid_string):
        """
        target: test collection with invalid field name
        method: invalid string name
        expected: raise exception
        """
        self._connect()
        c_name = cf.gen_unique_str(prefix)
        field = FieldSchema(name=get_invalid_string, dtype=5)
        schema = cf.gen_collection_schema(fields=[field])
        ex, _ = self.collection_wrap.collection_init(c_name, schema=schema)
        message_one = "but expected one of: bytes, unicode"
        message_two = "You should specify the name of field"
        message_three = "Invalid field name"
        assert message_one or message_two or message_three in str(ex)

    @pytest.mark.tags(CaseLabel.L1)
    @pytest.mark.parametrize("dtype", [6, [[]], {}, (), "", "a"])
    def test_collection_invalid_field_type(self, dtype):
        """
        target: test collection with invalid field type
        method: invalid DataType
        expected: raise exception
        """
        self._connect()
        with pytest.raises(Exception, match="Field type not support"):
            FieldSchema(name="test", dtype=dtype)

    @pytest.mark.xfail(reason="issue #5317")
    def test_collection_float_dtype(self):
        """
        target: test collection with float dtype
        method: create field with float dtype
        expected:
        """
        self._connect()
        c_name = cf.gen_unique_str(prefix)
<<<<<<< HEAD
        field = FieldSchema(name="test", dtype=get_invalid_field_type)
        schema = cf.gen_collection_schema(fields=[field])
        ex, _ = self.collection_wrap.collection_init(c_name, schema=schema)
=======
        field = FieldSchema(name=ct.default_int64_field_name, dtype=5.0)
        vec_field = cf.gen_float_vec_field()
        schema = cf.gen_collection_schema(fields=[field, vec_field])
        ex, _ = self.collection.collection_init(c_name, schema=schema)
>>>>>>> 99699b20
        assert "Field type must be of DataType" in str(ex)

    @pytest.mark.tags(CaseLabel.L0)
    def test_collection_empty_fields(self):
        """
        target: test collection with empty fields
        method: create collection with fields = []
        expected: exception
        """
        self._connect()
        c_name = cf.gen_unique_str(prefix)
        schema = cf.gen_collection_schema(fields=[])
<<<<<<< HEAD
        ex, _ = self.collection_wrap.collection_init(c_name, schema=schema)
        # TODO assert
=======
        ex, _ = self.collection.collection_init(c_name, schema=schema)
        assert "The field of the schema cannot be empty" in str(ex)
>>>>>>> 99699b20

    @pytest.mark.tags(CaseLabel.L1)
    def test_collection_dup_field(self):
        """
        target: test collection with dup field name
        method: Two FieldSchema have same name
        expected: raise exception
        """
        self._connect()
        c_name = cf.gen_unique_str(prefix)
        field_one = cf.gen_int64_field()
        field_two = cf.gen_int64_field()
        schema = cf.gen_collection_schema(fields=[field_one, field_two])
        ex, _ = self.collection_wrap.collection_init(c_name, schema=schema)
        assert "duplicated field name" in str(ex)
        has, _ = self.utility_wrap.has_collection(c_name)
        assert not has

    @pytest.mark.tags(CaseLabel.L0)
    @pytest.mark.parametrize("field", [cf.gen_float_vec_field(), cf.gen_binary_vec_field()])
    def test_collection_only_vector(self, field):
        """
        target: test collection just with vec field
        method: create with float-vec fields
        expected: no exception
        """
        self._connect()
        c_name = cf.gen_unique_str(prefix)
        schema = cf.gen_collection_schema(fields=[field])
<<<<<<< HEAD
        collection, _ = self.collection_wrap.collection_init(c_name, schema=schema)
=======
        collection, _ = self.collection.collection_init(c_name, schema=schema)
        log.debug(collection)
>>>>>>> 99699b20
        assert_default_collection(collection, c_name, exp_schema=schema)

    @pytest.mark.tags(CaseLabel.L1)
    @pytest.mark.xfail(reason="issue #5345")
    def test_collection_multi_float_vectors(self):
        """
        target: test collection with multi float vectors
        method: create collection with two float-vec fields
        expected: raise exception
        """
        self._connect()
        c_name = cf.gen_unique_str(prefix)
        fields = [cf.gen_float_vec_field(), cf.gen_float_vec_field(name="tmp")]
        schema = cf.gen_collection_schema(fields=fields)
<<<<<<< HEAD
        ex, _ = self.collection_wrap.collection_init(c_name, schema=schema)
        log.debug(ex)
=======
        collection, _ = self.collection.collection_init(c_name, schema=schema)
        assert_default_collection(collection, c_name, exp_schema=schema)
>>>>>>> 99699b20

    @pytest.mark.tags(CaseLabel.L1)
    @pytest.mark.xfail(reason="issue #5345")
    def test_collection_mix_vectors(self):
        """
        target: test collection with mix vectors
        method: create with float and binary vec
        expected: raise exception
        """
        self._connect()
        c_name = cf.gen_unique_str(prefix)
        fields = [cf.gen_float_vec_field(), cf.gen_binary_vec_field()]
        schema = cf.gen_collection_schema(fields=fields)
<<<<<<< HEAD
        ex, _ = self.collection_wrap.collection_init(c_name, schema=schema)
        log.debug(ex)
=======
        collection, _ = self.collection.collection_init(c_name, schema=schema)
        assert_default_collection(collection, c_name, exp_schema=schema)
>>>>>>> 99699b20

    @pytest.mark.tags(CaseLabel.L0)
    def test_collection_without_vectors(self):
        """
        target: test collection without vectors
        method: create collection only with int field
        expected: raise exception
        """
        self._connect()
        c_name = cf.gen_unique_str(prefix)
        schema = cf.gen_collection_schema([cf.gen_int64_field()])
<<<<<<< HEAD
        ex, _ = self.collection_wrap.collection_init(c_name, schema=schema)
        assert "must" in str(ex)
=======
        ex, _ = self.collection.collection_init(c_name, schema=schema)
        assert "The schema must have vector column" in str(ex)
>>>>>>> 99699b20

    @pytest.mark.tags(CaseLabel.L0)
    def test_collection_primary_field(self):
        """
        target: test collection with primary field
        method: specify primary field
        expected: collection.primary_field
        """
        self._connect()
        c_name = cf.gen_unique_str(prefix)
        schema = cf.gen_default_collection_schema(primary_field=ct.default_int64_field_name)
        collection, _ = self.collection_wrap.collection_init(c_name, schema=schema)
        assert collection.primary_field.name == ct.default_int64_field_name

    @pytest.mark.tags(CaseLabel.L1)
    @pytest.mark.xfail(reason="issue #5345")
    def test_collection_unsupported_primary_field(self, get_unsupported_primary_field):
        """
        target: test collection with unsupported parimary field type
        method: specify non-int64 as primary field
        expected: raise exception
        """
        self._connect()
        c_name = cf.gen_unique_str(prefix)
        field = get_unsupported_primary_field
        schema = cf.gen_collection_schema(fields=[field], primary_field=field.name)
        ex, _ = self.collection_wrap.collection_init(c_name, schema=schema)
        assert "the data type of primary key should be int64" in str(ex)

    @pytest.mark.tags(CaseLabel.L1)
    def test_collection_multi_primary_fields(self):
        """
        target: test collection with multi primary
        method: collection with two primary fields
        expected: raise exception
        """
        self._connect()
        c_name = cf.gen_unique_str(prefix)
        int_field = cf.gen_int64_field(is_primary=True)
        float_vec_field = cf.gen_float_vec_field(is_primary=True)
        schema = cf.gen_collection_schema(fields=[int_field, float_vec_field])
        ex, _ = self.collection_wrap.collection_init(c_name, schema=schema)
        assert "there are more than one primary key" in str(ex)

    @pytest.mark.tags(CaseLabel.L1)
    def test_collection_primary_inconsistent(self):
        """
        target: test collection with different primary field setting
        method: 1. set A field is_primary 2. set primary_field is B
        expected: raise exception
        """
        self._connect()
        c_name = cf.gen_unique_str(prefix)
        int_field = cf.gen_int64_field(name="int", is_primary=True)
        float_vec_field = cf.gen_float_vec_field(name="vec")
        schema = cf.gen_collection_schema(fields=[int_field, float_vec_field], primary_field="vec")
<<<<<<< HEAD
        ex, _ = self.collection_wrap.collection_init(c_name, schema=schema)
        log.info(schema)
        log.info(ex.primary_field.name)
=======
        ex, _ = self.collection.collection_init(c_name, schema=schema)
>>>>>>> 99699b20
        assert "there are more than one primary key" in str(ex)

    @pytest.mark.tags(CaseLabel.L1)
    def test_collection_field_primary_false(self):
        """
        target: test collection with primary false
        method: define field with is_primary false
        expected: no exception
        """
        self._connect()
        c_name = cf.gen_unique_str(prefix)
        int_field = cf.gen_int64_field(name="int")
        float_vec_field = cf.gen_float_vec_field()
        schema = cf.gen_collection_schema(fields=[int_field, float_vec_field])
        collection, _ = self.collection_wrap.collection_init(c_name, schema=schema)
        assert collection.primary_field is None
        assert collection.schema.auto_id

    @pytest.mark.tags(CaseLabel.L1)
    @pytest.mark.xfail(reason="issue #5350")
    def test_collection_field_invalid_primary(self, get_invalid_string):
        """
        target: test collection with invalid primary
        method: define field with is_primary=non-bool
        expected: raise exception
        """
        self._connect()
        c_name = cf.gen_unique_str(prefix)
        int_field = cf.gen_int64_field(name="int", is_primary=get_invalid_string)
        float_vec_field = cf.gen_float_vec_field()
        schema = cf.gen_collection_schema(fields=[int_field, float_vec_field])
        ex, _ = self.collection_wrap.collection_init(c_name, schema=schema)
        log.info(str(ex))

    @pytest.mark.tags(CaseLabel.L0)
    @pytest.mark.parametrize("dtype", [DataType.FLOAT_VECTOR, DataType.BINARY_VECTOR])
    def test_collection_vector_without_dim(self, dtype):
        """
        target: test collection without dimension
        method: define vector field without dim
        expected: raise exception
        """
        self._connect()
        c_name = cf.gen_unique_str(prefix)
        float_vec_field = FieldSchema(name="vec", dtype=dtype)
        schema = cf.gen_collection_schema(fields=[float_vec_field])
        ex, _ = self.collection_wrap.collection_init(c_name, schema=schema)
        assert "dimension is not defined in field type params" in str(ex)

    @pytest.mark.tags(CaseLabel.L1)
    def test_collection_vector_invalid_dim(self, get_invalid_dim):
        """
        target: test collection with invalid dimension
        method: define float-vec field with invalid dimension
        expected: raise exception
        """
        self._connect()
        c_name = cf.gen_unique_str(prefix)
        float_vec_field = cf.gen_float_vec_field(dim=get_invalid_dim)
        schema = cf.gen_collection_schema(fields=[float_vec_field])
        ex, _ = self.collection_wrap.collection_init(c_name, schema=schema)
        assert "dim must be of int" in str(ex)

    @pytest.mark.tags(CaseLabel.L1)
    @pytest.mark.parametrize("dim", [-1, 32769])
    def test_collection_vector_out_bounds_dim(self, dim):
        """
        target: test collection with out of bounds dim
        method: invalid dim -1 and 32759
        expected: raise exception
        """
        self._connect()
        c_name = cf.gen_unique_str(prefix)
        float_vec_field = cf.gen_float_vec_field(dim=dim)
        schema = cf.gen_collection_schema(fields=[float_vec_field])
        ex, _ = self.collection_wrap.collection_init(c_name, schema=schema)
        assert "invalid dimension: {}. should be in range 1 ~ 32768".format(dim) in str(ex)

    @pytest.mark.tags(CaseLabel.L1)
    def test_collection_non_vector_field_dim(self):
        """
        target: test collection with dim for non-vector field
        method: define int64 field with dim
        expected: no exception
        """
        self._connect()
        c_name = cf.gen_unique_str(prefix)
        int_field = FieldSchema(name="int", dtype=DataType.INT64, dim=ct.default_dim)
        float_vec_field = cf.gen_float_vec_field()
        schema = cf.gen_collection_schema(fields=[int_field, float_vec_field])
        collection, _ = self.collection_wrap.collection_init(c_name, schema=schema)
        assert_default_collection(collection, c_name, exp_schema=schema)

    @pytest.mark.tags(CaseLabel.L1)
    @pytest.mark.parametrize("desc", [None, ct.collection_desc])
    def test_collection_desc(self, desc):
        """
        target: test collection with none description
        method: create with none description
        expected: assert default description
        """
        self._connect()
        c_name = cf.gen_unique_str(prefix)
        schema = cf.gen_default_collection_schema(description=desc)
        collection, _ = self.collection_wrap.collection_init(c_name, schema=schema)
        assert_default_collection(collection, c_name, exp_schema=schema)

    @pytest.mark.tags(CaseLabel.L1)
    def test_collection_long_desc(self):
        """
        target: test collection with long desc
        method: create with long desc
        expected:
        """
        self._connect()
        c_name = cf.gen_unique_str(prefix)
        desc = "a".join("a" for _ in range(256))
        schema = cf.gen_default_collection_schema(description=desc)
        collection, _ = self.collection_wrap.collection_init(c_name, schema=schema)
        assert_default_collection(collection, c_name, exp_schema=schema)

    @pytest.mark.tags(CaseLabel.L0)
    @pytest.mark.xfail(reason="issue #5302")
    def test_collection_with_dataframe(self):
        """
        target: test collection with dataframe data
        method: create collection and insert with dataframe
        expected: collection num entities equal to nb
        """
        self._connect()
        nb = ct.default_nb
        c_name = cf.gen_unique_str(prefix)
        data = cf.gen_default_dataframe_data(nb)
        collection, _ = self.collection_wrap.collection_init(c_name, schema=default_schema, data=data)
        assert_default_collection(collection, c_name, exp_num=nb)

    @pytest.mark.tags(CaseLabel.L0)
    @pytest.mark.xfail(reason="issue #5302")
    def test_collection_with_data_list(self):
        """
        target: test collection with data (list-like)
        method: create collection with data (list-like)
        expected: collection num entities equal to nb
        """
        self._connect()
        nb = ct.default_nb
        c_name = cf.gen_unique_str(prefix)
        data = cf.gen_default_list_data(nb)
        collection, _ = self.collection_wrap.collection_init(c_name, schema=default_schema, data=data)
        assert_default_collection(collection, c_name, exp_num=nb)

    @pytest.mark.tags(CaseLabel.L0)
    def test_collection_binary(self):
        """
        target: test collection with binary-vec
        method: create collection with binary field
        expected: assert binary field
        """
        self._connect()
        c_name = cf.gen_unique_str(prefix)
        collection, _ = self.collection_wrap.collection_init(c_name, data=None, schema=default_binary_schema)
        assert_default_collection(collection, c_name, exp_schema=default_binary_schema)
        assert c_name in self.utility_wrap.list_collections()[0]

    @pytest.mark.tags(CaseLabel.L0)
    # @pytest.mark.xfail(reason="issue #5414")
    def test_collection_binary_with_dataframe(self):
        """
        target: test binary collection with dataframe
        method: create binary collection with dataframe
        expected: collection num entities equal to nb
        """
        conn = self._connect()
        nb = ct.default_nb
        c_name = cf.gen_unique_str(prefix)
        data = cf.gen_default_binary_dataframe_data(3)
        log.debug(data)
        collection, _ = self.collection_wrap.collection_init(c_name, schema=default_binary_schema, data=data)
        assert_default_collection(collection, c_name, exp_schema=default_binary_schema, exp_num=nb)

    @pytest.mark.tags(CaseLabel.L0)
    @pytest.mark.xfail(reason="issue #5414")
    def test_collection_binary_with_data_list(self):
        """
        target: test collection with data (list-like)
        method: create binary collection with data (list-like)
        expected: collection num entities equal to nb
        """
        self._connect()
        nb = ct.default_nb
        c_name = cf.gen_unique_str(prefix)
        data = cf.gen_default_binary_list_data(nb)
        ex, _ = self.collection_wrap.collection_init(c_name, schema=default_binary_schema, data=data)
        log.debug(str(ex))


class TestCollectionOperation(ApiReq):
    """
    ******************************************************************
      The following cases are used to test collection interface operations
    ******************************************************************
    """

    def teardown_method(self):
        if self.collection_wrap is not None and self.collection_wrap.collection is not None:
            self.collection_wrap.drop()

    def setup_method(self):
        pass

    @pytest.fixture(scope="function", params=ct.get_invalid_strs)
    def get_non_df(self, request):
        if request.param is None:
            pytest.skip("skip None")
        yield request.param

    @pytest.fixture(scope="function", params=cf.gen_invalid_dataframe())
    def get_invalid_df(self, request):
        yield request.param

    @pytest.mark.tags(CaseLabel.L1)
    def test_collection_without_connection(self):
        """
        target: test collection without connection
        method: 1.create collection after connection removed
        expected: raise exception
        """
        self._connect()
        c_name = cf.gen_unique_str(prefix)
        self.connection_wrap.remove_connection(ct.default_alias)
        res_list = self.connection_wrap.list_connections()
        assert ct.default_alias not in res_list
        ex, check = self.collection_wrap.collection_init(c_name, schema=default_schema)
        assert "There is no connection with alias '{}'".format(ct.default_alias) in str(ex)
        assert self.collection_wrap.collection is None

    @pytest.mark.tags(CaseLabel.L1)
    def test_collection_multi_create_drop(self):
        """
        target: test cycle creation and deletion of multiple collections
        method: in a loop, collections are created and deleted sequentially
        expected: no exception
        """
        self._connect()
        c_num = 20
        for _ in range(c_num):
            c_name = cf.gen_unique_str(prefix)
            collection, _ = self.collection_wrap.collection_init(c_name, schema=default_schema)
            assert_default_collection(collection, c_name)
            collection.drop()
            assert c_name not in self.utility_wrap.list_collections()

    @pytest.mark.tags(CaseLabel.L1)
    @pytest.mark.xfail(reason="issue #5367")
    def test_collection_dup_name_drop(self):
        """
        target: test collection with dup name, and drop
        method: 1. two dup name collection object
                2. one object drop collection
        expected: collection dropped
        """
        self._connect()
        collection = self._collection()
        assert_default_collection(collection)
        log.info(collection.schema)
        dup_collection, _ = self.collection_wrap.collection_init(collection.name)
        assert_default_collection(dup_collection, collection.name)
        dup_collection.drop()
        has, _ = self.utility_wrap.has_collection(collection.name)
        assert not has
        with pytest.raises(Exception, match="can't find collection"):
            collection.num_entities

    @pytest.mark.tags(CaseLabel.L1)
    @pytest.mark.xfail(reason="issue #5302")
    def test_collection_created_by_dataframe(self):
        """
        target: test collection with dataframe
        method: create collection with dataframe
        expected: create successfully
        """
        self._connect()
        nb = ct.default_nb
        c_name = cf.gen_unique_str(prefix)
        df = cf.gen_default_dataframe_data(nb)
        schema = cf.gen_default_collection_schema()
        collection, _ = self.collection_wrap.collection_init(name=c_name, data=df)
        assert_default_collection(collection, exp_name=c_name, exp_num=nb, exp_schema=schema)

    @pytest.mark.tags(CaseLabel.L0)
    @pytest.mark.xfail(reason="issue #5404")
    def test_collection_created_by_empty_dataframe(self):
        """
        target: test create collection by empty dataframe
        method: invalid dataframe type create collection
        expected: raise exception
        """
        self._connect()
        c_name = cf.gen_unique_str(prefix)
        data = pd.DataFrame()
        ex, _ = self.collection_wrap.collection_init(name=c_name, schema=None, data=data)
        # TODO assert

    @pytest.mark.tags(CaseLabel.L1)
    def test_collection_created_by_invalid_dataframe(self, get_invalid_df):
        """
        target: test collection with invalid dataframe
        method: create with invalid dataframe
        expected: raise exception
        """
        self._connect()
        c_name = cf.gen_unique_str(prefix)
        ex, _ = self.collection_wrap.collection_init(name=c_name, schema=None, data=get_invalid_df)
        message_one = "Cannot infer schema from empty dataframe"
        message_two = "Field name should not be empty"
        message_three = "Invalid field name"
        assert message_one or message_two or message_three in str(ex)

    @pytest.mark.tags(CaseLabel.L1)
    @pytest.mark.xfail(reason="issue #5405")
    def test_collection_created_by_inconsistent_dataframe(self):
        """
        target: test collection with data inconsistent
        method: create and insert with inconsistent data
        expected: raise exception
        """
        self._connect()
        c_name = cf.gen_unique_str(prefix)
        # one field different type df
        mix_data = [(1, 2., [0.1, 0.2]), (2, 3., 4)]
        df = pd.DataFrame(data=mix_data, columns=list("ABC"))
        ex, _ = self.collection_wrap.collection_init(name=c_name, schema=None, data=df)
        log.info(str(ex))
        # TODO assert

    @pytest.mark.tags(CaseLabel.L0)
    def test_collection_created_by_non_dataframe(self, get_non_df):
        """
        target: test create collection by invalid dataframe
        method: non-dataframe type create collection
        expected: raise exception
        """
        self._connect()
        c_name = cf.gen_unique_str(prefix)
        ex, _ = self.collection_wrap.collection_init(name=c_name, schema=None, data=get_non_df)
        assert "Data of not pandas.DataFrame type should bepassed into the schema" in str(ex)

    @pytest.mark.tags(CaseLabel.L0)
    def test_collection_created_by_data_list(self):
        """
        target: test create collection by data list
        method: data type is list-like
        expected: raise exception
        """
        self._connect()
        c_name = cf.gen_unique_str(prefix)
        data = cf.gen_default_list_data(nb=100)
        ex, _ = self.collection_wrap.collection_init(name=c_name, schema=None, data=data)
        assert "Data of not pandas.DataFrame type should bepassed into the schema" in str(ex)

    @pytest.mark.tags(CaseLabel.L1)
    def test_collection_after_drop(self):
        """
        target: test create collection after create and drop
        method: 1. create a 2. drop a 3, re-create a
        expected: no exception
        """
        collection = self._collection()
        assert_default_collection(collection)
        c_name = collection.name
        collection.drop()
        assert not self.utility_wrap.has_collection(c_name)[0]
        re_collection = self._collection(name=c_name)
        assert_default_collection(re_collection, c_name)
        assert self.utility_wrap.has_collection(c_name)[0]

    @pytest.mark.tags(CaseLabel.L1)
    @pytest.mark.xfail(reason="issue #5414")
    def test_collection_binary_created_by_dataframe(self):
        """
        target: test collection with dataframe
        method: create collection with dataframe
        expected: create successfully
        """
        self._connect()
        nb = ct.default_nb
        c_name = cf.gen_unique_str(prefix)
        df = cf.gen_default_binary_dataframe_data(nb)
        schema = cf.gen_default_binary_collection_schema()
        collection, _ = self.collection_wrap.collection_init(name=c_name, data=df)
        assert_default_collection(collection, exp_name=c_name, exp_num=nb, exp_schema=schema)

    @pytest.mark.tags(CaseLabel.L0)
    def test_collection_binary_created_by_data_list(self):
        """
        target: test create collection by data list
        method: data type is list-like
        expected: raise exception
        """
        self._connect()
        c_name = cf.gen_unique_str(prefix)
        data = cf.gen_default_binary_list_data(nb=100)
        ex, _ = self.collection_wrap.collection_init(name=c_name, schema=None, data=data)
        assert "Data of not pandas.DataFrame type should bepassed into the schema" in str(ex)
<|MERGE_RESOLUTION|>--- conflicted
+++ resolved
@@ -116,12 +116,7 @@
         assert collection.name == dup_collection.name
         assert collection.schema == dup_collection.schema
         assert collection.num_entities == dup_collection.num_entities
-<<<<<<< HEAD
-        assert id(collection) == id(dup_collection)
         assert collection.name in self.utility_wrap.list_collections()
-=======
-        assert collection.name in self.utility.list_collections()
->>>>>>> 99699b20
 
     @pytest.mark.tags(CaseLabel.L1)
     @pytest.mark.xfail(reason="issue #5367")
@@ -237,12 +232,8 @@
         c_name = collection.name
         assert_default_collection(collection)
         df = cf.gen_default_dataframe_data(nb)
-<<<<<<< HEAD
         dup_collection, _ = self.collection_wrap.collection_init(c_name, schema=None, data=df)
-=======
-        dup_collection, _ = self.collection.collection_init(c_name, schema=None, data=df)
         conn.flush([c_name])
->>>>>>> 99699b20
         assert_default_collection(dup_collection, c_name, exp_num=nb)
         assert collection.num_entities == nb
 
@@ -312,17 +303,8 @@
         """
         self._connect()
         c_name = cf.gen_unique_str(prefix)
-<<<<<<< HEAD
-        unknown_field = FieldSchema("unknown", DataType.UNKNOWN)
-        fields = [unknown_field, cf.gen_float_vec_field()]
-        schema = cf.gen_collection_schema(fields=fields)
-        ex, _ = self.collection_wrap.collection_init(c_name, schema=schema)
-        log.error(str(ex))
-        # TODO assert
-=======
         with pytest.raises(Exception, match="Field type not support <DataType.UNKNOWN: 999"):
             FieldSchema("unknown", DataType.UNKNOWN)
->>>>>>> 99699b20
 
     @pytest.mark.tags(CaseLabel.L1)
     def test_collection_invalid_field_name(self, get_invalid_string):
@@ -362,16 +344,10 @@
         """
         self._connect()
         c_name = cf.gen_unique_str(prefix)
-<<<<<<< HEAD
-        field = FieldSchema(name="test", dtype=get_invalid_field_type)
-        schema = cf.gen_collection_schema(fields=[field])
-        ex, _ = self.collection_wrap.collection_init(c_name, schema=schema)
-=======
         field = FieldSchema(name=ct.default_int64_field_name, dtype=5.0)
         vec_field = cf.gen_float_vec_field()
         schema = cf.gen_collection_schema(fields=[field, vec_field])
-        ex, _ = self.collection.collection_init(c_name, schema=schema)
->>>>>>> 99699b20
+        ex, _ = self.collection_wrap.collection_init(c_name, schema=schema)
         assert "Field type must be of DataType" in str(ex)
 
     @pytest.mark.tags(CaseLabel.L0)
@@ -384,13 +360,8 @@
         self._connect()
         c_name = cf.gen_unique_str(prefix)
         schema = cf.gen_collection_schema(fields=[])
-<<<<<<< HEAD
-        ex, _ = self.collection_wrap.collection_init(c_name, schema=schema)
-        # TODO assert
-=======
-        ex, _ = self.collection.collection_init(c_name, schema=schema)
+        ex, _ = self.collection_wrap.collection_init(c_name, schema=schema)
         assert "The field of the schema cannot be empty" in str(ex)
->>>>>>> 99699b20
 
     @pytest.mark.tags(CaseLabel.L1)
     def test_collection_dup_field(self):
@@ -420,12 +391,8 @@
         self._connect()
         c_name = cf.gen_unique_str(prefix)
         schema = cf.gen_collection_schema(fields=[field])
-<<<<<<< HEAD
         collection, _ = self.collection_wrap.collection_init(c_name, schema=schema)
-=======
-        collection, _ = self.collection.collection_init(c_name, schema=schema)
         log.debug(collection)
->>>>>>> 99699b20
         assert_default_collection(collection, c_name, exp_schema=schema)
 
     @pytest.mark.tags(CaseLabel.L1)
@@ -440,13 +407,8 @@
         c_name = cf.gen_unique_str(prefix)
         fields = [cf.gen_float_vec_field(), cf.gen_float_vec_field(name="tmp")]
         schema = cf.gen_collection_schema(fields=fields)
-<<<<<<< HEAD
-        ex, _ = self.collection_wrap.collection_init(c_name, schema=schema)
-        log.debug(ex)
-=======
-        collection, _ = self.collection.collection_init(c_name, schema=schema)
+        collection, _ = self.collection_wrap.collection_init(c_name, schema=schema)
         assert_default_collection(collection, c_name, exp_schema=schema)
->>>>>>> 99699b20
 
     @pytest.mark.tags(CaseLabel.L1)
     @pytest.mark.xfail(reason="issue #5345")
@@ -460,13 +422,8 @@
         c_name = cf.gen_unique_str(prefix)
         fields = [cf.gen_float_vec_field(), cf.gen_binary_vec_field()]
         schema = cf.gen_collection_schema(fields=fields)
-<<<<<<< HEAD
-        ex, _ = self.collection_wrap.collection_init(c_name, schema=schema)
-        log.debug(ex)
-=======
-        collection, _ = self.collection.collection_init(c_name, schema=schema)
+        collection, _ = self.collection_wrap.collection_init(c_name, schema=schema)
         assert_default_collection(collection, c_name, exp_schema=schema)
->>>>>>> 99699b20
 
     @pytest.mark.tags(CaseLabel.L0)
     def test_collection_without_vectors(self):
@@ -478,13 +435,8 @@
         self._connect()
         c_name = cf.gen_unique_str(prefix)
         schema = cf.gen_collection_schema([cf.gen_int64_field()])
-<<<<<<< HEAD
-        ex, _ = self.collection_wrap.collection_init(c_name, schema=schema)
-        assert "must" in str(ex)
-=======
-        ex, _ = self.collection.collection_init(c_name, schema=schema)
+        ex, _ = self.collection_wrap.collection_init(c_name, schema=schema)
         assert "The schema must have vector column" in str(ex)
->>>>>>> 99699b20
 
     @pytest.mark.tags(CaseLabel.L0)
     def test_collection_primary_field(self):
@@ -541,13 +493,7 @@
         int_field = cf.gen_int64_field(name="int", is_primary=True)
         float_vec_field = cf.gen_float_vec_field(name="vec")
         schema = cf.gen_collection_schema(fields=[int_field, float_vec_field], primary_field="vec")
-<<<<<<< HEAD
-        ex, _ = self.collection_wrap.collection_init(c_name, schema=schema)
-        log.info(schema)
-        log.info(ex.primary_field.name)
-=======
-        ex, _ = self.collection.collection_init(c_name, schema=schema)
->>>>>>> 99699b20
+        ex, _ = self.collection_wrap.collection_init(c_name, schema=schema)
         assert "there are more than one primary key" in str(ex)
 
     @pytest.mark.tags(CaseLabel.L1)
