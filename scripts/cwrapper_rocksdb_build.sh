#!/bin/bash

# Licensed to the LF AI & Data foundation under one
# or more contributor license agreements. See the NOTICE file
# distributed with this work for additional information
# regarding copyright ownership. The ASF licenses this file
# to you under the Apache License, Version 2.0 (the
# "License"); you may not use this file except in compliance
# with the License. You may obtain a copy of the License at
#
#     http://www.apache.org/licenses/LICENSE-2.0
#
# Unless required by applicable law or agreed to in writing, software
# distributed under the License is distributed on an "AS IS" BASIS,
# WITHOUT WARRANTIES OR CONDITIONS OF ANY KIND, either express or implied.
# See the License for the specific language governing permissions and
# limitations under the License.

SOURCE=${BASH_SOURCE[0]}
while [ -h $SOURCE ]; do # resolve $SOURCE until the file is no longer a symlink
  DIR=$( cd -P $( dirname $SOURCE ) && pwd )
  SOURCE=$(readlink $SOURCE)
  [[ $SOURCE != /* ]] && SOURCE=$DIR/$SOURCE # if $SOURCE was a relative symlink, we need to resolve it relative to the path where the symlink file was located
done
DIR=$( cd -P $( dirname $SOURCE ) && pwd )


CMAKE_BUILD=${DIR}/../cwrapper_rocksdb_build
OUTPUT_LIB=${DIR}/../internal/kv/rocksdb/cwrapper/output
SRC_DIR=${DIR}/../internal/kv/rocksdb/cwrapper

if [ ! -d ${CMAKE_BUILD} ];then
    mkdir ${CMAKE_BUILD}
fi

if [ ! -d ${OUTPUT_LIB} ];then
    mkdir ${OUTPUT_LIB}
fi

BUILD_TYPE="Debug"
CUSTOM_THIRDPARTY_PATH=""

while getopts "t:h:f:" arg; do
  case $arg in
  f)
    CUSTOM_THIRDPARTY_PATH=$OPTARG
    ;;
  t)
    BUILD_TYPE=$OPTARG # BUILD_TYPE
    ;;
  h) # help
    echo "-t: build type(default: Debug)
-f: custom thirdparty path(default: "")
-h: help
                "
    exit 0
    ;;
  ?)
    echo "ERROR! unknown argument"
    exit 1
    ;;
  esac
done
echo "BUILD_TYPE: " $BUILD_TYPE
echo "CUSTOM_THIRDPARTY_PATH: " $CUSTOM_THIRDPARTY_PATH

pushd ${CMAKE_BUILD}
CMAKE_CMD="cmake \
-DCMAKE_BUILD_TYPE=${BUILD_TYPE} \
-DCMAKE_INSTALL_PREFIX=${OUTPUT_LIB} \
-DCUSTOM_THIRDPARTY_DOWNLOAD_PATH=${CUSTOM_THIRDPARTY_PATH} ${SRC_DIR}"

${CMAKE_CMD}
echo ${CMAKE_CMD}

unameOut="$(uname -s)"
if [[ ! ${jobs+1} ]]; then
  case "${unameOut}" in
      Linux*)     jobs=$(nproc);;
      Darwin*)    jobs=$(sysctl -n hw.physicalcpu);;
      *)          echo "UNKNOWN:${unameOut}"; exit 0;
  esac
fi

make -j ${jobs}

go env -w CGO_CFLAGS="-I${OUTPUT_LIB}/include"
ldflags=""
if [ -f "${OUTPUT_LIB}/lib/librocksdb.a" ]; then
     case "${unameOut}" in
          Linux*)     ldflags="-L${OUTPUT_LIB}/lib -l:librocksdb.a -lstdc++ -lm -lz";;
          Darwin*)    ldflags="-L${OUTPUT_LIB}/lib -lrocksdb -stdlib=libc++ -lm -lz -lbz2 -ldl";;
          *)          echo "UNKNOWN:${unameOut}"; exit 0;
      esac
else
     case "${unameOut}" in
              Linux*)     ldflags="-L${OUTPUT_LIB}/lib64 -l:librocksdb.a -lstdc++ -lm -lz";;
              Darwin*)    ldflags="-L${OUTPUT_LIB}/lib64 -lrocksdb -stdlib=libc++ -lm -lz -lbz2 -ldl";;
              *)          echo "UNKNOWN:${unameOut}" ; exit 0;
      esac
fi

<<<<<<< HEAD
if [[ $(arch) == 'arm64' ]]; then
  go env -w GOARCH=arm64
fi

go env -w CGO_LDFLAGS="$ldflags"
go get github.com/soothing-rain/gorocksdb
=======
go env -w CGO_LDFLAGS="$ldflags" && GO111MODULE=on
go get github.com/tecbot/gorocksdb
>>>>>>> abe9ee0b
<|MERGE_RESOLUTION|>--- conflicted
+++ resolved
@@ -94,20 +94,15 @@
       esac
 else
      case "${unameOut}" in
-              Linux*)     ldflags="-L${OUTPUT_LIB}/lib64 -l:librocksdb.a -lstdc++ -lm -lz";;
-              Darwin*)    ldflags="-L${OUTPUT_LIB}/lib64 -lrocksdb -stdlib=libc++ -lm -lz -lbz2 -ldl";;
-              *)          echo "UNKNOWN:${unameOut}" ; exit 0;
+          Linux*)     ldflags="-L${OUTPUT_LIB}/lib64 -l:librocksdb.a -lstdc++ -lm -lz";;
+          Darwin*)    ldflags="-L${OUTPUT_LIB}/lib64 -lrocksdb -stdlib=libc++ -lm -lz -lbz2 -ldl";;
+          *)          echo "UNKNOWN:${unameOut}" ; exit 0;
       esac
 fi
 
-<<<<<<< HEAD
 if [[ $(arch) == 'arm64' ]]; then
   go env -w GOARCH=arm64
 fi
 
-go env -w CGO_LDFLAGS="$ldflags"
-go get github.com/soothing-rain/gorocksdb
-=======
 go env -w CGO_LDFLAGS="$ldflags" && GO111MODULE=on
-go get github.com/tecbot/gorocksdb
->>>>>>> abe9ee0b
+go get github.com/tecbot/gorocksdb