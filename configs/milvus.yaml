--- conflicted
+++ resolved
@@ -21,13 +21,10 @@
   kvSubPath: kv # kvRootPath = rootPath + '/' + kvSubPath
   segFlushMetaSubPath: datanode/segment # Full Path = rootPath/metaSubPath/segFlushMetaSubPath
   ddlFlushMetaSubPath: datanode/ddl     # Full Path = rootPath/metaSubPath/ddlFlushMetaSubPath
-<<<<<<< HEAD
   segmentBinlogSubPath: dataservice/binlog/segment  # Full Path = rootPath/metaSubPath/segmentBinlogSubPath
   collectionBinlogSubPath: dataservice/binlog/collection # Full Path = rootPath/metaSubPath/collectionBinglogSubPath
-=======
   flushStreamPosSubPath: dataservice/flushstream # Full path = rootPath/metaSubPath/flushStreamPosSubPath
   statsStreamPosSubPath: dataservice/statsstream # Full path = rootPath/metaSubPath/statsStreamPosSubPath
->>>>>>> d5ab8ac3
 
 minio:
   address: localhost
