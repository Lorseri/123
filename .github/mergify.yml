--- conflicted
+++ resolved
@@ -355,7 +355,7 @@
       comment:
         message: |
           @{{author}} ut workflow job failed, comment `rerun ut` can trigger the job again.
-<<<<<<< HEAD
+
 
   - name: 'bot would add the kind/improvement label when it sees type: in PR title'
     conditions:
@@ -364,5 +364,3 @@
       label:
         add:
           - 'kind/improvement'
-=======
->>>>>>> 2d097813
